--- conflicted
+++ resolved
@@ -138,37 +138,6 @@
 $institutionName = 'MAA (Mathematical Association of America)';
 
 ################################################################################
-<<<<<<< HEAD
-# Hardcopy Theme
-################################################################################
-
-# Available Hardcopy themes (located in snippets)
-# (their "internal" name and their pretty name for end users)
-$hardcopyThemeNames = {
-	oneColumn => 'One Column',
-	twoColumn => 'Two Columns',
-	#'XeLaTeX-oneColumn' => 'English - one Column',
-	#'XeLaTeX-twoColumn' => 'English - two Columns',
-	#'XeLaTeX-Hebrew-oneColumn' => 'Hebrew/English - one Column',
-	#'XeLaTeX-Hebrew-twoColumn' => 'Hebrew/English - two Columns',
-};
-
-# This is needed to enforce an order that the options are presented when making a hardcopy
-$hardcopyThemes = [
-	'oneColumn',
-	'twoColumn',
-	#'XeLaTeX-oneColumn',
-	#'XeLaTeX-twoColumn',
-	#'XeLaTeX-Hebrew-oneColumn',
-	#'XeLaTeX-Hebrew-twoColumn',
-];
-
-# Default Hardcopy theme
-$hardcopyTheme = "twoColumn";
-
-################################################################################
-=======
->>>>>>> f5c747e0
 # Achievements
 ################################################################################
 $achievementsEnabled = 0;
@@ -433,38 +402,6 @@
 $webworkFiles{equationCacheDB}                  = ""; # "$webworkDirs{DATA}/equationcache";
 
 ################################################################################
-<<<<<<< HEAD
-# Hardcopy snippets are used in constructing a TeX file for hardcopy output.
-# They should contain TeX code unless otherwise noted.
-################################################################################
-
-# The setHeader precedes each set in hardcopy output. It is a PG file.
-# This is the default file which is used if a specific files is not selected
-$webworkFiles{hardcopySnippets}{setHeader}     = "$webworkDirs{conf}/snippets/defaultSetHeader.pg";
-
-################################################################################
-# In general the following files are determined by which hardcopy theme you
-# are using however you can set these variables to override the theme settings.
-# Note:  These will override all themes.
-################################################################################
-
-# The preamble is the first thing in the TeX file. There is one preamble for the
-# entire tex file, even when multiple sets for multiple users are in one PDF
-#$webworkFiles{hardcopySnippets}{preamble}       = "$webworkDirs{conf}/snippets/hardcopyPreamble.tex";
-
-# The PG file for setHeader is used, and is followed by this hardcopySetHeader.tex
-# file. This happens for each set-user combination in a hardcopy that with multiple
-# set-user combinations. This file can contain tex-specific header settings that
-# should not need to be in a set's PG header file. For example, if the theme uses
-# two columns, that should be set here.
-#$webworkFiles{hardcopySnippets}{setTexHeader}   = "$webworkDirs{conf}/snippets/hardcopySetHeader.tex";
-
-# The problem divider goes between problems.
-#$webworkFiles{hardcopySnippets}{problemDivider} = "$webworkDirs{conf}/snippets/hardcopyProblemDivider.tex";
-
-# The set footer is a tex file that goes after each set-user combination.
-#$webworkFiles{hardcopySnippets}{setFooter}      = "$webworkDirs{conf}/snippets/hardcopySetFooter.tex";
-=======
 # Hardcopy Theme
 ################################################################################
 
@@ -493,7 +430,6 @@
 
 # If a course hardcopy theme has the same name as a site hardcopy theme, the
 # course hardcopy theme is the one that is used.
->>>>>>> f5c747e0
 
 # Default hardcopy themes (should either be an enabled site theme or a theme in
 # the course hardcopyThemes folder
@@ -515,17 +451,10 @@
 
 # The set header is displayed on the problem set page. It is a PG file.
 # This is the default file which is used if a specific files is not selected
-<<<<<<< HEAD
-$webworkFiles{screenSnippets}{setHeader}         = "$webworkDirs{conf}/snippets/defaultSetHeader.pg";
-
-# A PG template for creation of new problems.
-$webworkFiles{screenSnippets}{blankProblem}    = "$webworkDirs{conf}/snippets/newProblem.pg";
-=======
 $webworkFiles{screenSnippets}{setHeader}         = "$webworkDirs{assets}/pg/defaultSetHeader.pg";
 
 # A PG template for creation of new problems.
 $webworkFiles{screenSnippets}{blankProblem}    = "$webworkDirs{assets}/pg/newProblem.pg";
->>>>>>> f5c747e0
 
 # A site info "message of the day" file
 $webworkFiles{site_info}                       = "$webworkDirs{htdocs}/site_info.txt";
