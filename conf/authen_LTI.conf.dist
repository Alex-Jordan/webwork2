#!perl

################################################################################################
# Configuration for using LTI authentication.
# To enable this file, uncomment the appropriate lines in localOverrides.conf
# The settings in this file apply to both LTI 1.1 and LTI 1.3 authentication.
# The settings specific to the LTI 1.1 authentication are in authen_LTI_1_1.conf.
# The settings specific to the LTI 1.3 authentication are in authen_LTI_1_3.conf.
################################################################################################

# Set debug_lti_parameters to 1 to enable LTI debugging.  This is useful when setting things up
# for the first time because different LMS systems have different parameters.  Note that for LTI
# 1.1 these debug messages will be displayed in the HTML page.  However, for LTI 1.3 none of the
# debug messages will be displayed in the HTML page due to the nature of how LTI 1.3
# authentication works with automatic form submissions and redirects. These messages can be
# found in the webwork2 app log in that case.
$debug_lti_parameters = 0;

# To get more information on passing grades back to the LMS en mass set debug_lti_grade_passback
# to one.  And set the LTIMassUpdateInterval to 60 (seconds).
$debug_lti_grade_passback = 0;

# This will print into the webwork2 app log the success or failure of updating each user/set.

# Setting both debug_lti_parameters and debug_lti_grade_passback will cause the full requests
# and responses between the LMS and WW to be printed into webwork2 app log file for each
# user/set update of the grade.

# The switches above can be set in course.conf to enable debugging for just one course.

# If you want even more information enable the debug facility in the webwork2.mojolicious.yml
# file.  This will print extensive debugging messages for all courses.

################################################################################################
# Authentication settings
################################################################################################

# This section enables LTI authentication.  If a course uses LTI 1.1 (see $LTIVersion below),
# then the LTIAdvanced module will be used.  If a course uses LTI 1.3 (see $LTIVersion below),
# the LTIAdvantage will be used.  If you know a site will not use one or the other, it can be
# commented out. Failover to Basic_TheLastOption is necessary to authenticate with cookie keys.
$authen{user_module} = [
	{ '*' => 'WeBWorK::Authen::LTIAdvantage' },          # first try LTI 1.3
	{ '*' => 'WeBWorK::Authen::LTIAdvanced' },           # next try LTI 1.1
	{ '*' => 'WeBWorK::Authen::Basic_TheLastOption' }    # fallback authorization method
];

# List of authentication modules that may be used to enter the admin course.
# This should be a non-empty sublist of whatever is in $authen{user_module}.
# Since the admin course provides overall power to add/delete courses, access
# to this course should be protected by the best possible authentication you
# have available to you.  The current default is
# WeBWorK::Authen::Basic_TheLastOption which is simple password based
# authentication for a password locally stored in your WeBWorK server's
# database.  On one hand, this is necessary as the initial setting, as it is the
# only option available when a new server is being installed.  However, since
# this option does not make use of multi-factor authentication or provide any
# capabilities to prevent dictionary attacks, etc.  At the very least you should
# use a very strong password.  If you have the option to use a more secure
# authentication approach to the admin course (one which you are confident
# cannot be spoofed) that is preferable.
$authen{admin_module} = [
	#'WeBWorK::Authen::LTIAdvantage',
	#'WeBWorK::Authen::LTIAdvanced',
	'WeBWorK::Authen::Basic_TheLastOption'
];

# Include configurations.  You must uncomment at least one of the following. You may uncomment
# both if the site may be using both LTI 1.1 and 1.3 in different courses. After uncommenting
# the LTI_1_x line, you must copy the file authen_LTI_1_x.conf.dist to authen_LTI_1_x.conf and
# then edit that file to fill in the settings for LTI_1_x.
#include('conf/authen_LTI_1_1.conf');
#include('conf/authen_LTI_1_3.conf');

# This is the default LTI version that will be used for the site.  This must be 'v1p1' for LTI
# 1.1 authentication, 'v1p3' for LTI 1.3 authentication, or '' to disable LTI authentication.
# A course may override this setting to use the other version of LTI authentication or to
# disable LTI authentication for the course.
$LTIVersion = 'v1p1';

# WeBWorK will automatically create users when logging in via the LMS for the first time as long
# as the permission level is less than or equal to the permission level of this setting.  For
# security reasons accounts with high permissions should not be auto created via LTI requests.
# Set this variable to 'professor' if you want professor accounts to be created automatically.
$LTIAccountCreationCutoff = 'ta';

# If the following flag is enabled then the user demographic data will be kept up to date with
# the data from the LMS.  If a user's information changes in the LMS then it will change in
# WeBWorK. This means that any changes to the student data via WeBWorK will be overwritten the
# next time the student logs in.
$LMSManageUserData = 1;

# If the preferred module is an external authentication module but the sequence includes an
# internal authentication system, e.g., Basic_TheLastOption, then $external_auth (below) must be
# set to 1 (or true). If the value is 1, then, if the authentication sequence reaches
# Basic_TheLastOption, then WeBWorK::Login will display a screen directing the user back to an
# external authentication system.  This prevents you from attempting to login in to WeBWorK
# directly.
$external_auth = 0;

# NOTE:  If external authentication is disabled then you should probably also prevent students
# from changing their passwords (because they can't use them).  To do this uncomment the
# following.
#$permissionLevels{change_password} = 'ta';

################################################################################################
# Authorization system LTI:  LMS Grade Passback
################################################################################################

# WeBWorK can automatically report grades back to your LMS.  However the system is reasonably
# restrictive.  When you create an LTI link in your LMS you can choose to have that LTI link
# have a grade associated to it.  WeBWorK can report back a single percentage as the "grade" for
# that link.  There are two modes under which this can occur.

# Single Course Grade Mode:  $LTIGradeMode = 'course';
# In this mode you create a single Link/Assignment which points to your WeBWorK Course address.
# Students will receive a LMS grade associated to the Link/Assignment which is determined by
# their percentage total homework grade in WeBWorK.  This total homework grade is the same as
# the grade that is reported on the grades page.  You can change the weight of sets by altering
# the weight of the problems in the set.

# Individual Homework Grade Mode:  $LTIGradeMode = 'homework';
# In this mode you create a single Link/Assignment for *every* homework set in the course.  The
# address should be the address of that set in the Course.  Students will receive a grade for
# each Link/Assignment which is determined by their percentage homework grade on the Set which
# the Link/Assignment points to.  Students need to use the Link/Assignment in the LMS at least
# once to enable grade pass back.  In particular when working in this mode it is recommended that
# you only allow students to log in via the LMS.

# Note: For both of these modes only the grades are passed back.  In particular nothing else
# about the Link/Assignment in the LMS and the homework set in WeBWorK is synchronized.  In
# particular the total number of points/problems, the due dates, the open dates are not kept in
# sync automatically (yet).

# Site Administrator Note for LTI 1.3:  This uses OAuth2 RSA private/public keys.  These keys
# are automatically generated the first time that they are needed.  It is recommended that new
# keys are generated on a regular basis.  At this point, key rotation is not automatic for
# webwork2.  However, it is simple.  Delete the files $webwork2_dir/DATA/lti_private_key.json
# and $webwork2_dir/DATA/lti_public_key.json.  New keys will then be automatically generated the
# next time they are needed.  Probably a good rule of thumb (for now) is to do this at the
# beginning of every term.

$LTIGradeMode = '';
#$LTIGradeMode = 'course';
#$LTIGradeMode = 'homework';

# When set this variable sends grades back to the LMS every time a user submits an answer.  This
# keeps students grades up to date but can be a drain on the server.
$LTIGradeOnSubmit = 1;

# If $LTICheckPrior is set to 1 then the current LMS grade will be checked first, and if the grade
# has not changed then the grade will not be updated.  This is intended to reduce changes to LMS
# records when no real grade change occurred.  It requires a 2 round process, first querying the
# current grade from the LMS and then when needed making the grade submission.
$LTICheckPrior = 0;

# The system periodically updates student grades on the LMS.  This variable controls how often
# that happens.  Set to -1 to disable.
$LTIMassUpdateInterval = 86400;    #in seconds

################################################################################################
# Add an 'LTI' tab to the Course Configuration page
################################################################################################

# Uncomment any of the variables listed in the @LTIConfigVariables array below if you would like
# the Course Configuration page to have an LTI tab, granting the course instructor easy access
# to some of the LTI settings. You may leave some of the variables commented out if you would
# like to omit them from the options in this tab.  If all variables are left commented out, then
# the tab will not be shown.  Note that the default values for the variables that will be shown
# in the LTI tab are the values that are set above.  Further note that only the commented out
# variables listed below may be added to the LTI config tab.  In addition, only the variables that
<<<<<<< HEAD
# pertain to the active LTI version will be shown in the tab.
=======
# pertain to the active LTI version will be shown in the tab. Warning: Allowing users to modify
# the BasicConsumerSecret for LTI 1.1 or the IDs, URLs, etc for LTI 1.3 can expose the values
# of the variables and allow users to lock themselves out of logging in via an LMS.
>>>>>>> 9efc45d4
@LTIConfigVariables = (
	#'LTI{v1p1}{LMS_name}',
	#'LTI{v1p3}{LMS_name}',
	#'LTI{v1p1}{LMS_url}',
	#'LTI{v1p3}{LMS_url}',
	#'external_auth',
	#'LTIGradeMode',
	#'LTIGradeOnSubmit',
	#'LTIMassUpdateInterval',
	#'LMSManageUserData',
	#'LTI{v1p1}{BasicConsumerSecret}',
	#'LTI{v1p3}{PlatformID}',
	#'LTI{v1p3}{ClientID}',
	#'LTI{v1p3}{DeploymentID}',
	#'LTI{v1p3}{PublicKeysetURL}',
	#'LTI{v1p3}{AccessTokenURL}',
	#'LTI{v1p3}{AccessTokenAUD}',
	#'LTI{v1p3}{AuthReqURL}',
	#'debug_lti_parameters',
	#'lms_context_id'
);

# By default only admin users can modify the LTI secrets and lms_context_id. The following
# permissions need to be modified to allow other users the permission to modify the values.
#$permissionLevels{'change_config_LTI{v1p1}{BasicConsumerSecret}'} = "admin",
#$permissionLevels{'change_config_LTI{v1p3}{PlatformID}'}          = "admin",
#$permissionLevels{'change_config_LTI{v1p3}{ClientID}'}            = "admin",
#$permissionLevels{'change_config_LTI{v1p3}{DeploymentID}'}        = "admin",
#$permissionLevels{'change_config_LTI{v1p3}{PublicKeysetURL}'}     = "admin",
#$permissionLevels{'change_config_LTI{v1p3}{AccessTokenURL}'}      = "admin",
#$permissionLevels{'change_config_LTI{v1p3}{AccessTokenAUD}'}      = "admin",
#$permissionLevels{'change_config_LTI{v1p3}{AuthReqURL}'}          = "admin",
#$permissionLevels{'change_config_lms_context_id'}                 = "admin",

# Note that the lms_context_id is actually a database setting. It must be set for a course in
# order for the instructor to utilize LTI content selection. This can also be set in the admin
# course.

1;    # final line of the file to reassure perl that it was read properly.<|MERGE_RESOLUTION|>--- conflicted
+++ resolved
@@ -169,13 +169,9 @@
 # the tab will not be shown.  Note that the default values for the variables that will be shown
 # in the LTI tab are the values that are set above.  Further note that only the commented out
 # variables listed below may be added to the LTI config tab.  In addition, only the variables that
-<<<<<<< HEAD
-# pertain to the active LTI version will be shown in the tab.
-=======
 # pertain to the active LTI version will be shown in the tab. Warning: Allowing users to modify
 # the BasicConsumerSecret for LTI 1.1 or the IDs, URLs, etc for LTI 1.3 can expose the values
 # of the variables and allow users to lock themselves out of logging in via an LMS.
->>>>>>> 9efc45d4
 @LTIConfigVariables = (
 	#'LTI{v1p1}{LMS_name}',
 	#'LTI{v1p3}{LMS_name}',
