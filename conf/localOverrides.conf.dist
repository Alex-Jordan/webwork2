#!perl
################################################################################
# WeBWorK Online Homework Delivery System
# Copyright © 2000-2007 The WeBWorK Project, http://openwebwork.sf.net/
# $CVSHeader: webwork2/conf/localOverrides.conf.dist,v 1.225 2010/05/18 18:03:31 apizer Exp $
# 
# This program is free software; you can redistribute it and/or modify it under
# the terms of either: (a) the GNU General Public License as published by the
# Free Software Foundation; either version 2, or (at your option) any later
# version, or (b) the "Artistic License" which comes with this package.
# 
# This program is distributed in the hope that it will be useful, but WITHOUT
# ANY WARRANTY; without even the implied warranty of MERCHANTABILITY or FITNESS
# FOR A PARTICULAR PURPOSE.  See either the GNU General Public License or the
# Artistic License for more details.
################################################################################

# This file should be used to override any of the default settings in defaults.config.
# The most commonly changed settings are provided as examples below, but any directive
# in defaults.config can be copied to this file with the value changed.
# If you wish to make changes to an individual course, copy the entry into the
# course.conf file in the respective course directory.

################################################################################
# localOverrides.conf  -- this file
################################################################################

# localOverrides.conf contains the local modifications commonly made
# when installing WeBWorK on a new site. The configurations in defaults.config
# and in database.conf can usually remain untouched.
#
# localOverride.conf is the appropriate place to override permission settings, 
# paths to macros and other customizations that are specific to your 
# WeBWorK site


################################################################################
# Additional mail settings in defaults.conf can be overridden here
################################################################################

# This setting is only used if you need to send email from within a PG problem
# (e.g. surveys, essay questions).  It is not necessary for using the email
# tools in WeBWorK.  You can set email addresses here for users who need to 
# receive email from problems in all courses, or in course.conf for professors
# who will receive email from problems in a single course. 

$mail{feedbackRecipients}    = [
	#'prof1@yourserver.yourdomain.edu',
	#'prof2@yourserver.yourdomain.edu',
];





################################################################################
# Theme
################################################################################

$defaultTheme = "math3";
$defaultThemeTemplate = "system";

################################################################################
# Language
################################################################################

$language = "en";   
# Check the directory .../webwork2/lib/WeBWorK/Localize to what languages are
# currently supported (e.g. en, es,. fr, heb, tr, zk_hk).

################################################################################
# Default screen header files
################################################################################

# The setHeader preceeds each set in hardcopy output. It is a PG file.
# This is the default file which is used if a specific files is not selected

$webworkFiles{hardcopySnippets}{setHeader}     = "$webworkDirs{conf}/snippets/ASimpleCombinedHeaderFile.pg";

#$webworkFiles{hardcopySnippets}{setHeader}     = "$courseDirs{templates}/ASimpleHardCopyHeaderFile.pg"; # An alternate default hardcopy only header file
#$webworkFiles{hardcopySnippets}{setHeader}     = "$courseDirs{templates}/ASimpleCombinedHeaderFile.pg";

# The set header is displayed on the problem set page. It is a PG file.
# One of these default files which is used if a specific files is not selected

$webworkFiles{screenSnippets}{setHeader}         = "$webworkDirs{conf}/snippets/ASimpleCombinedHeaderFile.pg"; 

# $webworkFiles{screenSnippets}{setHeader}         = "$courseDirs{templates}/ASimpleScreenHeaderFile.pg"; # An alternate default screen HTML only header file
# $webworkFiles{screenSnippets}{setHeader}         = "$courseDirs{templates}/ASimpleCombinedHeaderFile.pg";


################################################################################
# National Problem Library
################################################################################


# For configuration instructions, see:
# http://webwork.maa.org/wiki/National_Problem_Library
# The directory containing the natinal problem library files. Set to "" if no problem
# library is installed.
$problemLibrary{root}        ="/opt/webwork/libraries/NationalProblemLibrary";

# Additional library buttons can be added to the Library Browser (SetMaker.pm)
# by adding the libraries you want to the following line.  For each key=>value
# in the list, if a directory (or link to a directory) with name 'key' appears
# in the templates directory, then a button with name 'value' will be placed at
# the top of the problem browser.  (No button will appear if there is no
# directory or link with the given name in the templates directory.)  For
# example,
# 
#     $courseFiles{problibs} = {rochester => "Rochester", asu => "ASU"};
# 
# would add two buttons, one for the Rochester library and one for the ASU
# library, provided templates/rochester and templates/asu exists either as 
# subdirectories or links to other directories. The "NPL Directory" button
# activated below gives access to all the directories in the National 
# Problem Library.
 
$courseFiles{problibs}    = {
	Library          => "NPL Directory",
# 	rochesterLibrary => "Rochester",
# 	unionLibrary     => "Union",
# 	asuLibrary       => "Arizona State",
# 	dcdsLibrary      => "Detroit CDS",
# 	dartmouthLibrary => "Dartmouth",
# 	indianaLibrary   => "Indiana",
# 	osuLibrary       => "Ohio State",	
#       capaLibrary      => "CAPA",
};


################################################################################
# Permission levels
################################################################################

# The default roles are defined in defaults.config.  To change the list of available
# roles, copy the %userRoles hash from defaults.config into this file with the
# appropriate changes.

# User roles in order of increasing permissions. Each level has all of the privileges of
# the lower levels.
# 	guest 
# 	student 
# 	login_proctor
# 	grade_proctor
# 	ta 
# 	professor 
# 	admin

# The complete list of permissions is available in defaults.config.  If you want
# to change the lowest role which has that permission, use the following syntax:

#  $permissionLevels{login} = "guest";

# The above code would give the permission to login to any user with permission
# level guest or higher.

################################################################################
# PG subsystem options
################################################################################

# List of enabled display modes. Comment out any modes you don't wish to make
# available for use.
$pg{displayModes} = [
#	"plainText",     # display raw TeX for math expressions
#	"formattedText", # format math expressions using TtH
	"images",        # display math expressions as images generated by dvipng
	"jsMath",        # render TeX math expressions on the client side using jsMath
	"MathJax",       # render TeX math expressions on the client side using MathJax --- we strongly recommend people install and use MathJax
#	"asciimath",     # render TeX math expressions on the client side using ASCIIMathML
	"LaTeXMathML",   # render TeX math expressions on the client side using LaTeXMathML
];

# Default display mode. Should be an uncommented item listed above.
$pg{options}{displayMode}        = "images";
 
################################################################################
#  Adding to the macro file search path. (Check with entries in defaults.config before overriding)
################################################################################
# The list of directories searched by loadMacros() when it looks for a .pl file
# is defined in defaults.config.
# To add a directory to this list, use the following syntax:
#
#  $pg{directories}{macrosPath} = [@{$pg{directories}{macrosPath}},"/path/to/new/location"];
#
# If your new directory is a subdirectory of the National Problem Library, you may use the prefix of
# $courseDirs{templates}/Library/ (such as "$courseDirs{templates}/Library/mymacrosdir")
# Note: This will look for macro files in your new location only after checking all of the locations
# already defined in defaults.config.
# You may reverse the order of the two arguments above AT YOUR OWN RISK, as this will check your
# new location even before the local directory of the problem, so your new location will take
# precedence over all other locations.

################################################################################
# Adding to the applet search path.
################################################################################

# If a full URL is given, it is used unmodified. If an
# absolute path is given, the URL of the local server is prepended to it.
# 
# For example, if an item is "/math/applets",
# and the local server is  "https://math.yourschool.edu",
# then the URL "https://math.yourschool.edu/math/applets" will be used.
# 
# If your new applets location is a subdirectory of the webwork htdocs directory, you may
# use notation such as "$webworkURLs{htdocs}/newsubdir"

# $pg{directories}{appletPath} = [ @{$pg{directories}{appletPath}} , "new/url" ];

################################################################################
# Problem creation defaults
################################################################################

# The default weight (also called value) of a problem to use when using the 
# Library Browser, Problem Editor or Hmwk Sets Editor to add problems to a set
# or when this value is left blank in an imported set definition file.

$problemDefaults{value} = 1;  

# The default max_attempts for a problem to use when using the 
# Library Browser, Problem Editor or Hmwk Sets Editor to add problems to a set
# or when this value is left blank in an imported set definition file.  Note that 
# setting this to -1 gives students unlimited attempts.

$problemDefaults{max_attempts} = -1;   

################################################################################
# "Special" PG environment variables. (Stuff that doesn't fit in anywhere else.)
################################################################################

# $pg{specialPGEnvironmentVars}{DragMath} = 0;

################################################################################
# Temporary hack for displaying the different versions of the editors
################################################################################
# These configurations can be placed in course.conf file to tune the behavior for individual courses
# The items below can be used to override the settings in defaults.config
# One can also use $showeditors{classlisteditor1}=0; to override
<<<<<<< HEAD
# These will disappear (or at least decrease in number) once the final editor verisons
# are determined. 
 %showeditors = (
=======
%showeditors = (
>>>>>>> 671bb8a2
 	classlisteditor1   => 1,
# 	classlisteditor2   => 1,
#	classlisteditor3   => 1,
# 	
 	homeworkseteditor1 => 1,
# 	homeworkseteditor2 => 1,
# 	
 	librarybrowser1    => 1,
# 	librarybrowser2    => 1,
# 	librarybrowser3    => 1,
# 	
	pgproblemeditor1   => 1,
# 	pgproblemeditor2   => 1,
# 	pgproblemeditor3   => 1,
<<<<<<< HEAD


=======
>>>>>>> 671bb8a2
);

################################################################################
# Directory for temporary files
################################################################################ 
# Location of web-accessible temporary files, such as equation images. 
# Default which is set in defaults.config:
#$webworkDirs{htdocs_temp}   = "$webworkDirs{htdocs}/tmp";
#$webworkURLs{htdocs_temp}   = "$webworkURLs{htdocs}/tmp";

# Alternate locations -- this allows you to place temporary files in a location 
# that is not backed up and is the recommended set up for most installations.
# See http://webwork.maa.org/wiki/Store_WeBWorK%27s_temporary_files_in_a_separate_directory_or_partition
# for more information.   Note that the wwtmp directory (or partition) should be 
# created under Apache's main server document root which is usually /var/www. If this 
# is in a different location on your system, edit the lines below accordingly.
# To implement, uncomment the following 6 lines:
#$webworkDirs{htdocs_temp}  =  '/var/www/wwtmp';
#$webworkURLs{htdocs_temp}   = '/wwtmp';
#$webworkDirs{equationCache} = "$webworkDirs{htdocs_temp}/equations";
#$webworkURLs{equationCache} = "$webworkURLs{htdocs_temp}/equations";
#$courseDirs{html_temp}  =  "/var/www/wwtmp/$courseName";
#$courseURLs{html_temp}   = "/wwtmp/$courseName";

################################################################################ 
# Student Date Format
################################################################################

# Uncomment the following line to customize the format of the dates displayed to
# students.  As it is written, the line below will display open, due and answer
# dates in the following format: Wed Jun 27 at 10:30am
# For all available options, consult the documentation for perl DateTime under
# "strftime patterns".
# $studentDateDisplayFormat="%a %b %d at %l:%M%P";


################################################################################
# Authentication Methods
################################################################################

# Extra modules have been created to allow WeBWorK to use certain external
# methods of authentication.

# IMS LTI Authentication
# Uncomment the following line to enable authentication via IMS LTI.
# You will have to copy the file authen_LTI.conf.dist to authen_LTI.conf,
# and then edit that file to fill in the settings for your installation.

#include("conf/authen_LTI.conf");


# LDAP Authentication
# Uncomment the following line to enable authentication via an LDAP server.
# You will have to copy the file authen_ldap.conf.dist to authen_ldap.conf,
# and then edit that file to fill in the settings for your installation.

#include("conf/authen_ldap.conf");

################################################################################
# Session Management
################################################################################

## For session management using session_cookies, uncomment the following line,
## which will override the setting  $session_management_via = "key"
## in defaults.config.
## 
## For a discussion of session_management_via session_cookies or the
## Key database, see the   Session Managment section
## of defaults.config.dist

#$session_management_via = "session_cookie";


1; #final line of the file to reassure perl that it was read properly.<|MERGE_RESOLUTION|>--- conflicted
+++ resolved
@@ -236,13 +236,9 @@
 # These configurations can be placed in course.conf file to tune the behavior for individual courses
 # The items below can be used to override the settings in defaults.config
 # One can also use $showeditors{classlisteditor1}=0; to override
-<<<<<<< HEAD
 # These will disappear (or at least decrease in number) once the final editor verisons
 # are determined. 
  %showeditors = (
-=======
-%showeditors = (
->>>>>>> 671bb8a2
  	classlisteditor1   => 1,
 # 	classlisteditor2   => 1,
 #	classlisteditor3   => 1,
@@ -257,11 +253,6 @@
 	pgproblemeditor1   => 1,
 # 	pgproblemeditor2   => 1,
 # 	pgproblemeditor3   => 1,
-<<<<<<< HEAD
-
-
-=======
->>>>>>> 671bb8a2
 );
 
 ################################################################################
