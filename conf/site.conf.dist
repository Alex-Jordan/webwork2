#!perl
################################################################################
# WeBWorK Online Homework Delivery System
# Copyright &copy; 2000-2021 The WeBWorK Project, http://github.com/openwebwork
# 
# This program is free software; you can redistribute it and/or modify it under
# the terms of either: (a) the GNU General Public License as published by the
# Free Software Foundation; either version 2, or (at your option) any later
# version, or (b) the "Artistic License" which comes with this package.
# 
# This program is distributed in the hope that it will be useful, but WITHOUT
# ANY WARRANTY; without even the implied warranty of MERCHANTABILITY or FITNESS
# FOR A PARTICULAR PURPOSE.  See either the GNU General Public License or the
# Artistic License for more details.
################################################################################

# This file is used to set up the default WeBWorK course environment for all
# requests. Values may be overwritten by the course.conf for a specific course.
# All package variables set in this file are added to the course environment.
# If you wish to set a variable here but omit it from the course environment,
# use the "my" keyword. The $webwork_dir variable is set in the WeBWorK Apache
# configuration file (webwork.apache-config) and is available for use here. In
# addition, the $courseName variable holds the name of the current course.

# This file is used to set up the basic paths and URLs specific to your
# installation of WeBWorK, with the exception of the $webwork_dir variable which
# is set in the WeBWorK Apache configuration file (webwork.apache2-config).
# Any customization of global WeBWorK settings should be done in localOverrides.conf. 

################################################################################
# site.conf  -- this file
################################################################################

# site.conf includes all of the information specific to your server required
# to run WeBWorK.

################################################################################
# Seed variables
################################################################################

# Set these variables to correspond to your configuration.  It is not
# recommended to change any of the settings in this file once your
# web server has been initially configured.

# URL of WeBWorK handler. If WeBWorK is to be on the web server root, use "". Note
# that using "" may not work so we suggest sticking with "/webwork2".
$webwork_url       = '/webwork2';
$server_root_url   = '';   # e.g.  'https://webwork.yourschool.edu' or 'http://localhost'
                           # Note, if running a secure (ssl) server, you probably need 'https://...'

# The following two variables must match the user ID and group ID respectively
# under which apache is running.
# In the apache configuration file (often called httpd.conf) you will find
# User www-data   --- this is the $server_userID -- of course it may be wwhttpd or some other name
# Group wwdata   --- this is the $server_groupID -- this will have different names also

$server_userID     = 'www-data';
$server_groupID    = 'wwdata';


#  Uncomment out the following line to set your apache version number manually.
#  WeBWorK will automatically get the apache version directly from the server
#  banner.  If you remove the version from the server banner you will have to
#  set it directly here

#$server_apache_version = ''; # e.g. '2.22.1'

# The following variable is the address that will be listed in server error
# messages that come from WeBWorK:
#	 "An error occured while processing your request.
#	 For help, please send mail to this site's webmaster
# 	(mail link to <webwork_server_admin_email>), including all of the following
#	 information as well as what what you were doing when the error occurred... etc..."
# Make sure that your webwork.apacheX-config file is up to date with the distributed version
# and that the line $ENV{WEBWORK_SERVER_ADMIN} = $ce->{webwork_server_admin_email};
# is present in the file.
# If $webwork_server_admin_email is not defined then the
# ServerAdmin address defined in httpd.conf is used.
# Be sure to use single quotes for the address or the @ sign will be interpreted as an array.


$webwork_server_admin_email ='';
################################################################################
# Paths to external programs
################################################################################

# These applications are often found in /bin, but sometimes in /usr/bin
# or even in /opt/local/bin.
# You can use "which tar"  for example to find out where the "tar" program is located

####################################################
# system utilities
####################################################
$externalPrograms{mv}    = "/bin/mv";
$externalPrograms{cp}    = "/bin/cp";
$externalPrograms{rm}    = "/bin/rm";
$externalPrograms{mkdir} = "/bin/mkdir";
$externalPrograms{tar}   = "/bin/tar";
$externalPrograms{gzip}  = "/bin/gzip";
$externalPrograms{git} = "/usr/bin/git";

####################################################
# equation rendering/hardcopy utiltiies
####################################################
$externalPrograms{latex}    ="/usr/bin/latex";

<<<<<<< HEAD
# Using --shell-escape can open security holes. It should typically be disabled,
# and anyone using --shell-escape whould understand the potential risks.

$externalPrograms{pdflatex} ="/usr/bin/pdflatex --no-shell-escape";
=======
$externalPrograms{pdflatex} ="/usr/bin/pdflatex --no-shell-escape";
# Note that --no-shell-escape is important for security reasons.
>>>>>>> bf11e63e
# Consider using xelatex instead of pdflatex for multilingual use, and
# use polyglossia and fontspec packages (which require xelatex or lualatex).
#$externalPrograms{pdflatex} ="/usr/bin/xelatex --no-shell-escape";

$externalPrograms{dvipng}   ="/usr/bin/dvipng";

# In order to use imagemagick convert you need to change the rights for PDF files from
# "none" to "read" in the policy file /etc/ImageMagick-6/policy.xml.  This has possible
# security implications for the server.
$externalPrograms{convert}  ="/usr/bin/convert";

####################################################
# NetPBM - basic image manipulation utilities
# Most sites only need to configure $netpbm_prefix.
####################################################
my $netpbm_prefix = "/usr/bin";
$externalPrograms{giftopnm} = "$netpbm_prefix/giftopnm";
$externalPrograms{ppmtopgm} = "$netpbm_prefix/ppmtopgm";
$externalPrograms{pnmtops}  = "$netpbm_prefix/pnmtops";
$externalPrograms{pnmtopng} = "$netpbm_prefix/pnmtopng";
$externalPrograms{pngtopnm} = "$netpbm_prefix/pngtopnm";

####################################################
# url checker
####################################################
# set timeout time (-t 40 sec) to be less than timeout for problem (usually 60 seconds)
$externalPrograms{checkurl}     = "/usr/bin/lwp-request -d -t 40 -mHEAD "; # or "/usr/local/bin/w3c -head "
$externalPrograms{curl}  = "/usr/bin/curl";

####################################################
# image conversions utiltiies
# the source file is given on stdin, and the output expected on stdout.
####################################################

$externalPrograms{gif2eps} = "$externalPrograms{giftopnm} | $externalPrograms{ppmtopgm} | $externalPrograms{pnmtops} -noturn 2>/dev/null";
$externalPrograms{png2eps} = "$externalPrograms{pngtopnm} | $externalPrograms{ppmtopgm} | $externalPrograms{pnmtops} -noturn 2>/dev/null";
$externalPrograms{gif2png} = "$externalPrograms{giftopnm} | $externalPrograms{pnmtopng}";

####################################################
# mysql clients
####################################################

$externalPrograms{mysql}     ="/usr/bin/mysql";
$externalPrograms{mysqldump} ="/usr/bin/mysqldump";


####################################################
# End paths to external utilities.
####################################################

################################################################################
# Database options
################################################################################

# $database_debug = 0;

# Standard permissions command used to initialize the webwork database
# GRANT SELECT, INSERT, UPDATE, DELETE, CREATE, ALTER, DROP, INDEX, LOCK TABLES ON webwork.* TO webworkWrite@localhost IDENTIFIED BY 'passwordRW';
# where webworkWrite and passwordRW must match the corresponding variables in the next section.

################################################################################
# these variables are used by database.conf. we define them here so that editing
# database.conf isn't necessary.

# You must initialize the database and set the password for webworkWrite.
# Edit the $database_password line and replace 'passwordRW' by the actual password used in the GRANT command above
################################################################################

# The database DSN is the path to the WeBWorK database which you have created.

# Modern database DSN format:
#	DBI:driver:database=$database;host=$hostname;port=$port

# One thing on which it depends is the driver name, which you may want to modify.
# It also depends on the database name, which may be non-standard in some settings,
# as may be the hostname and port of the database server.

# driver should be one of:
#	"mysql"   for the DBD:mysql driver
#	"MariaDB" for the DBD:mysql driver

# Select the desired DB driver:
#$database_driver="mysql";
$database_driver="MariaDB";

$database_host="localhost";
$database_port="3306";
$database_name="webwork";

$database_dsn="DBI:$database_driver:database=$database_name;host=$database_host;port=$database_port";

# The default storange engine to use is set here:
$database_storage_engine = 'myisam';

#########################
# MYSQL compatibility settings for handling international Unicode characters (utf8 and utf8mb)
#########################
# These set the way characters are encoded in mysql and will depend on the version of mysqld being used.  
# the default is to use latin1.  With version 2.15 we will move to 
# encoding utf8mb4 which allows the encoding of characters from many languages
# including chinese, arabic and hebrew.

$ENABLE_UTF8MB4 =1;    # setting this to 1 enables utf8mb4 encoding, setting this to 
					   # 0 sets this for older mysql (pre 5.3) which cannot
					   # handle utf8mb4 characters.

$database_character_set=($ENABLE_UTF8MB4) ? 'utf8mb4' : 'utf8';


# DATABASE login information
# The following two variables must match the GRANT statement run on the mysql server as described above.
$database_username ="webworkWrite";
$database_password ="passwordRW";

#################################################################################
# These variables describe the locations of various components of WeBWorK on your
# server.  You may use the defaults unless you have things in different places.
#################################################################################

# Root directory of PG.
$pg_dir              = "/opt/webwork/pg";

# URL and path to htdocs directory.
$webwork_htdocs_url  = "/webwork2_files";
$webwork_htdocs_dir  = "$webwork_dir/htdocs";

# URL and path to courses directory.
$webwork_courses_url = "/webwork2_course_files";
$webwork_courses_dir = "/opt/webwork/courses"; # a typical place to put course directories


################################################################################
# Mail settings
################################################################################

# The following directives need to be configured in order for your webwork
# server to be able to send mail.

# Mail sent by the PG system and the mail merge and feedback modules will be
# sent via this SMTP server.  localhost may work if your server is capable
# of sending email, otherwise type the name of your School's outgoing email
# server.
$mail{smtpServer} = '';  # e.g. 'mail.yourschool.edu' or 'localhost'

# When connecting to the above server, WeBWorK will send this address in the
# MAIL FROM command. This has nothing to do with the "From" address on the mail
# message. It can really be anything, but some mail servers require it contain
# a valid mail domain, or at least be well-formed.
$mail{smtpSender} = '';  # e.g.  'webwork@yourserver.yourschool.edu'

# Be sure to use single quotes for the address or the @ sign will be interpreted as an array.

# Seconds to wait before timing out when connecting to the SMTP server.
#  the default is 120 seconds.  
# Change it by uncommenting the following line
# set it to 5 for testing, 30 or larger for production

$mail{smtpTimeout}           = 30;


# TLS is a method for providing secure connections to the smtp server.
# https://en.wikipedia.org/wiki/Transport_Layer_Security
# At some sites coordinating the certificates properly is tricky
# Set this value to 0 to avoid checking certificates.
# Set it to 0 to trouble shoot an inability to verify certificates with the smtp server

$mail{tls_allowed} = 0;  

#$tls_allowed=0;  #old method -- this variable no longer works.


# errors of the form
#  unable to establish SMTP connection to smtp-gw.rochester.edu port 465
# indicate that there is a mismatch between the port number and the use of ssl
# use port 25 when ssl is off and use port 465 when ssl is on (tls_allowed=1)


# Set the SMTP port manually.  Typically this does not need to be done it will use
# port 25 if no SSL is on and 465 if ssl is on

#$mail{smtpPort} = 25;

# Debugging tutorial for sending email using ssl/tls
# https://maulwuff.de/research/ssl-debugging.html

################################################################################
# Problem library options
################################################################################
#
# The problemLibrary configuration data should now be set in localOverrides.conf

# For configuration instructions, see:
# http://webwork.maa.org/wiki/National_Problem_Library
# The directory containing the Open Problem Library files.
# Set the root to "" if no problem
# library is installed. Use version 2.0 for the NPL and use the version 2.5  for the OPL.
# When changing from the NPL to the OPL it is important to change the version number
# because the names of the tables in the database have changed.

# RE-CONFIGURE problemLibrary values in the localOverrides.conf file.
# The settings in site.conf are overridden by settings  in default.config
#################################################
#$problemLibrary{root}        ="/opt/webwork/libraries/webwork-open-problem-library/OpenProblemLibrary";
###########################################################

################################################################################
#Time Zone
################################################################################

# Set the default timezone of courses on this server. To get a list of valid
# timezones, run:
#
#     perl -MDateTime::TimeZone -e 'print join "\n", DateTime::TimeZone::all_names'
#
# To get a list of valid timezone "links" (deprecated names), run:
#
#     perl -MDateTime::TimeZone -e 'print join "\n", DateTime::TimeZone::links'
#
# If left blank, the system timezone will be used. This is usually what you
# want. You might want to set this if your server is NOT in the same timezone as
# your school. If just a few courses are in a different timezone, set this in
# course.conf for the affected courses instead.
#
$siteDefaults{timezone} = "America/New_York";

# Locale for time format localization
# Set the following variable to localize the format of things like days
# of the week and month names (i.e. translate them)
# This variable must match one of the locales available on your system
# To show the current locale in use on the system, type 'locale' at the
# command prompt.  For a list of installed locales, type 'locale -a' and
# enter one of the listed values here.
# If you do not fill this in, the system will default to "en_US"
$siteDefaults{locale}="";

################################################################################
# Search Engine Indexing Enable/Disable
################################################################################
# sets the default meta robots content for individual course pages
# this will not stop your main course listing page from being indexed
# valid contents: index, noindex, follow, nofollow, noarchive, and
# unavailable_after (example: "index, unavailable_after: 23-Jul-2007 18:00:00 EST")
$options{metaRobotsContent}='noindex, nofollow';

1; #final line of the file to reassure perl that it was read properly.<|MERGE_RESOLUTION|>--- conflicted
+++ resolved
@@ -104,15 +104,8 @@
 ####################################################
 $externalPrograms{latex}    ="/usr/bin/latex";
 
-<<<<<<< HEAD
-# Using --shell-escape can open security holes. It should typically be disabled,
-# and anyone using --shell-escape whould understand the potential risks.
-
-$externalPrograms{pdflatex} ="/usr/bin/pdflatex --no-shell-escape";
-=======
 $externalPrograms{pdflatex} ="/usr/bin/pdflatex --no-shell-escape";
 # Note that --no-shell-escape is important for security reasons.
->>>>>>> bf11e63e
 # Consider using xelatex instead of pdflatex for multilingual use, and
 # use polyglossia and fontspec packages (which require xelatex or lualatex).
 #$externalPrograms{pdflatex} ="/usr/bin/xelatex --no-shell-escape";
