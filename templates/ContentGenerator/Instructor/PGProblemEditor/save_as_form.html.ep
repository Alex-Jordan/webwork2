--- conflicted
+++ resolved
@@ -5,14 +5,6 @@
 % # Don't show the save as form when editing an existing course info file.
 % last if $c->{file_type} eq 'course_info' && -e $c->{editFilePath};
 %
-<<<<<<< HEAD
-% my $isBlank       = $c->{file_type} eq 'blank_problem';
-% my $templatesDir  = $ce->{courseDirs}{templates};
-% my $shortFilePath = $isBlank ? 'newProblem.pg' : $c->{editFilePath} =~ s|^$templatesDir/||r;
-%
-% # Suggest that modifications be saved to the "local" subdirectory if its not in a writeable directory
-% $shortFilePath = "local/$shortFilePath" unless $isBlank || -w dirname($c->{editFilePath});
-=======
 % my $isBlank         = $c->{file_type} eq 'blank_problem';
 % my $isHardcopyTheme = $c->{file_type} eq 'hardcopy_theme';
 % my $templatesDir    = $ce->{courseDirs}{templates};
@@ -21,7 +13,6 @@
 %
 % # Suggest that modifications be saved to the "local" subdirectory if its not in a writeable directory
 % $shortFilePath = "local/$shortFilePath" unless $isBlank || $isHardcopyTheme || -w dirname($c->{editFilePath});
->>>>>>> f5c747e0
 %
 % # If it is an absolute path make it relative.
 % $shortFilePath =~ s|^/*|| if $shortFilePath =~ m|^/|;
