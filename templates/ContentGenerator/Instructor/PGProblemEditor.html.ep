% use WeBWorK::Utils qw(not_blank x format_set_name_display getAssetURL);
% use WeBWorK::HTML::CodeMirrorEditor
	% qw(generate_codemirror_html generate_codemirror_controls_html output_codemirror_static_files);
%
% my $codemirrorMode = 'PG';
% if ($c->{file_type}) {
%	$codemirrorMode = 'htmlmixed' if ($c->{file_type} eq 'course_info');
%	$codemirrorMode = 'xml'       if ($c->{file_type} eq 'hardcopy_theme');
% }
% content_for js => begin
	<%= output_codemirror_static_files($c, $codemirrorMode) =%>
	<%= javascript getAssetURL($ce, 'js/ActionTabs/actiontabs.js'),           defer => undef =%>
	<%= javascript getAssetURL($ce, 'js/PGProblemEditor/pgproblemeditor.js'), defer => undef =%>
% end
%
% unless ($authz->hasPermissions(param('user'), 'access_instructor_tools')) {
	<div class="alert alert-danger p-1 mb-0"><%= maketext('You are not authorized to access instructor tools.') %></div>
	% last;
% }
%
% unless ($authz->hasPermissions(param('user'), 'modify_student_data')) {
	<div class="alert alert-danger p-1 mb-0"><%= maketext('You are not authorized to modify problems.') %></div>
	% last;
% }
%
% if (stash('file_error')) {
	<div class="alert alert-danger p-1 mb-0"><%= stash('file_error') %></div>
	% last;
% }
%
% my %titles = (
	% blank_problem                => x('Editing <strong>new problem</strong> template "[_1]".'),
	% set_header                   => x('Editing <strong>set header</strong> file "[_1]".'),
	% hardcopy_header              => x('Editing <strong>hardcopy header</strong> file "[_1]".'),
	% hardcopy_theme               => x('Editing <strong>hardcopy theme</strong> file "[_1]".'),
	% course_info                  => x('Editing <strong>course information</strong> file "[_1]".'),
	% ''                           => x('Editing <strong>unknown file type</strong> in file "[_1]".'),
	% source_path_for_problem_file => x('Editing <strong>unassigned problem</strong> file "[_1]".')
% );
%
% my $setName     = stash('setID')  // '';
% my $fullSetName = $c->{fullSetID} // $setName;
%
% my $fileInfo = begin
	<div class="mb-2">
		<%= tag 'div', class => 'set-file-info' . ($c->isTempEditFilePath($c->{inputFilePath}) ? ' temporaryFile' : ''),
			begin =%>
			<i>
				<%== $c->{file_type} eq 'problem'
					? maketext(
						'Editing <strong>problem [_1] of set [_2]</strong> in file "[_3]".',
						$c->{prettyProblemNumber},
						tag('span', dir => 'ltr', format_set_name_display($fullSetName)),
						tag('span', dir => 'ltr', class => 'current-file',
							data => { tmp_file => $c->shortPath($c->{tempFilePath}) },
							$c->shortPath($c->{inputFilePath}))
						)
					: maketext(
						$titles{ $c->{file_type} },
						tag('span', dir => 'ltr', class => 'current-file',
							data => { tmp_file => $c->shortPath($c->{tempFilePath}) },
							$c->shortPath($c->{inputFilePath}))
					) =%>
			</i>
		<% end =%>
	</div>
% end
<%= $fileInfo->() %>
%
<%= form_for current_route, method => 'POST', id => 'editor', name => 'editor',
   	enctype => 'application/x-www-form-urlencoded', class => 'col-12', begin =%>
	<%= $c->hidden_authen_fields =%>
	<%= hidden_field file_type => $c->{file_type} =%>
	<%= hidden_field courseID => $c->{courseID} =%>
	% if (defined $setName) {
		<%= hidden_field hidden_set_id => $setName =%>
	% }
	% if (not_blank($c->{sourceFilePath})) {
		<%= hidden_field sourceFilePath => $c->{sourceFilePath} =%>
	% }
	% if (($c->{file_type} eq 'problem' || $c->{file_type} eq 'source_path_for_problem_file')
		% && not_blank($c->{editFilePath}))
	% {
		<%= hidden_field edit_file_path => $c->getRelativeSourceFilePath($c->{editFilePath}) =%>
	% }
	% if (not_blank($c->{tempFilePath})) {
		<%= hidden_field temp_file_path => $c->{tempFilePath} =%>
	% }
	% if ($c->{file_type} eq 'hardcopy_theme') {
		<%= hidden_field hardcopy_theme => param('hardcopy_theme') =%>
	% }
	%
	% # PG problem authoring resource links
<<<<<<< HEAD
	% if ($c->{is_pg}) {
		<div class="mb-2">
			% # http://webwork.maa.org/wiki/Category:Problem_Techniques
			<%= link_to maketext('Problem Techniques') => $ce->{webworkURLs}{problemTechniquesHelpURL},
				target => 'techniques_window',
				title  => maketext('Snippets of PG code illustrating specific techniques'),
				class  => 'reference-link btn btn-sm btn-info',
				data   => { bs_toggle => 'tooltip', bs_placement => 'top' } =%>
			% # http://webwork.maa.org/wiki/Category:MathObjects
			<%= link_to maketext('Math Objects') => $ce->{webworkURLs}{MathObjectsHelpURL},
				target => 'math_objects',
				title  => maketext('Wiki summary page for MathObjects'),
				class  => 'reference-link btn btn-sm btn-info',
				data   => { bs_toggle => 'tooltip', bs_placement => 'top' } =%>
			% # PG POD served locally
			<%= link_to maketext('POD') => url_for('pod_index'),
				target => 'pod_docs',
				title  => maketext('Documentation from source code for PG modules and macro files.'),
				class  => 'reference-link btn btn-sm btn-info',
				data   => { bs_toggle => 'tooltip', bs_placement => 'top' } =%>
			% # PGML lab problem rendered as an unattached problem in a new window.
			% if (-e "$ce->{courseDirs}{templates}/PGMLLab/PGML-lab.pg") {
				<%= link_to maketext('PGML') => $c->systemLink(
						url_for('problem_detail', setID => 'Undefined_Set', problemID => 1),
						params => {
							displayMode    => $ce->{pg}{options}{displayMode},
							problemSeed    => 1234,
							editMode       => 'temporaryFile',
							sourceFilePath => 'PGMLLab/PGML-lab.pg'
						}
					),
					target => 'PGML',
					title  => maketext(
						'PG markdown syntax used to format WeBWorK questions. '
						. 'This interactive lab can help you to learn the techniques.'
					),
					class  => 'reference-link btn btn-sm btn-info',
					data   => { bs_toggle => 'tooltip', bs_placement => 'top' } =%>
			% }
			% # http://webwork.maa.org/wiki/Category:Authors
			<%= link_to maketext('Author Info') => $ce->{webworkURLs}{AuthorHelpURL},
				target => 'author_info',
				title  => maketext('Top level of author information on the wiki.'),
				class  => 'reference-link btn btn-sm btn-info',
				data   => { bs_toggle => 'tooltip', bs_placement => 'top' } =%>
=======
	<div class="mb-2">
		<%= link_to maketext('Sample Problems') => url_for('sample_problem_index'),
			target => 'techniques_window',
			title  => maketext('POD for macros and sample problem code and snippets'),
			class  => 'reference-link btn btn-sm btn-info',
			data   => { bs_toggle => 'tooltip', bs_placement => 'top' } =%>
		% # http://webwork.maa.org/wiki/Category:MathObjects
		<%= link_to maketext('Math Objects') => $ce->{webworkURLs}{MathObjectsHelpURL},
			target => 'math_objects',
			title  => maketext('Wiki summary page for MathObjects'),
			class  => 'reference-link btn btn-sm btn-info',
			data   => { bs_toggle => 'tooltip', bs_placement => 'top' } =%>
		% # PG POD served locally
		<%= link_to maketext('POD') => url_for('pod_index'),
			target => 'pod_docs',
			title  => maketext('Documentation from source code for PG modules and macro files.'),
			class  => 'reference-link btn btn-sm btn-info',
			data   => { bs_toggle => 'tooltip', bs_placement => 'top' } =%>
		% # PGML lab problem rendered as an unattached problem in a new window.
		% if (-e "$ce->{courseDirs}{templates}/PGMLLab/PGML-lab.pg") {
			<%= link_to maketext('PGML') => $c->systemLink(
					url_for('problem_detail', setID => 'Undefined_Set', problemID => 1),
					params => {
						displayMode    => $ce->{pg}{options}{displayMode},
						problemSeed    => 1234,
						editMode       => 'temporaryFile',
						sourceFilePath => 'PGMLLab/PGML-lab.pg'
					}
				),
				target => 'PGML',
				title  => maketext(
					'PG markdown syntax used to format WeBWorK questions. '
					. 'This interactive lab can help you to learn the techniques.'
				),
				class  => 'reference-link btn btn-sm btn-info',
				data   => { bs_toggle => 'tooltip', bs_placement => 'top' } =%>
			% # http://webwork.maa.org/wiki/Category:Authors
			<%= link_to maketext('Author Info') => $ce->{webworkURLs}{AuthorHelpURL},
				target => 'author_info',
				title  => maketext('Top level of author information on the wiki.'),
				class  => 'reference-link btn btn-sm btn-info',
				data   => { bs_toggle => 'tooltip', bs_placement => 'top' } =%>
>>>>>>> f5c747e0
			% # Only show the report bugs in problem button if editing an OPL or Contrib problem.
			% if ($c->{editFilePath} =~ m|^$ce->{courseDirs}{templates}/([^/]*)/| && ($1 eq 'Library' || $1 eq 'Contrib')) {
				<%= link_to maketext('Report Bugs in this Problem') =>
						"$ce->{webworkURLs}{bugReporter}?product=Problem%20libraries"
						. "&component=$1&bug_file_loc=$c->{editFilePath}_with_problemSeed=$c->{problemSeed}",
					target => 'bug_report',
					title  => maketext(
						'Report bugs in a WeBWorK question/problem using this link. '
						. 'The very first time you do this you will need to register with an email address so that '
						. 'information on the bug fix can be reported back to you.'
					),
					class  => 'reference-link btn btn-sm btn-info',
					data   => { bs_toggle => 'tooltip', bs_placement => 'top' } =%>
			% }
		</div>
	% }
	<div class="row mb-2">
		<div class="col-lg-6 col-md-12 order-last order-lg-first">
			<%= generate_codemirror_html($c, 'problemContents', $problemContents, $codemirrorMode) =%>
		</div>
		<div class="col-lg-6 col-md-12 mb-lg-0 mb-2 order-first order-lg-last">
			<div class="p-0" id="pgedit-render-area">
				<div class="placeholder d-flex flex-column justify-content-center
					 align-items-center bg-secondary h-100">
					<div class="fs-1"><%= maketext('Loading...') %></div>
					<i class="fa-solid fa-spinner fa-spin fa-2x"></i>
				</div>
			</div>
		</div>
	</div>
	<%= generate_codemirror_controls_html($c) =%>
	<%= $fileInfo->() %>
	%
	% # Output action forms
	% my $default_choice;
	%
	% for my $actionID (@$formsToShow) {
		% my $line_contents = include("ContentGenerator/Instructor/PGProblemEditor/${actionID}_form");
		% my $active        = '';
		% my $disabled =
			% $actionID eq 'revert'
			% && (!defined($c->{tempFilePath}) || !-e $c->{tempFilePath})
			% && !$c->getBackupTimes ? ' disabled' : '';
		%
		% if (($line_contents && $line_contents ne '') || $actionID eq 'revert') {
			% unless ($default_choice) { $active = ' active'; $default_choice = $actionID; }
			% content_for 'tab-list' => begin
				<li class="nav-item" role="presentation">
					<%= link_to maketext($actionFormTitles->{$actionID}) => "#$actionID",
						class           => "nav-link action-link$active$disabled",
						id              => "$actionID-tab",
						data            => { action => $actionID, bs_toggle => 'tab', bs_target => "#$actionID" },
						role            => 'tab',
						'aria-controls' => $actionID,
						'aria-selected' => $active ? 'true' : 'false' =%>
				</li>
			% end
			% content_for 'tab-content' => begin
				<div class="tab-pane fade <%= $active ? "show$active" : '' %>"
					id="<%= $actionID %>" role="tabpanel" aria-labelledby="<%= $actionID %>-tab">
					<%= $line_contents %>
				</div>
			% end
		% }
	% }
	%
	<%= hidden_field action => $default_choice, id => 'current_action' =%>
	<div>
		<ul class="nav nav-tabs mb-2" role="tablist"><%= content 'tab-list' =%></ul>
		<div class="tab-content"><%= content 'tab-content' %></div>
	</div>
	<div>
		<%= submit_button maketext($actionFormTitles->{$default_choice}), name => 'submit', id => 'take_action',
			class => 'btn btn-primary mb-2' =%>
	</div>
<% end =%><|MERGE_RESOLUTION|>--- conflicted
+++ resolved
@@ -91,53 +91,6 @@
 	% }
 	%
 	% # PG problem authoring resource links
-<<<<<<< HEAD
-	% if ($c->{is_pg}) {
-		<div class="mb-2">
-			% # http://webwork.maa.org/wiki/Category:Problem_Techniques
-			<%= link_to maketext('Problem Techniques') => $ce->{webworkURLs}{problemTechniquesHelpURL},
-				target => 'techniques_window',
-				title  => maketext('Snippets of PG code illustrating specific techniques'),
-				class  => 'reference-link btn btn-sm btn-info',
-				data   => { bs_toggle => 'tooltip', bs_placement => 'top' } =%>
-			% # http://webwork.maa.org/wiki/Category:MathObjects
-			<%= link_to maketext('Math Objects') => $ce->{webworkURLs}{MathObjectsHelpURL},
-				target => 'math_objects',
-				title  => maketext('Wiki summary page for MathObjects'),
-				class  => 'reference-link btn btn-sm btn-info',
-				data   => { bs_toggle => 'tooltip', bs_placement => 'top' } =%>
-			% # PG POD served locally
-			<%= link_to maketext('POD') => url_for('pod_index'),
-				target => 'pod_docs',
-				title  => maketext('Documentation from source code for PG modules and macro files.'),
-				class  => 'reference-link btn btn-sm btn-info',
-				data   => { bs_toggle => 'tooltip', bs_placement => 'top' } =%>
-			% # PGML lab problem rendered as an unattached problem in a new window.
-			% if (-e "$ce->{courseDirs}{templates}/PGMLLab/PGML-lab.pg") {
-				<%= link_to maketext('PGML') => $c->systemLink(
-						url_for('problem_detail', setID => 'Undefined_Set', problemID => 1),
-						params => {
-							displayMode    => $ce->{pg}{options}{displayMode},
-							problemSeed    => 1234,
-							editMode       => 'temporaryFile',
-							sourceFilePath => 'PGMLLab/PGML-lab.pg'
-						}
-					),
-					target => 'PGML',
-					title  => maketext(
-						'PG markdown syntax used to format WeBWorK questions. '
-						. 'This interactive lab can help you to learn the techniques.'
-					),
-					class  => 'reference-link btn btn-sm btn-info',
-					data   => { bs_toggle => 'tooltip', bs_placement => 'top' } =%>
-			% }
-			% # http://webwork.maa.org/wiki/Category:Authors
-			<%= link_to maketext('Author Info') => $ce->{webworkURLs}{AuthorHelpURL},
-				target => 'author_info',
-				title  => maketext('Top level of author information on the wiki.'),
-				class  => 'reference-link btn btn-sm btn-info',
-				data   => { bs_toggle => 'tooltip', bs_placement => 'top' } =%>
-=======
 	<div class="mb-2">
 		<%= link_to maketext('Sample Problems') => url_for('sample_problem_index'),
 			target => 'techniques_window',
@@ -180,7 +133,6 @@
 				title  => maketext('Top level of author information on the wiki.'),
 				class  => 'reference-link btn btn-sm btn-info',
 				data   => { bs_toggle => 'tooltip', bs_placement => 'top' } =%>
->>>>>>> f5c747e0
 			% # Only show the report bugs in problem button if editing an OPL or Contrib problem.
 			% if ($c->{editFilePath} =~ m|^$ce->{courseDirs}{templates}/([^/]*)/| && ($1 eq 'Library' || $1 eq 'Contrib')) {
 				<%= link_to maketext('Report Bugs in this Problem') =>
