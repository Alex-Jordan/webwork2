% use WeBWorK::Utils qw(jitar_id_to_seq);
%
% if ($ce->{courseName} eq 'admin') {
	<%= include 'ContentGenerator/Base/admin_links' =%>
	% next;
% }
<ul class="nav flex-column">
	% if (defined $courseID && $authen->was_verified) {
		% # Homework Sets or Course Administration
		<li class="list-group-item list-group-item-primary nav-item">
			% if ($restricted_navigation) {
				<span class="nav-link disabled"><%= maketext('Homework Sets') %></span>
			% } else {
				<%= $makelink->('set_list', text => maketext('Homework Sets')) %>
			% }
		</li>
		%
		% if (defined $setID) {
			<li class="list-group-item list-group-item-primary nav-item">
				<ul class="nav flex-column">
					% # Set link. The set record is needed to determine the assignment type.
					% my $setRecord = $db->getGlobalSet($setID =~ s/,v\d+$//r);
					% if ($setRecord->assignment_type eq 'jitar' && defined $problemID) {
						% $prettyProblemID = join('.', jitar_id_to_seq($problemID));
					% }
					%
					<li class="list-group-item nav-item">
						% if ($setRecord->assignment_type =~ /proctor/ && $setID =~ /,v(\d)+$/) {
							<%= $makelink->(
								'proctored_gateway_quiz',
								text       => $prettySetID,
								captures   => { setID => $setID },
								link_attrs => { dir => 'ltr' }
							) %>
						% } elsif ($setRecord->assignment_type =~ /gateway/ && $setID =~ /,v(\d)+$/) {
							<%= $makelink->(
								'gateway_quiz',
								text       => $prettySetID,
								captures   => { setID => $setID },
								link_attrs => { dir => 'ltr' }
							) %>
						% } else {
							<%= $makelink->(
								'problem_list',
								text       => $prettySetID,
								captures   => { setID => $setID },
								link_attrs => { dir => 'ltr' }
							) %>
						% }
					</li>
					% # Problem link.
					% if (defined $problemID) {
						<li class="list-group-item nav-item">
							<ul class="nav flex-column">
								<li class="list-group-item nav-item">
									% if ($setRecord->assignment_type =~ /gateway/) {
										<a class="nav-link"><%= maketext('Problem [_1]', $prettyProblemID) %></a>
									% } else {
										<%= $makelink->(
											'problem_detail',
											text     => maketext('Problem [_1]', $prettyProblemID),
											captures => { setID => $setID, problemID => $problemID },
										) %>
									% }
								</li>
							</ul>
						</li>
					% }
				</ul>
			</li>
		% }
		%
		% if ($authz->hasPermissions($userID, 'change_password')
			% || $authz->hasPermissions($userID, 'change_email_address')
			% || $authz->hasPermissions($userID, 'change_pg_display_settings'))
		% {
			<li class="list-group-item list-group-item-primary nav-item"><%= $makelink->('options') %></li>
		% }
		%
		% unless ($restricted_navigation || $courseID eq 'admin') {
			<li class="list-group-item list-group-item-primary nav-item"><%= $makelink->('grades') %></li>
		% }
		%
		% if ($ce->{achievementsEnabled}) {
			<li class="list-group-item list-group-item-primary nav-item"><%= $makelink->('achievements') %></li>
		% }
		%
		% if ($authz->hasPermissions($userID, 'access_instructor_tools')) {
			<li class="list-group-item nav-item"><%= $makelink->('instructor_tools') %></li>
			% # Class list editor
			<li class="list-group-item nav-item"><%= $makelink->('instructor_user_list') %></li>
			% # User Assignments
			% if (defined $eUserID && $eUserID ne $userID || defined $urlUserID) {
				<li class="list-group-item nav-item">
					<ul class="nav flex-column">
						% if (defined $urlUserID) {
							<li class="nav-item">
								<%= $makelink->(
									'instructor_user_detail',
									text       => $urlUserID,
									captures   => { userID => $urlUserID },
									link_attrs => { dir => 'ltr' }
								); %>
							</li>
						% }
						% if ($userID ne $eUserID && (!defined $urlUserID || $urlUserID ne $eUserID)) {
							<li class="nav-item">
								<%= $makelink->(
									'instructor_user_detail',
									text       => $eUserID,
									captures   => { userID => $eUserID },
									link_attrs => { dir => 'ltr' }
								); %>
							</li>
						% }
					</ul>
				</li>
			% }
			% # Set assigner
			<li class="list-group-item nav-item"><%= $makelink->('instructor_set_assigner') %></li>
			% # Homework Set Editor
			<li class="list-group-item nav-item"><%= $makelink->('instructor_set_list') %></li>
			% # Editor link.  Only shown for non-versioned sets
			% if (defined $setID && $setID !~ /,v\d+$/) {
				<li class="list-group-item nav-item">
					<ul class="nav flex-column">
						<li class="nav-item">
							<%= $makelink->(
								'instructor_set_detail',
								text       => $prettySetID,
								captures   => { setID => $setID },
								link_attrs => { dir => 'ltr' }
							); %>
						</li>
					</ul>
				</li>
			% }
			% # Problem Editor
			<li class="list-group-item nav-item">
				<%= $makelink->('instructor_problem_editor',
<<<<<<< HEAD
					param('file_type') && param('file_type') eq 'course_info' ? (active => 0) : ()) %>
=======
					param('file_type') && (param('file_type') eq 'course_info' || param('file_type') eq 'hardcopy_theme') ? (active => 0) : ()) %>
>>>>>>> f5c747e0
			</li>
			% if (defined $prettySetID && defined $problemID) {
				<li class="nav-item">
					<ul class="nav flex-column">
						<li class="nav-item">
							<%= $makelink->(
								'instructor_problem_editor_withset_withproblem',
								text => b(maketext(
									'[_1]: Problem [_2]',
									$c->tag('span', dir => 'ltr', $prettySetID),
									$prettyProblemID
								)),
								captures => { setID => $setID, problemID => $problemID },
								target   => 'WW_Editor'
							) %>
						</li>
					</ul>
				</li>
			% } elsif (defined $prettySetID && param('file_type') && param('file_type') =~ /^(set|hardcopy)_header$/) {
				<li class="nav-item">
					<ul class="nav flex-column">
						<li class="nav-item">
							<%= $makelink->(
								'instructor_problem_editor_withset_withproblem',
								text => param('file_type') eq 'set_header'
									? b(maketext('[_1]: Set Header',      $c->tag('span', dir => 'ltr', $prettySetID)))
									: b(maketext('[_1]: Hardcopy Header', $c->tag('span', dir => 'ltr', $prettySetID))),
								captures          => { setID => $setID, problemID => 0 },
								systemlink_params => { file_type => param('file_type') },
								target            => 'WW_Editor'
							) %>
						</li>
					</ul>
				</li>
			% } elsif (param('file_type') && param('file_type') eq 'course_info') {
				<li class="nav-item">
					<ul class="nav flex-column">
						<li class="nav-item">
							<%= $makelink->(
								'instructor_problem_editor',
								text              => maketext('Course Information'),
								systemlink_params => { file_type => 'course_info' },
								active            => 1,
								target            => 'WW_Editor'
							) %>
						</li>
					</ul>
				</li>
<<<<<<< HEAD
=======
			% } elsif (param('file_type') && param('file_type') eq 'hardcopy_theme') {
				<li class="nav-item">
					<ul class="nav flex-column">
						<li class="nav-item">
							<%= $makelink->(
								'instructor_problem_editor',
								text              => maketext('Hardcopy Theme'),
								systemlink_params => {
									file_type      => 'hardcopy_theme',
									hardcopy_theme => param('hardcopy_theme')
								},
								active            => 1,
								target            => 'WW_Editor'
							) %>
						</li>
					</ul>
				</li>
>>>>>>> f5c747e0
			% }
			% # Library Browser
			<li class="list-group-item nav-item"><%= $makelink->('instructor_set_maker') %></li>
			% # Statistics
			<li class="list-group-item nav-item">
				<%= $makelink->('instructor_statistics') %>
				% if ($userID ne $eUserID || defined $setID || defined $urlUserID) {
				<ul class="nav flex-column">
					% if (defined $urlUserID) {
						<li class="nav-item">
							<%= $makelink->(
								'instructor_user_statistics',
								text     => $urlUserID,
								captures => { userID => $urlUserID },
								link_attrs => { dir => 'ltr' }
							) %>
						</li>
					% }
					% if ($userID ne $eUserID && (!defined $urlUserID || $urlUserID ne $eUserID)) {
						<li class="nav-item">
							<%=	$makelink->(
								'instructor_user_statistics',
								text     => $eUserID,
								captures => { userID => $eUserID },
								active   => current_route eq 'instructor_user_statistics'
									&& !defined $urlUserID,
								link_attrs => { dir => 'ltr' }
							) %>
						</li>
					% }
					% if (defined $setID) {
						<li class="nav-item" dir="ltr">
							<%= $makelink->(
								'instructor_set_statistics',
								# Make sure a versioned set id is not used for the statistics link.
								text     => $prettySetID =~ s/,v\d+$//r,
								captures => { setID => $setID =~ s/,v\d+$//r }
							) %>
						</li>
						% if (defined $problemID) {
							<li class="nav-item">
								<ul class="nav flex-column">
									<li class="nav-item">
										<%= $makelink->(
											'instructor_problem_statistics',
											text     => maketext('Problem [_1]', $prettyProblemID),
											captures => {
												setID     => $setID =~ s/,v\d+$//r,
												problemID => $problemID
											}
										) =%>
									</li>
								</ul>
							</li>
						% }
					% }
				</ul>
				% }
			</li>
			% # Student Progress
			<li class="list-group-item nav-item"><%= $makelink->('instructor_progress') %>
				% if ($userID ne $eUserID || defined $setID || defined $urlUserID) {
					<ul class="nav flex-column">
						% if (defined $urlUserID) {
							<li class="nav-item">
								<%= $makelink->(
									'instructor_user_progress',
									text     => $urlUserID,
									captures => { userID => $urlUserID },
									link_attrs => { dir => 'ltr' }
								) %>
							</li>
						% }
						% if ($userID ne $eUserID && (!defined $urlUserID || $urlUserID ne $eUserID)) {
							<li class="nav-item">
								<%= $makelink->(
									'instructor_user_progress',
									text     => $eUserID,
									captures => { userID => $eUserID },
									active   => current_route eq 'instructor_user_progress'
										&& !defined $urlUserID,
									link_attrs => { dir => 'ltr' }
								) %>
							</li>
						% }
						% if (defined $setID) {
							<li class="nav-item" dir="ltr">
								<%= $makelink->(
									'instructor_set_progress',
									# Make sure a versioned set id is not used for the progress link.
									text     => $prettySetID =~ s/,v\d+$//r,
									captures => { setID => $setID =~ s/,v\d+$//r },
								) %>
							</li>
						% }
					</ul>
				% }
			</li>
			% # Scoring
			% if ($authz->hasPermissions($userID, 'score_sets')) {
				<li class="list-group-item nav-item"><%= $makelink->('instructor_scoring') %></li>
			% }
			% # LTI Grade Update
			% if ($ce->{LTIGradeMode} && $authz->hasPermissions($userID, 'score_sets')) {
				<li class="list-group-item nav-item"><%= $makelink->('instructor_lti_update') %></li>
			% }
			% # Achievment Editor
			% if ($ce->{achievementsEnabled} && $authz->hasPermissions($userID, 'edit_achievements')) {
				<li class="list-group-item nav-item"><%= $makelink->('instructor_achievement_list') %></li>
				% if (defined $achievementID) {
					<li class="nav-item">
						<ul class="nav flex-column">
							<li class="nav-item">
								<%= $makelink->(
									'instructor_achievement_editor',
									text     => $achievementID =~ s/_/ /gr,
									captures => { achievementID => $achievementID },
								) %>
							</li>
						</ul>
					</li>
				% }
			% }
			% # Email
			% if ($authz->hasPermissions($userID, 'send_mail')) {
				<li class="list-group-item nav-item"><%= $makelink->('instructor_mail_merge') %></li>
			% }
			% # File Manager
			% if ($authz->hasPermissions($userID, 'manage_course_files')) {
				<li class="list-group-item nav-item"><%= $makelink->('instructor_file_manager') %></li>
			% }
			% # Course Configuration
			% if ($authz->hasPermissions($userID, "manage_course_files")) {
				<li class="list-group-item nav-item"><%= $makelink->('instructor_config') %></li>
			% }
			% # Instructor links help
			<li class="list-group-item nav-item">
				<%= $c->helpMacro('instructor_links',
					{ label => maketext('Help'), class => 'nav-link' }) %>
			</li>
		% }
		%
		% if (exists $ce->{webworkURLs}{bugReporter}
			% && $ce->{webworkURLs}{bugReporter} ne ''
			% && $authz->hasPermissions($userID, 'report_bugs'))
		% {
			<li class="list-group-item nav-item">
				<%= link_to maketext('Report bugs') => $ce->{webworkURLs}{bugReporter}, class => 'nav-link' =%>
			</li>
		% }
	% }
</ul><|MERGE_RESOLUTION|>--- conflicted
+++ resolved
@@ -138,11 +138,7 @@
 			% # Problem Editor
 			<li class="list-group-item nav-item">
 				<%= $makelink->('instructor_problem_editor',
-<<<<<<< HEAD
-					param('file_type') && param('file_type') eq 'course_info' ? (active => 0) : ()) %>
-=======
 					param('file_type') && (param('file_type') eq 'course_info' || param('file_type') eq 'hardcopy_theme') ? (active => 0) : ()) %>
->>>>>>> f5c747e0
 			</li>
 			% if (defined $prettySetID && defined $problemID) {
 				<li class="nav-item">
@@ -191,8 +187,6 @@
 						</li>
 					</ul>
 				</li>
-<<<<<<< HEAD
-=======
 			% } elsif (param('file_type') && param('file_type') eq 'hardcopy_theme') {
 				<li class="nav-item">
 					<ul class="nav flex-column">
@@ -210,7 +204,6 @@
 						</li>
 					</ul>
 				</li>
->>>>>>> f5c747e0
 			% }
 			% # Library Browser
 			<li class="list-group-item nav-item"><%= $makelink->('instructor_set_maker') %></li>
