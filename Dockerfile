# ==================================================================
# Phase 1 - Download webwork and pg git repositories.

FROM alpine/git AS base

# Build args specifying the branches for webwork2 and pg used to build the image.
ARG WEBWORK2_GIT_URL
ARG WEBWORK2_BRANCH
ARG PG_GIT_URL
ARG PG_BRANCH

WORKDIR /opt/base

RUN echo Cloning branch $WEBWORK2_BRANCH from $WEBWORK2_GIT_URL \
	&& echo git clone --single-branch --branch ${WEBWORK2_BRANCH} --depth 1 $WEBWORK2_GIT_URL \
	&& git clone --single-branch --branch ${WEBWORK2_BRANCH} --depth 1 $WEBWORK2_GIT_URL \
	&& rm -rf webwork2/.git webwork2/{*ignore,Dockerfile,docker-compose.yml,docker-config}

RUN echo Cloning branch $PG_BRANCH branch from $PG_GIT_URL \
	&& echo git clone --single-branch --branch ${PG_BRANCH} --depth 1 $PG_GIT_URL \
	&& git clone --single-branch --branch ${PG_BRANCH} --depth 1 $PG_GIT_URL \
	&& rm -rf  pg/.git

# Optional - include OPL (also need to uncomment further below when an included OPL is desired):
#RUN git clone --single-branch --branch main --depth 1 https://github.com/openwebwork/webwork-open-problem-library.git \
#  && rm -rf  webwork-open-problem-library/.git

# ==================================================================
# Phase 2 - set ENV variables

# We need to change FROM before setting the ENV variables.

FROM ubuntu:24.04

ENV WEBWORK_URL=/webwork2 \
	WEBWORK_ROOT_URL=http://localhost::8080 \
	WEBWORK_SMTP_SERVER=localhost \
	WEBWORK_SMTP_SENDER=webwork@example.com \
	WEBWORK_TIMEZONE=America/New_York \
	APP_ROOT=/opt/webwork \
	DEBIAN_FRONTEND=noninteractive \
	DEBCONF_NONINTERACTIVE_SEEN=true

ARG ADDITIONAL_BASE_IMAGE_PACKAGES

# Environment variables which depend on a prior environment variable must be set
# in an ENV call after the dependencies were defined.
ENV WEBWORK_ROOT=$APP_ROOT/webwork2 \
	PG_ROOT=$APP_ROOT/pg \
	PATH=$PATH:$APP_ROOT/webwork2/bin

# ==================================================================
# Phase 3 - Install required packages

# Do NOT include "apt-get -y upgrade"
# see: https://docs.docker.com/develop/develop-images/dockerfile_best-practices/

RUN apt-get update \
	&& apt-get install -y --no-install-recommends --no-install-suggests \
	apt-utils \
	ca-certificates \
	cpanminus \
	culmus \
	curl \
	debconf-utils \
	dvipng \
	dvisvgm \
	fonts-linuxlibertine \
	gcc \
	git \
	imagemagick \
	iputils-ping \
	jq \
	libarchive-extract-perl \
	libarchive-zip-perl \
	libarray-utils-perl \
	libc6-dev \
	libcapture-tiny-perl \
	libclass-tiny-antlers-perl \
	libclass-tiny-perl \
	libcpanel-json-xs-perl \
	libcrypt-jwt-perl \
	libcryptx-perl \
	libdata-dump-perl \
	libdata-structure-util-perl \
	libdatetime-perl \
	libdbd-mysql-perl \
	libdevel-checklib-perl \
	libemail-address-xs-perl \
	libemail-date-format-perl \
	libemail-sender-perl \
	libemail-stuffer-perl \
	libexception-class-perl \
	libextutils-config-perl \
	libextutils-helpers-perl \
	libextutils-installpaths-perl \
	libextutils-xsbuilder-perl \
	libfile-copy-recursive-perl \
	libfile-find-rule-perl-perl \
	libfile-sharedir-install-perl \
	libfuture-asyncawait-perl \
	libgd-barcode-perl \
	libgd-perl \
	libhtml-scrubber-perl \
	libhtml-template-perl \
	libhttp-async-perl \
	libiterator-perl \
	libiterator-util-perl \
	libjson-maybexs-perl \
	libjson-perl \
	libjson-xs-perl \
	liblocale-maketext-lexicon-perl \
	libmariadb-dev \
	libmath-random-secure-perl \
	libmime-base32-perl \
	libmime-tools-perl \
	libminion-backend-sqlite-perl \
	libminion-perl \
	libmodule-build-perl \
	libmodule-pluggable-perl \
	libmojolicious-plugin-renderfile-perl \
	libnet-https-nb-perl \
	libnet-ip-perl \
	libnet-ldap-perl \
	libnet-oauth-perl \
	libossp-uuid-perl \
	libpadwalker-perl \
	libpandoc-wrapper-perl \
	libpath-class-perl \
	libpath-tiny-perl \
	libphp-serialization-perl \
	libpod-wsdl-perl \
	libsoap-lite-perl \
	libsql-abstract-perl \
	libstring-shellquote-perl \
	libsub-uplevel-perl \
	libsvg-perl \
	libtemplate-perl \
	libtest-deep-perl \
	libtest-exception-perl \
	libtest-fatal-perl \
	libtest-mockobject-perl \
	libtest-pod-perl \
	libtest-requires-perl \
	libtest-warn-perl \
	libtest-xml-perl \
	libtext-csv-perl \
	libthrowable-perl \
	libtimedate-perl \
	libuniversal-can-perl \
	libuniversal-isa-perl \
	libuuid-tiny-perl \
	libxml-parser-easytree-perl \
	libxml-parser-perl \
	libxml-semanticdiff-perl \
	libxml-simple-perl \
	libxml-writer-perl \
	libxml-xpath-perl \
	libyaml-libyaml-perl \
	lmodern \
	locales \
	make \
	mariadb-client \
	netpbm \
	patch \
	pdf2svg \
	preview-latex-style \
	ssl-cert \
	sudo \
	texlive \
	texlive-lang-arabic \
	texlive-lang-other \
	texlive-latex-extra \
	texlive-plain-generic \
	texlive-science \
	texlive-xetex \
	tzdata \
	zip $ADDITIONAL_BASE_IMAGE_PACKAGES \
	&& curl -fsSL https://deb.nodesource.com/setup_20.x | bash - \
	&& apt-get install -y --no-install-recommends --no-install-suggests nodejs \
	&& apt-get clean \
	&& rm -fr /var/lib/apt/lists/* /tmp/*

# ==================================================================
# Phase 4 - Install additional Perl modules from CPAN that are not packaged for Ubuntu or are outdated in Ubuntu.

RUN cpanm install -n \
	Statistics::R::IO \
	DBD::MariaDB \
<<<<<<< HEAD
	Mojolicious \
	Mojo::SQLite@3.002 \
=======
>>>>>>> 9efc45d4
	Perl::Tidy@20220613 \
	Archive::Zip::SimpleZip \
	&& rm -fr ./cpanm /root/.cpanm /tmp/*

# ==================================================================
# Phase 5 - Install webwork2 and pg which were downloaded to /opt/base/ in phase 1
# Option: Install the OPL in the image also (about 850 MB)

RUN mkdir -p $APP_ROOT/courses $APP_ROOT/libraries $APP_ROOT/libraries/webwork-open-problem-library $APP_ROOT/webwork2 /www/www/html

COPY --from=base /opt/base/webwork2 $APP_ROOT/webwork2
COPY --from=base /opt/base/pg $APP_ROOT/pg

# Optional - include OPL (also need to uncomment above to clone from GitHub when needed):
#COPY --from=base /opt/base/webwork-open-problem-library $APP_ROOT/libraries/webwork-open-problem-library

# ==================================================================
# Phase 6 - System configuration

# 1. Setup PATH.
# 2. Create the webwork2 PID directory and the /etc/ssl/local directory in case it is needed.
# 3. Perform initial permissions setup for material INSIDE the image.
# 4. Build standard locales.
# 5. Set the default system timezone to be UTC.
# 6. Install third party javascript files.
# 7. Apply patches

# Patch files that are applied below
COPY docker-config/pgfsys-dvisvmg-bbox-fix.patch /tmp

RUN echo "PATH=$PATH:$APP_ROOT/webwork2/bin" >> /root/.bashrc \
	&& mkdir /run/webwork2 /etc/ssl/local \
	&& cd $APP_ROOT/webwork2/ \
		&& chown www-data DATA ../courses logs tmp /etc/ssl/local /run/webwork2 \
		&& chmod -R u+w DATA ../courses logs tmp /run/webwork2 /etc/ssl/local \
	&& echo "en_US ISO-8859-1\nen_US.UTF-8 UTF-8" > /etc/locale.gen \
		&& /usr/sbin/locale-gen \
		&& echo "locales locales/default_environment_locale select en_US.UTF-8\ndebconf debconf/frontend select Noninteractive" > /tmp/preseed.txt \
		&& debconf-set-selections /tmp/preseed.txt \
	&& rm /etc/localtime /etc/timezone && echo "Etc/UTC" > /etc/timezone \
		&& dpkg-reconfigure -f noninteractive tzdata \
	&& cd $WEBWORK_ROOT/htdocs \
		&& npm install \
	&& cd $PG_ROOT/htdocs \
		&& npm install \
	&& patch -p1 -d / < /tmp/pgfsys-dvisvmg-bbox-fix.patch \
	&& rm /tmp/pgfsys-dvisvmg-bbox-fix.patch

# ==================================================================
# Phase 7 - Final setup and prepare docker-entrypoint.sh
# Done near the end, so that an update to docker-entrypoint.sh can be
# done without rebuilding the earlier layers of the Docker image.

EXPOSE 8080
WORKDIR $WEBWORK_ROOT

COPY docker-config/docker-entrypoint.sh /usr/local/bin/

ENTRYPOINT ["docker-entrypoint.sh"]

# Add enviroment variables to control some things during container startup
ENV SSL=0 \
	PAPERSIZE=letter \
	SYSTEM_TIMEZONE=UTC \
	ADD_LOCALES=0 \
	ADD_APT_PACKAGES=0

# ================================================

CMD ["sudo", "-E", "-u", "www-data", "hypnotoad", "-f", "bin/webwork2"]<|MERGE_RESOLUTION|>--- conflicted
+++ resolved
@@ -118,6 +118,7 @@
 	libminion-perl \
 	libmodule-build-perl \
 	libmodule-pluggable-perl \
+	libmojolicious-perl \
 	libmojolicious-plugin-renderfile-perl \
 	libnet-https-nb-perl \
 	libnet-ip-perl \
@@ -187,11 +188,6 @@
 RUN cpanm install -n \
 	Statistics::R::IO \
 	DBD::MariaDB \
-<<<<<<< HEAD
-	Mojolicious \
-	Mojo::SQLite@3.002 \
-=======
->>>>>>> 9efc45d4
 	Perl::Tidy@20220613 \
 	Archive::Zip::SimpleZip \
 	&& rm -fr ./cpanm /root/.cpanm /tmp/*
