FROM ubuntu:16.04


ENV PG_BRANCH=rel-PG-2.14 \
    WEBWORK_URL=/webwork2 \
    WEBWORK_ROOT_URL=http://localhost \
    WEBWORK_DB_HOST=db \
    WEBWORK_DB_PORT=3306 \
    WEBWORK_DB_NAME=webwork \
    WEBWORK_DB_USER=webworkWrite \
    WEBWORK_DB_PASSWORD=passwordRW \
    WEBWORK_SMTP_SERVER=localhost \
    WEBWORK_SMTP_SENDER=webwork@example.com \
    WEBWORK_TIMEZONE=America/New_York \
    APACHE_RUN_USER=www-data \
    APACHE_RUN_GROUP=www-data \
    # temporary state file location. This might be changed to /run in Wheezy+1 \
    APACHE_PID_FILE=/var/run/apache2/apache2.pid \
    APACHE_RUN_DIR=/var/run/apache2 \
    APACHE_LOCK_DIR=/var/lock/apache2 \
    # Only /var/log/apache2 is handled by /etc/logrotate.d/apache2.
    APACHE_LOG_DIR=/var/log/apache2 \
    APP_ROOT=/opt/webwork \
    DEV=0

ENV WEBWORK_DB_DSN=DBI:mysql:${WEBWORK_DB_NAME}:${WEBWORK_DB_HOST}:${WEBWORK_DB_PORT} \
    WEBWORK_ROOT=$APP_ROOT/webwork2 \
    PG_ROOT=$APP_ROOT/pg \
    PATH=$PATH:$APP_ROOT/webwork2/bin

RUN apt-get update \
    && apt-get install -y --no-install-recommends --no-install-suggests \
       apache2 \
       curl \
       dvipng \
       gcc \
       libapache2-request-perl \
       libcrypt-ssleay-perl \
       libdatetime-perl \
       libdancer-perl \
       libdancer-plugin-database-perl \
       libdbd-mysql-perl \
       libemail-address-perl \
       libexception-class-perl \
       libextutils-xsbuilder-perl \
       libfile-find-rule-perl-perl \
       libgd-perl \
       libhtml-scrubber-perl \
       libjson-perl \
       liblocale-maketext-lexicon-perl \
       libmail-sender-perl \
       libmime-tools-perl \
       libnet-ip-perl \
       libnet-ldap-perl \
       libnet-oauth-perl \
       libossp-uuid-perl \
       libpadwalker-perl \
       libpath-class-perl \
       libphp-serialization-perl \
       libsoap-lite-perl \
       libsql-abstract-perl \
       libstring-shellquote-perl \
       libtemplate-perl \
       libtext-csv-perl \
       libtimedate-perl \
       libuuid-tiny-perl \
       libxml-parser-perl \
       libxml-writer-perl \
       libapache2-reload-perl \
       make \
       netpbm \
       preview-latex-style \
       texlive \
       texlive-latex-extra \
       libc6-dev \
       git \
       mysql-client \
    && curl -Lk https://cpanmin.us | perl - App::cpanminus \
    && cpanm install XML::Parser::EasyTree Iterator Iterator::Util Pod::WSDL Array::Utils HTML::Template XMLRPC::Lite Mail::Sender Email::Sender::Simple Data::Dump Statistics::R::IO \
    && rm -fr /var/lib/apt/lists/* ./cpanm /root/.cpanm /tmp/*

RUN mkdir -p $APP_ROOT/courses $APP_ROOT/libraries $APP_ROOT/webwork2


# Block to include webwork2 in the container, when needed, instead of  getting it from a bind mount.
#    Uncomment when needed, and set the correct branch name on the following line.
#ENV WEBWORK_BRANCH=rel-ww2.14   # need a valid branch name from https://github.com/openwebwork/webwork2
#RUN curl -fSL https://github.com/openwebwork/webwork2/archive/${WEBWORK_BRANCH}.tar.gz -o /tmp/${WEBWORK_BRANCH}.tar.gz \
#    && cd /tmp \
#    && tar xzf /tmp/${WEBWORK_BRANCH}.tar.gz \
#    && mv webwork2-${WEBWORK_BRANCH} $APP_ROOT/webwork2 \
#    && rm -rf /tmp/${WEBWORK_BRANCH}.tar.gz /tmp/webwork2-${WEBWORK_BRANCH}

RUN curl -fSL https://github.com/openwebwork/pg/archive/${PG_BRANCH}.tar.gz -o /tmp/${PG_BRANCH}.tar.gz \
    && tar xzf /tmp/${PG_BRANCH}.tar.gz \
    && mv pg-${PG_BRANCH} $APP_ROOT/pg \
    && rm /tmp/${PG_BRANCH}.tar.gz \
    && curl -fSL https://github.com/openwebwork/webwork-open-problem-library/archive/master.tar.gz -o /tmp/opl.tar.gz \
    && tar xzf /tmp/opl.tar.gz \
    && mv webwork-open-problem-library-master $APP_ROOT/libraries/webwork-open-problem-library \
    && rm /tmp/opl.tar.gz

RUN curl -fSL https://github.com/mathjax/MathJax/archive/master.tar.gz -o /tmp/mathjax.tar.gz \
    && tar xzf /tmp/mathjax.tar.gz \
    && mv MathJax-master $APP_ROOT/MathJax \
<<<<<<< HEAD
    && rm /tmp/mathjax.tar.gz
    #&& rm /tmp/VERSION
=======
    && rm /tmp/mathjax.tar.gz \
    && rm /tmp/VERSION
>>>>>>> aca10e1a
    #curl -fSL https://github.com/openwebwork/webwork2/archive/WeBWorK-${WEBWORK_VERSION}.tar.gz -o /tmp/WeBWorK-${WEBWORK_VERSION}.tar.gz \
    #&& tar xzf /tmp/WeBWorK-${WEBWORK_VERSION}.tar.gz \
    #&& mv webwork2-WeBWorK-${WEBWORK_VERSION} $APP_ROOT/webwork2 \
    #&& rm /tmp/WeBWorK-${WEBWORK_VERSION}.tar.gz \


RUN echo "PATH=$PATH:$APP_ROOT/webwork2/bin" >> /root/.bashrc

COPY . $APP_ROOT/webwork2


# Move these lines into docker-entrypoint.sh so the bind mount of courses
# will be available
#RUN cd $APP_ROOT/webwork2/courses.dist \
#    && cp *.lst $APP_ROOT/courses/ \
#    && cp -R modelCourse $APP_ROOT/courses/

RUN cd $APP_ROOT/pg/lib/chromatic \
    && gcc color.c -o color

# setup apache
RUN cd $APP_ROOT/webwork2/conf \
    && cp webwork.apache2.4-config.dist webwork.apache2.4-config \
    && cp $APP_ROOT/webwork2/conf/webwork.apache2.4-config /etc/apache2/conf-enabled/webwork.conf \
    && a2dismod mpm_event \
    && a2enmod mpm_prefork \
    && sed -i -e 's/Timeout 300/Timeout 1200/' /etc/apache2/apache2.conf \
    && sed -i -e 's/MaxRequestWorkers     150/MaxRequestWorkers     20/' \
        -e 's/MaxConnectionsPerChild   0/MaxConnectionsPerChild   100/' \
        /etc/apache2/mods-available/mpm_prefork.conf \
    && cp $APP_ROOT/webwork2/htdocs/favicon.ico /var/www/html \
    && sed -i -e 's/^<Perl>$/\
      PerlPassEnv WEBWORK_URL\n\
      PerlPassEnv WEBWORK_ROOT_URL\n\
      PerlPassEnv WEBWORK_DB_DSN\n\
      PerlPassEnv WEBWORK_DB_USER\n\
      PerlPassEnv WEBWORK_DB_PASSWORD\n\
      PerlPassEnv WEBWORK_SMTP_SERVER\n\
      PerlPassEnv WEBWORK_SMTP_SENDER\n\
      PerlPassEnv WEBWORK_TIMEZONE\n\
      \n<Perl>/' /etc/apache2/conf-enabled/webwork.conf

RUN cd $APP_ROOT/webwork2/ \
    && chown www-data DATA ../courses htdocs/tmp htdocs/applets logs tmp $APP_ROOT/pg/lib/chromatic \
    && chmod -R u+w DATA ../courses htdocs/tmp htdocs/applets logs tmp $APP_ROOT/pg/lib/chromatic

COPY docker-entrypoint.sh /usr/local/bin/

ENTRYPOINT ["docker-entrypoint.sh"]

EXPOSE 80

WORKDIR $APP_ROOT

CMD ["apache2", "-DFOREGROUND"]<|MERGE_RESOLUTION|>--- conflicted
+++ resolved
@@ -1,7 +1,7 @@
 FROM ubuntu:16.04
 
 
-ENV PG_BRANCH=rel-PG-2.14 \
+ENV PG_BRANCH=develop \
     WEBWORK_URL=/webwork2 \
     WEBWORK_ROOT_URL=http://localhost \
     WEBWORK_DB_HOST=db \
@@ -103,13 +103,10 @@
 RUN curl -fSL https://github.com/mathjax/MathJax/archive/master.tar.gz -o /tmp/mathjax.tar.gz \
     && tar xzf /tmp/mathjax.tar.gz \
     && mv MathJax-master $APP_ROOT/MathJax \
-<<<<<<< HEAD
+
     && rm /tmp/mathjax.tar.gz
     #&& rm /tmp/VERSION
-=======
-    && rm /tmp/mathjax.tar.gz \
-    && rm /tmp/VERSION
->>>>>>> aca10e1a
+
     #curl -fSL https://github.com/openwebwork/webwork2/archive/WeBWorK-${WEBWORK_VERSION}.tar.gz -o /tmp/WeBWorK-${WEBWORK_VERSION}.tar.gz \
     #&& tar xzf /tmp/WeBWorK-${WEBWORK_VERSION}.tar.gz \
     #&& mv webwork2-WeBWorK-${WEBWORK_VERSION} $APP_ROOT/webwork2 \
