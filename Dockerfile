FROM ubuntu:16.04


<<<<<<< HEAD
ENV PG_BRANCH=master \
=======
ENV PG_BRANCH=develop \
>>>>>>> fb3a90ca
    WEBWORK_URL=/webwork2 \
    WEBWORK_ROOT_URL=http://localhost \
    WEBWORK_DB_HOST=db \
    WEBWORK_DB_PORT=3306 \
    WEBWORK_DB_NAME=webwork \
    WEBWORK_DB_USER=webworkWrite \
    WEBWORK_DB_PASSWORD=passwordRW \
    WEBWORK_SMTP_SERVER=localhost \
    WEBWORK_SMTP_SENDER=webwork@example.com \
    WEBWORK_TIMEZONE=America/New_York \
    APACHE_RUN_USER=www-data \
    APACHE_RUN_GROUP=www-data \
    # temporary state file location. This might be changed to /run in Wheezy+1 \
    APACHE_PID_FILE=/var/run/apache2/apache2.pid \
    APACHE_RUN_DIR=/var/run/apache2 \
    APACHE_LOCK_DIR=/var/lock/apache2 \
    # Only /var/log/apache2 is handled by /etc/logrotate.d/apache2.
    APACHE_LOG_DIR=/var/log/apache2 \
    APP_ROOT=/opt/webwork \
    DEV=0

ENV WEBWORK_DB_DSN=DBI:mysql:${WEBWORK_DB_NAME}:${WEBWORK_DB_HOST}:${WEBWORK_DB_PORT} \
    WEBWORK_ROOT=$APP_ROOT/webwork2 \
    PG_ROOT=$APP_ROOT/pg \
    PATH=$PATH:$APP_ROOT/webwork2/bin

RUN apt-get update \
    && apt-get install -y --no-install-recommends --no-install-suggests \
       apache2 \
       curl \
       dvipng \
       gcc \
       libapache2-request-perl \
       libcrypt-ssleay-perl \
       libdatetime-perl \
       libdancer-perl \
       libdancer-plugin-database-perl \
       libdbd-mysql-perl \
       libemail-address-perl \
       libexception-class-perl \
       libextutils-xsbuilder-perl \
       libfile-find-rule-perl-perl \
       libgd-perl \
       libhtml-scrubber-perl \
       libjson-perl \
       liblocale-maketext-lexicon-perl \
       libmail-sender-perl \
       libmime-tools-perl \
       libnet-ip-perl \
       libnet-ldap-perl \
       libnet-oauth-perl \
       libossp-uuid-perl \
       libpadwalker-perl \
       libpath-class-perl \
       libphp-serialization-perl \
       libsoap-lite-perl \
       libsql-abstract-perl \
       libstring-shellquote-perl \
       libtemplate-perl \
       libtext-csv-perl \
       libtimedate-perl \
       libuuid-tiny-perl \
       libxml-parser-perl \
       libxml-writer-perl \
       libapache2-reload-perl \
       make \
       netpbm \
       preview-latex-style \
       texlive \
       texlive-latex-extra \
       libc6-dev \
       git \
       mysql-client \
    && curl -Lk https://cpanmin.us | perl - App::cpanminus \
    && cpanm install XML::Parser::EasyTree Iterator Iterator::Util Pod::WSDL Array::Utils HTML::Template XMLRPC::Lite Mail::Sender Email::Sender::Simple Data::Dump Statistics::R::IO \
    && rm -fr /var/lib/apt/lists/* ./cpanm /root/.cpanm /tmp/*

RUN mkdir -p $APP_ROOT/courses $APP_ROOT/libraries $APP_ROOT/webwork2


# Block to include webwork2 in the container, when needed, instead of  getting it from a bind mount.
#    Uncomment when needed, and set the correct branch name on the following line.
#ENV WEBWORK_BRANCH=master   # need a valid branch name from https://github.com/openwebwork/webwork2
#RUN curl -fSL https://github.com/openwebwork/webwork2/archive/${WEBWORK_BRANCH}.tar.gz -o /tmp/${WEBWORK_BRANCH}.tar.gz \
#    && cd /tmp \
#    && tar xzf /tmp/${WEBWORK_BRANCH}.tar.gz \
#    && mv webwork2-${WEBWORK_BRANCH} $APP_ROOT/webwork2 \
#    && rm -rf /tmp/${WEBWORK_BRANCH}.tar.gz /tmp/webwork2-${WEBWORK_BRANCH}

RUN curl -fSL https://github.com/openwebwork/pg/archive/${PG_BRANCH}.tar.gz -o /tmp/${PG_BRANCH}.tar.gz \
    && tar xzf /tmp/${PG_BRANCH}.tar.gz \
    && mv pg-${PG_BRANCH} $APP_ROOT/pg \
    && rm /tmp/${PG_BRANCH}.tar.gz \
    && curl -fSL https://github.com/openwebwork/webwork-open-problem-library/archive/master.tar.gz -o /tmp/opl.tar.gz \
    && tar xzf /tmp/opl.tar.gz \
    && mv webwork-open-problem-library-master $APP_ROOT/libraries/webwork-open-problem-library \
    && rm /tmp/opl.tar.gz

RUN curl -fSL https://github.com/mathjax/MathJax/archive/master.tar.gz -o /tmp/mathjax.tar.gz \
    && tar xzf /tmp/mathjax.tar.gz \
    && mv MathJax-master $APP_ROOT/MathJax \
    && rm /tmp/mathjax.tar.gz
    #&& rm /tmp/VERSION
    #curl -fSL https://github.com/openwebwork/webwork2/archive/WeBWorK-${WEBWORK_VERSION}.tar.gz -o /tmp/WeBWorK-${WEBWORK_VERSION}.tar.gz \
    #&& tar xzf /tmp/WeBWorK-${WEBWORK_VERSION}.tar.gz \
    #&& mv webwork2-WeBWorK-${WEBWORK_VERSION} $APP_ROOT/webwork2 \
    #&& rm /tmp/WeBWorK-${WEBWORK_VERSION}.tar.gz \


RUN echo "PATH=$PATH:$APP_ROOT/webwork2/bin" >> /root/.bashrc

COPY . $APP_ROOT/webwork2


# Move these lines into docker-entrypoint.sh so the bind mount of courses
# will be available
#RUN cd $APP_ROOT/webwork2/courses.dist \
#    && cp *.lst $APP_ROOT/courses/ \
#    && cp -R modelCourse $APP_ROOT/courses/

RUN cd $APP_ROOT/pg/lib/chromatic \
    && gcc color.c -o color

# setup apache
RUN cd $APP_ROOT/webwork2/conf \
    && cp webwork.apache2.4-config.dist webwork.apache2.4-config \
    && cp $APP_ROOT/webwork2/conf/webwork.apache2.4-config /etc/apache2/conf-enabled/webwork.conf \
    && a2dismod mpm_event \
    && a2enmod mpm_prefork \
    && sed -i -e 's/Timeout 300/Timeout 1200/' /etc/apache2/apache2.conf \
    && sed -i -e 's/MaxRequestWorkers     150/MaxRequestWorkers     20/' \
        -e 's/MaxConnectionsPerChild   0/MaxConnectionsPerChild   100/' \
        /etc/apache2/mods-available/mpm_prefork.conf \
    && cp $APP_ROOT/webwork2/htdocs/favicon.ico /var/www/html \
    && sed -i -e 's/^<Perl>$/\
      PerlPassEnv WEBWORK_URL\n\
      PerlPassEnv WEBWORK_ROOT_URL\n\
      PerlPassEnv WEBWORK_DB_DSN\n\
      PerlPassEnv WEBWORK_DB_USER\n\
      PerlPassEnv WEBWORK_DB_PASSWORD\n\
      PerlPassEnv WEBWORK_SMTP_SERVER\n\
      PerlPassEnv WEBWORK_SMTP_SENDER\n\
      PerlPassEnv WEBWORK_TIMEZONE\n\
      \n<Perl>/' /etc/apache2/conf-enabled/webwork.conf

RUN cd $APP_ROOT/webwork2/ \
    && chown www-data DATA ../courses htdocs/tmp htdocs/applets logs tmp $APP_ROOT/pg/lib/chromatic \
    && chmod -R u+w DATA ../courses htdocs/tmp htdocs/applets logs tmp $APP_ROOT/pg/lib/chromatic

COPY docker-entrypoint.sh /usr/local/bin/

ENTRYPOINT ["docker-entrypoint.sh"]

EXPOSE 80

WORKDIR $APP_ROOT

CMD ["apache2", "-DFOREGROUND"]<|MERGE_RESOLUTION|>--- conflicted
+++ resolved
@@ -1,11 +1,8 @@
 FROM ubuntu:16.04
 
 
-<<<<<<< HEAD
-ENV PG_BRANCH=master \
-=======
+
 ENV PG_BRANCH=develop \
->>>>>>> fb3a90ca
     WEBWORK_URL=/webwork2 \
     WEBWORK_ROOT_URL=http://localhost \
     WEBWORK_DB_HOST=db \
