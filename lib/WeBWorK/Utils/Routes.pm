################################################################################
# WeBWorK Online Homework Delivery System
# Copyright &copy; 2000-2023 The WeBWorK Project, https://github.com/openwebwork
#
# This program is free software; you can redistribute it and/or modify it under
# the terms of either: (a) the GNU General Public License as published by the
# Free Software Foundation; either version 2, or (at your option) any later
# version, or (b) the "Artistic License" which comes with this package.
#
# This program is distributed in the hope that it will be useful, but WITHOUT
# ANY WARRANTY; without even the implied warranty of MERCHANTABILITY or FITNESS
# FOR A PARTICULAR PURPOSE.  See either the GNU General Public License or the
# Artistic License for more details.
################################################################################

package WeBWorK::Utils::Routes;
use parent qw(Exporter);

=head1 NAME

WeBWorK::Utils::Routes - webwork2 route parameters and route utility methods.

=head1 ROUTES

PLEASE FOR THE LOVE OF GOD UPDATE THIS IF YOU CHANGE THE ROUTES BELOW!!!

 root                                /

 course_admin                        /admin -> logout, options, instructor_tools

 render_rpc                          /render_rpc
 instructor_rpc                      /instructor_rpc
 html2xml                            /html2xml

 ltiadvantage_login                  /ltiadvantage/login
 ltiadvantage_launch                 /ltiadvantage/launch
 ltiadvantage_keys                   /ltiadvantage/keys

 pod_index                           /pod
 pod_viewer                          /pod/$filePath

 sample_problem_index                /sampleproblems
 sample_problem_viewer               /sampleproblems/$filePath

 set_list                            /$courseID

 logout                              /$courseID/logout
 options                             /$courseID/options
 grades                              /$courseID/grades
 achievements                        /$courseID/achievements
 equation_display                    /$courseID/equation
 feedback                            /$courseID/feedback
 gateway_quiz                        /$courseID/test_mode/$setID

 proctored_gateway_quiz              /$courseID/proctored_test_mode/$setID
 proctored_gateway_proctor_login     /$courseID/proctored_test_mode/$setID/proctor_login

 hardcopy                            /$courseID/hardcopy
 hardcopy_preselect_set              /$courseID/hardcopy/$setID

 answer_log                          /$courseID/show_answers

 instructor_tools                    /$courseID/instructor

 instructor_user_list                /$courseID/instructor/users
 instructor_user_detail              /$courseID/instructor/users/$userID

 instructor_set_list                 /$courseID/instructor/sets

 instructor_set_detail               /$courseID/instructor/sets/$setID
 instructor_users_assigned_to_set    /$courseID/instructor/sets/$setID/users

 instructor_problem_grader           /$courseID/instructor/grader/$setID/$problemID

 instructor_add_users                /$courseID/instructor/add_users
 instructor_set_assigner             /$courseID/instructor/assigner

 instructor_set_maker                /$courseID/instructor/setmaker
 instructor_file_manager             /$courseID/instructor/file_manager
 instructor_config                   /$courseID/instructor/config

 instructor_problem_editor           /$courseID/instructor/pgProblemEditor
 instructor_problem_editor_withset   /$courseID/instructor/pgProblemEditor/$setID
 instructor_problem_editor_withset_withproblem
                                     /$courseID/instructor/pgProblemEditor/$setID/$problemID

 instructor_scoring                  /$courseID/instructor/scoring
 instructor_scoring_download         /$courseID/instructor/scoringDownload
 instructor_mail_merge               /$courseID/instructor/send_mail

 instructor_statistics               /$courseID/instructor/stats
 instructor_set_statistics           /$courseID/instructor/stats/set/$setID
 instructor_problem_statistics       /$courseID/instructor/stats/set/$setID/$problemID
 instructor_user_statistics          /$courseID/instructor/stats/student/$userID

 instructor_progress                 /$courseID/instructor/progress
 instructor_set_progress             /$courseID/instructor/progress/set/$setID
 instructor_user_progress            /$courseID/instructor/progress/student/$userID

 instructor_achievement_list         /$courseID/instructor/achievement_list
 instructor_achievement_editor       /$courseID/instructor/achievement_list/$achievementID/editor
 instructor_achievement_user_editor  /$courseID/instructor/achievement_list/$achievementID/users
 instructor_achievement_notification /$courseID/instructor/achievement_list/$achievementID/email

 instructor_lti_update               /$courseID/instructor/lti_update

 problem_list                        /$courseID/$setID
 problem_detail                      /$courseID/$setID/$problemID
 show_me_another                     /$courseID/$setID/$problemID/show_me_another

=cut

use strict;
use warnings;

use WeBWorK::Localize;
use WeBWorK::Utils qw(x format_set_name_display);

our @EXPORT_OK = qw(setup_content_generator_routes route_title route_navigation_is_restricted);

# Tree of route parameters.
# Parameters:
#   title:        Used to construct a title for the page the route generates. This is required.
#   children:     Child routes. These must have a url path below the parent. A route that does not have children should
#                 not have this parameter.
#   module:       The content generator controller module that contains the action for the route. This is required.
#   path:         The path of the route relative to the parent route.  This includes route capture parameters.
#                 This is required.
#   unrestricted: If a route has the "unrestricted" flag, then all users can visit that route. Users that do not have
#                 the "navigation_allowed" permission may not visit routes that do not have the "unrestricted" flag.

# Note for the localization
# [_1] = $userID
# [_2] = $setID
# [_3] = $problemID
# [_4] = $courseID
# [_5] = $achievementID

my %routeParameters = (
	root => {
		title => 'WeBWorK',
		# 'course_admin' is also a child of 'root' but that is a special case that is setup separately.
		children => [ qw(
			render_rpc
			html2xml
			instructor_rpc
			ltiadvantage_login
			ltiadvantage_launch
			ltiadvantage_keys
			pod_index
			sample_problem_index
			set_list
		) ],
		module => 'Home',
		path   => '/'
	},

	course_admin => {
		title  => x('Course Administration'),
		module => 'CourseAdmin',
		path   => '/admin'
	},

	render_rpc => {
		title  => 'render_rpc',
		module => 'RenderViaRPC',
		path   => '/render_rpc'
	},
	instructor_rpc => {
		title  => 'instructor_rpc',
		module => 'InstructorRPCHandler',
		path   => '/instructor_rpc'
	},

	# The html2xml route is an deprecated alias to the render_rpc route above.
	# It no longer has anything to do with xml, and so the route title does not make sense anymore.
	html2xml => {
		title  => 'html2xml',
		module => 'RenderViaRPC',
		path   => '/html2xml'
	},

	# Both of these routes end up at the login screen on failure, and the title is not used anywhere else.
	# Hence the title 'Login'.
	ltiadvantage_login => {
		title  => x('Login'),
		module => 'LTIAdvantage',
		path   => '/ltiadvantage/login',
		action => 'login'
	},
	ltiadvantage_launch => {
		title  => x('Login'),
		module => 'LTIAdvantage',
		path   => '/ltiadvantage/launch',
		action => 'launch'
	},
	ltiadvantage_keys => {
		title  => 'keys',
		module => 'LTIAdvantage',
		path   => '/ltiadvantage/keys',
		action => 'keys'
	},

	pod_index => {
		title    => x('POD Index'),
		children => [qw(pod_viewer)],
		module   => 'PODViewer',
		path     => '/pod',
		action   => 'PODindex'
	},

	pod_viewer => {
		title  => x('POD Viewer'),
		module => 'PODViewer',
		path   => '/*filePath',
		action => 'renderPOD'
	},

	sample_problem_index => {
		title    => x('Sample Problem Index'),
		children => [qw(sample_problem_viewer)],
		module   => 'SampleProblemViewer',
		path     => '/sampleproblems',
		action   => 'sampleProblemIndex'
	},

	sample_problem_viewer => {
		title  => x('Sample Problem Viewer'),
		module => 'SampleProblemViewer',
		path   => '/*filePath',
		action => 'renderSampleProblem'
	},

	set_list => {
		title    => '[_4]',
		children => [
			qw(equation_display feedback gateway_quiz proctored_gateway_quiz answer_log grades hardcopy achievements
				logout options instructor_tools problem_list)
		],
		module => 'ProblemSets',
		path   => '/#courseID'
	},

	logout => {
		title  => x('Logout'),
		module => 'Logout',
		path   => '/logout'
	},
	options => {
		title        => x('Account Settings'),
		module       => 'Options',
		path         => '/options',
		unrestricted => 1
	},
	grades => {
		title  => x('Grades'),
		module => 'Grades',
		path   => '/grades'
	},
	achievements => {
		title        => x('Achievements'),
		module       => 'Achievements',
		path         => '/achievements',
		unrestricted => 1
	},
	equation_display => {
		title  => x('Equation Display'),
		module => 'EquationDisplay',
		path   => '/equation'
	},
	feedback => {
		title        => x('Feedback'),
		module       => 'Feedback',
		path         => '/feedback',
		unrestricted => 1
	},
	gateway_quiz => {
		title        => x('Test [_2]'),
		module       => 'GatewayQuiz',
		path         => '/test_mode/#setID',
		unrestricted => 1
	},

	proctored_gateway_quiz => {
		title        => x('Proctored Test [_2]'),
		children     => [qw(proctored_gateway_proctor_login)],
		module       => 'ProctoredGatewayQuiz',
		path         => '/proctored_test_mode/#setID',
		unrestricted => 1
	},
	proctored_gateway_proctor_login => {
		title        => x('Proctored Test [_2] Proctor Login'),
		module       => 'LoginProctor',
		path         => '/proctor_login',
		unrestricted => 1
	},

	hardcopy => {
		title    => x('Hardcopy Generator'),
		children => [qw(hardcopy_preselect_set)],
		module   => 'Hardcopy',
		path     => '/hardcopy'
	},
	hardcopy_preselect_set => {
		title        => x('Hardcopy Generator'),
		module       => 'Hardcopy',
		path         => '/#setID',
		unrestricted => 1
	},

	answer_log => {
		title  => x('Answer Log'),
		module => 'Instructor::ShowAnswers',
		path   => '/show_answers'
	},

	instructor_tools => {
		title    => x('Instructor Tools'),
		children => [ qw(
			instructor_user_list instructor_set_list
			instructor_add_users instructor_achievement_list
			instructor_set_assigner instructor_file_manager
			instructor_problem_editor
			instructor_set_maker
			instructor_config
			instructor_scoring instructor_scoring_download instructor_mail_merge
			instructor_statistics
			instructor_progress
			instructor_problem_grader
			instructor_lti_update
		) ],
		module => 'Instructor::Index',
		path   => '/instructor'
	},
	instructor_user_list => {
		title    => x('Accounts Manager'),
		children => [qw(instructor_user_detail)],
		module   => 'Instructor::UserList',
		path     => '/users'
	},
	instructor_user_detail => {
		title  => x('Sets assigned to [_1]'),
		module => 'Instructor::UserDetail',
		path   => '/#userID'
	},
	instructor_set_list => {
		title    => x('Sets Manager'),
		children => [qw(instructor_set_detail)],
		module   => 'Instructor::ProblemSetList',
		path     => '/sets'
	},
	instructor_set_detail => {
		title    => x('Set Detail for set [_2]'),
		children => [qw(instructor_users_assigned_to_set)],
		module   => 'Instructor::ProblemSetDetail',
		path     => '/#setID'
	},
	instructor_users_assigned_to_set => {
		title  => x('Users Assigned to Set [_2]'),
		module => 'Instructor::UsersAssignedToSet',
		path   => '/users'
	},
	instructor_problem_grader => {
		title  => x('Manual Grader'),
		module => 'Instructor::ProblemGrader',
		path   => '/grader/#setID/#problemID'
	},
	instructor_add_users => {
		title  => x('Add Users'),
		module => 'Instructor::AddUsers',
		path   => '/add_users'
	},
	instructor_set_assigner => {
		title  => x('Assigner Tool'),
		module => 'Instructor::Assigner',
		path   => '/assigner'
	},
	instructor_set_maker => {
		title  => x('Library Browser'),
		module => 'Instructor::SetMaker',
		path   => '/setmaker'
	},
	instructor_file_manager => {
		title  => x('File Manager'),
		module => 'Instructor::FileManager',
		path   => '/file_manager'
	},
	instructor_config => {
		title  => x('Course Configuration'),
		module => 'Instructor::Config',
		path   => '/config'
	},
	instructor_problem_editor => {
		title    => x('Problem Editor'),
		children => [qw(instructor_problem_editor_withset)],
		module   => 'Instructor::PGProblemEditor',
		path     => '/pgProblemEditor'
	},
	instructor_problem_editor_withset => {
		title    => '[_2]',
		children => [qw(instructor_problem_editor_withset_withproblem)],
		module   => 'Instructor::PGProblemEditor',
		path     => '/#setID'
	},
	instructor_problem_editor_withset_withproblem => {
		title  => '[_3]',
		module => 'Instructor::PGProblemEditor',
		path   => '/#problemID'
	},
	instructor_scoring => {
		title  => x('Scoring Tools'),
		module => 'Instructor::Scoring',
		path   => '/scoring'
	},
	instructor_scoring_download => {
		title  => x('Scoring Download'),
		module => 'Instructor::ScoringDownload',
		path   => '/scoringDownload'
	},
	instructor_mail_merge => {
		title  => x('Email'),
		module => 'Instructor::SendMail',
		path   => '/send_mail'
	},
	instructor_statistics => {
		title    => x('Statistics'),
		children => [qw(instructor_set_statistics instructor_user_statistics)],
		module   => 'Instructor::Stats',
		path     => '/stats'
	},
	instructor_set_statistics => {
		title    => '[_2]',
		children => [qw(instructor_problem_statistics)],
		module   => 'Instructor::Stats',
		path     => '/set/#setID'
	},
	instructor_problem_statistics => {
		title  => '[_3]',
		module => 'Instructor::Stats',
		path   => '/#problemID'
	},
	instructor_user_statistics => {
		title  => '[_1]',
		module => 'Instructor::Stats',
		path   => '/student/#userID'
	},
	instructor_progress => {
		title    => x('Student Progress'),
		children => [qw(instructor_set_progress instructor_user_progress)],
		module   => 'Instructor::StudentProgress',
		path     => '/progress'
	},
	instructor_set_progress => {
		title  => '[_2]',
		module => 'Instructor::StudentProgress',
		path   => '/set/#setID'
	},
	instructor_user_progress => {
		title  => '[_1]',
		module => 'Instructor::StudentProgress',
		path   => '/student/#userID'
	},
	instructor_achievement_list => {
<<<<<<< HEAD
		title    => x('Achievement Editor'),
		children =>
			[qw(instructor_achievement_editor instructor_achievement_user_editor instructor_achievement_notification)],
		module => 'Instructor::AchievementList',
		path   => '/achievement_list'
=======
		title    => x('Achievements Manager'),
		children => [qw(instructor_achievement_editor instructor_achievement_user_editor)],
		module   => 'Instructor::AchievementList',
		path     => '/achievement_list'
>>>>>>> d93dd6f3
	},
	instructor_achievement_editor => {
		title  => '[_5]',
		module => 'Instructor::AchievementEditor',
		path   => '/#achievementID/editor'
	},
	instructor_achievement_user_editor => {
		title  => x('Achievement User Editor'),
		module => 'Instructor::AchievementUserEditor',
		path   => '/#achievementID/users'
	},
	instructor_achievement_notification => {
		title  => x('Achievement Notification for [_5]'),
		module => 'Instructor::AchievementNotificationEditor',
		path   => '/#achievementID/email'
	},
	instructor_lti_update => {
		title  => x('LTI Grade Update'),
		module => 'Instructor::LTIUpdate',
		path   => '/lti_update'
	},

	problem_list => {
		title        => '[_2]',
		children     => [qw(problem_detail)],
		module       => 'ProblemSet',
		path         => '/#setID',
		unrestricted => 1
	},
	problem_detail => {
		title        => '[_3]',
		children     => [qw(show_me_another)],
		module       => 'Problem',
		path         => '/#problemID',
		unrestricted => 1
	},
	show_me_another => {
		title        => x('Show Me Another'),
		module       => 'ShowMeAnother',
		path         => '/show_me_another',
		unrestricted => 1
	}
);

=head1 METHODS

=head2 Route setup methods

These methods initialize the webwork2 app Mojolicious router for content
generator routes.

=over

=item setup_content_generator_routes

This is the actual method called by Mojolicious::WeBWorK.

=item setup_content_generator_routes_recursive

This is an internal utility method called by the above method.
It is not exported.  It recursively sets up all routes.

=back

=cut

sub setup_content_generator_routes {
	my $route = shift;
	for (@{ $routeParameters{root}{children} }) {
		setup_content_generator_routes_recursive($route, $_);
	}
	return;
}

sub setup_content_generator_routes_recursive {
	my ($route, $child) = @_;

	my $action = $routeParameters{$child}{action} // 'go';

	if ($routeParameters{$child}{children}) {
		my $child_route = $route->under($routeParameters{$child}{path})->name($child);
		$child_route->any('/')->to("$routeParameters{$child}{module}#$action")->name($child);
		for (@{ $routeParameters{$child}{children} }) {
			setup_content_generator_routes_recursive($child_route, $_);
		}
	} else {
		$route->any($routeParameters{$child}{path})->to("$routeParameters{$child}{module}#$action")->name($child);
	}

	return;
}

=head2 Methods that return information about a route.

=over

=item route_title

Returns the human-readable name of the route given by name.  This displays set
ids and course ids with spaces instead of underscores, and if C<$displayHTML> is
true, it places the set id into an ltr span so that it is displayed ltr even for
rtl languages.  Note that the return value of this method should never be used
to determine what type of path this is or for any sort of further processing.
It is a translated string.

=cut

sub route_title {
	my ($c, $route_name, $displayHTML) = @_;

	# Translate the display name.
	my $name = $c->maketext(
		$routeParameters{$route_name}{title},
		$c->stash('userID') // '',
		$displayHTML
		? $c->tag('span', dir => 'ltr', format_set_name_display($c->stash('setID') // ''))
		: format_set_name_display($c->stash('setID') // ''),
		$c->stash('problemID') // '',
		($c->stash('courseID') // '') =~ s/_/ /gr,
		$c->stash('achievementID') // ''
	);

	return $name;
}

=item route_navigation_is_restricted

Returns 1 if the route is restricted from being viewed by a user that does not
have the navigation_allowed permission, and 0 otherwise.  The allowed paths for
restricted users are marked with the unrestricted flag.

=back

=cut

sub route_navigation_is_restricted {
	my $route = shift;
	return defined $routeParameters{ $route->name }{unrestricted} ? 0 : 1;
}

1;<|MERGE_RESOLUTION|>--- conflicted
+++ resolved
@@ -461,18 +461,11 @@
 		path   => '/student/#userID'
 	},
 	instructor_achievement_list => {
-<<<<<<< HEAD
-		title    => x('Achievement Editor'),
+		title    => x('Achievement Manager'),
 		children =>
 			[qw(instructor_achievement_editor instructor_achievement_user_editor instructor_achievement_notification)],
 		module => 'Instructor::AchievementList',
 		path   => '/achievement_list'
-=======
-		title    => x('Achievements Manager'),
-		children => [qw(instructor_achievement_editor instructor_achievement_user_editor)],
-		module   => 'Instructor::AchievementList',
-		path     => '/achievement_list'
->>>>>>> d93dd6f3
 	},
 	instructor_achievement_editor => {
 		title  => '[_5]',
