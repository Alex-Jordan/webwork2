################################################################################
# WeBWorK Online Homework Delivery System
# Copyright &copy; 2000-2018 The WeBWorK Project, http://openwebwork.sf.net/
# $CVSHeader: webwork2/lib/WeBWorK/DB/Driver/SQL.pm,v 1.15 2007/07/19 21:02:42 sh002i Exp $
# 
# This program is free software; you can redistribute it and/or modify it under
# the terms of either: (a) the GNU General Public License as published by the
# Free Software Foundation; either version 2, or (at your option) any later
# version, or (b) the "Artistic License" which comes with this package.
# 
# This program is distributed in the hope that it will be useful, but WITHOUT
# ANY WARRANTY; without even the implied warranty of MERCHANTABILITY or FITNESS
# FOR A PARTICULAR PURPOSE.  See either the GNU General Public License or the
# Artistic License for more details.
################################################################################

package WeBWorK::DB::Driver::SQL;
use base qw(WeBWorK::DB::Driver);

=head1 NAME

WeBWorK::DB::Driver::SQL - SQL style interface to SQL databases.

=cut

use strict;
use warnings;
use DBI;

use constant STYLE => "dbi";

=head1 SOURCE FORMAT

The C<source> entry for tables handled by this driver should consist of a DBI
data source.

=head1 SUPPORTED PARAMS

This driver pays attention to the following items in the C<params> entry.

=over

=item username

Username for access to SQL database.

=item password

Password for access to SQL database.

=back

=cut

################################################################################
# constructor
################################################################################

sub new($$$) {
	my ($proto, $source, $params) = @_;
	
	my $self = $proto->SUPER::new($source, $params);
	
	# add handle
	$self->{handle} = DBI->connect_cached(
		$source,
		$params->{username},
		$params->{password},
		{
			PrintError => 0,
			RaiseError => 1,
<<<<<<< HEAD
			mysql_enable_utf8mb4 => 1,
			mysql_enable_utf8 => 1,  # for older versions of DBD-mysql Perl modules
=======
			mysql_enable_utf8 => 1, # for older versions of mysqld 
			mysql_enable_utf8mb4 =>1,
>>>>>>> 9de47494
		},
	);
	die $DBI::errstr unless defined $self->{handle};
	
	# set trace level from debug param
	#$self->{handle}->trace($params->{debug}) if $params->{debug};
	
	return $self;
}

################################################################################
# common methods
################################################################################

# deprecated, no-op
sub connect {
	return 1;
}

# deprecated, no-op
sub disconnect {
	return 1;
}

################################################################################
# dbi-style methods
################################################################################

sub dbi {
	my ($self) = @_;
	return $self->{handle};
}

1;
<|MERGE_RESOLUTION|>--- conflicted
+++ resolved
@@ -69,13 +69,9 @@
 		{
 			PrintError => 0,
 			RaiseError => 1,
-<<<<<<< HEAD
+
 			mysql_enable_utf8mb4 => 1,
 			mysql_enable_utf8 => 1,  # for older versions of DBD-mysql Perl modules
-=======
-			mysql_enable_utf8 => 1, # for older versions of mysqld 
-			mysql_enable_utf8mb4 =>1,
->>>>>>> 9de47494
 		},
 	);
 	die $DBI::errstr unless defined $self->{handle};
