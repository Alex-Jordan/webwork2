--- conflicted
+++ resolved
@@ -61,12 +61,8 @@
 		hide_hint                 => { type => "INT" },
 		restrict_prob_progression => { type => "INT" },
 		email_instructor          => { type => "INT" },
-<<<<<<< HEAD
 		lis_source_did            => { type => "TEXT" },
-=======
-		lis_source_did            => { type => "BLOB" },
 		external_data             => { type => "TEXT" },
->>>>>>> ebe4331b
 	);
 }
 
