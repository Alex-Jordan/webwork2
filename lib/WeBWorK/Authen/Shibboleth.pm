--- conflicted
+++ resolved
@@ -75,14 +75,6 @@
 		return $self->SUPER::get_credentials(@_);
 	}
 
-<<<<<<< HEAD
-	if ( defined ($ENV{$ce->{shibboleth}{session_header}}) && defined( $ENV{$ce->{shibboleth}{mapping}{user_id}} ) ) {
-		debug('Got shib header and user_id');
-		my $user_id = $ENV{$ce->{shibboleth}{mapping}{user_id}};
-		if ( defined ($ce->{shibboleth}{hash_user_id_method}) &&
-		     $ce->{shibboleth}{hash_user_id_method} ne "none" &&
-		     $ce->{shibboleth}{hash_user_id_method} ne "" ) {
-=======
 	if (defined($ENV{ $ce->{shibboleth}{session_header} }) && defined($ENV{ $ce->{shibboleth}{mapping}{user_id} })) {
 		debug('Got shib header and user_id');
 		my $user_id = $ENV{ $ce->{shibboleth}{mapping}{user_id} };
@@ -90,7 +82,6 @@
 			&& $ce->{shibboleth}{hash_user_id_method} ne "none"
 			&& $ce->{shibboleth}{hash_user_id_method} ne "")
 		{
->>>>>>> c17813e1
 			use Digest;
 			my $digest = Digest->new($ce->{shibboleth}{hash_user_id_method});
 			$digest->add(
