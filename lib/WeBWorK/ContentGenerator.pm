################################################################################
# WeBWorK Online Homework Delivery System
# Copyright � 2000-2012 The WeBWorK Project, http://github.com/openwebwork
# $CVSHeader: webwork2/lib/WeBWorK/ContentGenerator.pm,v 1.196 2009/06/04 01:33:15 gage Exp $
# 
# This program is free software; you can redistribute it and/or modify it under
# the terms of either: (a) the GNU General Public License as published by the
# Free Software Foundation; either version 2, or (at your option) any later
# version, or (b) the "Artistic License" which comes with this package.
# 
# This program is distributed in the hope that it will be useful, but WITHOUT
# ANY WARRANTY; without even the implied warranty of MERCHANTABILITY or FITNESS
# FOR A PARTICULAR PURPOSE.  See either the GNU General Public License or the
# Artistic License for more details.
################################################################################

package WeBWorK::ContentGenerator;

=head1 NAME

WeBWorK::ContentGenerator - base class for modules that generate page content.

=head1 SYNOPSIS

 # start with a WeBWorK::Request object: $r
 
 use WeBWorK::ContentGenerator::SomeSubclass;
 
 my $cg = WeBWorK::ContentGenerator::SomeSubclass->new($r);
 my $result = $cg->go();

=head1 DESCRIPTION

WeBWorK::ContentGenerator provides the framework for generating page content.
"Content generators" are subclasses of this class which provide content for
particular parts of the system.

Default versions of methods used by the templating system are provided. Several
useful methods are provided for rendering common output idioms and some
miscellaneous utilities are provided.

=cut

use strict;
use warnings;
use Carp;
#use CGI qw(-nosticky *ul *li escapeHTML);
use WeBWorK::CGI;
use WeBWorK::File::Scoring qw/parse_scoring_file/;
use Date::Format;
use URI::Escape;
use WeBWorK::Debug;
use WeBWorK::PG;
use MIME::Base64;
use WeBWorK::Template qw(template);
use WeBWorK::Localize;
use mod_perl;
use constant MP2 => ( exists $ENV{MOD_PERL_API_VERSION} and $ENV{MOD_PERL_API_VERSION} >= 2 );
use Scalar::Util qw(weaken);
use HTML::Entities;
use HTML::Scrubber;

our $TRACE_WARNINGS = 0;   # set to 1 to trace channel used by warning message


BEGIN {
	if (MP2) {
		require Apache2::Const;
		Apache2::Const->import(-compile => qw/OK NOT_FOUND FORBIDDEN SERVER_ERROR REDIRECT/);
	} else {
		require Apache::Constants;
		Apache::Constants->import(qw/OK NOT_FOUND FORBIDDEN SERVER_ERROR REDIRECT/);
	}
}

###############################################################################

=head1 CONSTRUCTOR

=over

=item new($r)

Creates a new instance of a content generator. Supply a WeBWorK::Request object
$r.

=cut

sub new {
	my ($invocant, $r) = @_;
	my $class = ref($invocant) || $invocant;
	my $self = {
		r => $r, # this is now a WeBWorK::Request
		ce => $r->ce(),       # these three are here for
		db => $r->db(),       # backward-compatability
		authz => $r->authz(), # with unconverted CGs
		noContent => undef, # FIXME this should get clobbered at some point
	};
 	weaken $self -> {r};
	bless $self, $class;
	return $self;
}

=back

=cut

################################################################################

=head1 INVOCATION

=over

=item go()

Generates a page, using methods from the particular subclass of ContentGenerator
that is instantiated. Generatoion is broken up into several steps, to give
subclasses ample control over the process.

=over

=item 1

go() will attempt to call the method pre_header_initialize(). This method may be
implemented in subclasses which must do processing before the HTTP header is
emitted.

=item 2

go() will attempt to call the method header(). This method emits the HTTP
header. It is defined in this class (see below), but may be overridden in
subclasses which need to send different header information. For some reason, the
return value of header() will be used as the result of this function, if it is
defined.

FIXME: figure out what the deal is with the return value of header(). If we sent
a header, it's too late to set the status by returning. If we didn't, header()
didn't perform its function!

=item 3

At this point, go() will terminate if the request is a HEAD request or if the
field $self->{noContent} contains a true value.

FIXME: I don't think we'll need noContent after reply_with_redirect() is
adopted by all modules.

=item 4

go() then attempts to call the method initialize(). This method may be
implemented in subclasses which must do processing after the HTTP header is sent
but before any content is sent.

=item 6

The method content() is called to send the page content to client.

=back

=cut

sub go {
	my ($self) = @_;
	my $r = $self->r;
	my $ce = $r->ce;

	# check to verify if there are set-level problems with running
	#    this content generator (individual content generators must
	#    check $self->{invalidSet} and react correctly)
	my $authz = $r->authz;
	$self->{invalidSet} = $authz->checkSet();
	
	my $returnValue = MP2 ? Apache2::Const::OK : Apache::Constants::OK;
	
	# We only write to the activity log if it has been defined and if
	# we are in a specific course.  The latter check is to prevent attempts
	# to write to a course log file when viewing the top-level list of
	# courses page.
	WeBWorK::Utils::writeCourseLog($ce, 'activity_log',
		$self->prepare_activity_entry) if ( $r->urlpath->arg("courseID") and
			$r->ce->{courseFiles}->{logs}->{activity_log});

	$self->pre_header_initialize(@_) if $self->can("pre_header_initialize");
	
	# send a file instead of a normal reply (reply_with_file() sets this field)
	defined $self->{reply_with_file} and do {
		return $self->do_reply_with_file($self->{reply_with_file});
	};
	
	# send a Location: header instead of a normal reply (reply_with_redirect() sets this field)
	defined $self->{reply_with_redirect} and do {
		return $self->do_reply_with_redirect($self->{reply_with_redirect});
	};
	
	my $headerReturn = $self->header(@_);
	$returnValue = $headerReturn if defined $headerReturn;
	# FIXME: we won't need noContent after reply_with_redirect() is adopted
	return $returnValue if $r->header_only or $self->{noContent};
	
	$self->initialize() if $self->can("initialize");
	
	$self->content();
	
	return $returnValue;
}

=item r()

Returns a reference to the WeBWorK::Request object associated with this
instance.

=cut

sub r {
	my ($self) = @_;
	
	return $self->{r};
}

=item do_reply_with_file($fileHash)

Handler for reply_with_file(), used by go(). DO NOT CALL THIS METHOD DIRECTLY.

=cut

sub do_reply_with_file {
	my ($self, $fileHash) = @_;
	my $r = $self->r;
	
	my $type = $fileHash->{type};
	my $source = $fileHash->{source};
	my $name = $fileHash->{name};
	my $delete_after = $fileHash->{delete_after};
	
	# if there was a problem, we return here and let go() worry about sending the reply
	return MP2 ? Apache2::Const::NOT_FOUND : Apache::Constants::NOT_FOUND unless -e $source;
	return MP2 ? Apache2::Const::FORBIDDEN : Apache::Constants::FORBIDDEN unless -r $source;
	
	my $fh;
	if (!MP2) {
		# open the file now, so we can send the proper error status is we fail
		open $fh, "<", $source or return Apache::Constants::SERVER_ERROR;
	}
	
	# send our custom HTTP header
	$r->content_type($type);
	$r->headers_out->{"Content-Disposition"} = "attachment; filename=\"$name\"";
	$r->send_http_header unless MP2;
	
	# send the file
	if (MP2) {
		$r->sendfile($source);
	} else {
		$r->send_fd($fh);
	}
	
	if (!MP2) {
		# close the file and go home
		close $fh;
	}
	
	if ($delete_after) {
		unlink $source or warn "failed to unlink $source after sending: $!";
	}
	
	return; # (see comment on return statement in do_reply_with_redirect, below.)
}

=item do_reply_with_redirect($url)

Handler for reply_with_redirect(), used by go(). DO NOT CALL THIS METHOD DIRECTLY.

=cut

sub do_reply_with_redirect {
	my ($self, $url) = @_;
	my $r = $self->r;
	
	$r->status(MP2 ? Apache2::Const::REDIRECT : Apache::Constants::REDIRECT);
	$r->headers_out->{"Location"} = $url;
	$r->send_http_header unless MP2;
	
	return; # we need to explicitly return noting here, otherwise we return $url under Apache2.
	        # the return value from the mod_perl handler is used to set the HTTP status code,
	        # but we're setting it explicitly above. i think we should dispense with setting it
	        # with the return value altogether, and always do it with $r->status. the other way
	        # is too oblique and error-prone. this is probably a FIXME.
	        # 
	        # Apache::WeBWorK::handler always returns the value it got from WeBWorK::dispatch
	        # WeBWorK::dispatch always returns the value it got from WW::ContentGenerator::go
	        # WW::ContentGenerator::go works like this:
	        #		- if reply_with_file, return the return value from do_reply_with_file
	        #		  (do_reply_with_file actually uses this to return NOT_FOUND/FORBIDDEN)
	        #		- if reply_with_redirect, return the return value from do_reply_with_redirect
	        #		  (do_reply_with_redirect does NOT use this -- it sets $r->status instead!)
	        #		- if header returns a defined value, return that
	        #		  (CG::header always returns OK!)
	        #		- otherwise, return OK (this never happens!)
	        # there are no longer any legitimate header() methods other than the one in CG.pm
}

=back

=cut

################################################################################

=head1 DATA MODIFIERS

Modifiers allow the caller to register a piece of data for later retrieval in a
standard way.

=over

=item reply_with_file($type, $source, $name, $delete_after)

Enables file sending mode, causing go() to send the file specified by $source to
the client after calling pre_header_initialize(). The content type sent is
$type, and the suggested client-side file name is $name. If $delete_after is
true, $source is deleted after it is sent.

Must be called before the HTTP header is sent. Usually called from
pre_header_initialize().

=cut

sub reply_with_file {
	my ($self, $type, $source, $name, $delete_after) = @_;
	$delete_after ||= "";
	
	$self->{reply_with_file} = {
		type => $type,
		source => $source,
		name => $name,
		delete_after => $delete_after,
	};
}

=item reply_with_redirect($url)

Enables redirect mode, causing go() to redirect to the given URL after calling
pre_header_initialize().

Must be called before the HTTP header is sent. Usually called from
pre_header_initialize().

=cut

sub reply_with_redirect {
	my ($self, $url) = @_;
	
	$self->{reply_with_redirect} = $url;
}

=item addmessage($message)

Adds a message to the list of messages to be printed by the message() template
escape handler.

Must be called before the message() template escape is invoked.

=cut



sub addmessage {
    #addmessages takes html so we use htmlscrubber to get rid of 
    # any scripts or html comments.  However, we leave everything else
    # by default. 

	my ($self, $message) = @_;
	return unless defined($message);

	my $scrubber = HTML::Scrubber->new(
	    default => 1,
	    script => 0,
	    comment => 0
	    );
	$scrubber->default(
	    undef,
	    {
		'*' => 1,
	    }
	    );

	$message = $scrubber->scrub($message);
	$self->{status_message} .= $message;
}

=item addgoodmessage($message)

Adds a success message to the list of messages to be printed by the
message() template escape handler.

=cut


sub addgoodmessage {
	my ($self, $message) = @_;
	$self->addmessage(CGI::div({class=>"ResultsWithoutError"}, $message));
}

=item addbadmessage($message)

Adds a failure message to the list of messages to be printed by the
message() template escape handler.

=cut


sub addbadmessage {
	my ($self, $message) = @_;
	$self->addmessage(CGI::div({class=>"ResultsWithError"}, $message));
}

=item prepare_activity_entry()
                                                                                
Prepare a string to be sent to the activity log, if it is turned on.
This can be overriden by different modules.
                                                                                
=cut                                                                            


sub prepare_activity_entry {
    my $self = shift;
	my $r = $self->r;
	my $string = $r->urlpath->path . "  --->  ".
		join("\t", (map { $_ eq 'key' || $_ eq 'passwd' ? '' : $_ ." => " . $r->param($_) } $r->param()));
	$string =~ s/\t+/\t/g;
	return($string);
}

=back

=cut

################################################################################

=head1 STANDARD METHODS

The following are the standard content generator methods. Some are defined here,
but may be overridden in a subclass. Others are not defined unless they are
defined in a subclass.

=over

=item pre_header_initialize()

Not defined in this package.

May be defined by a subclass to perform any processing that must occur before
the HTTP header is sent.

=cut

#sub pre_header_initialize {  }

=item header()

Defined in this package.

Generates and sends a default HTTP header, specifying the "text/html" content
type.

=cut

sub header {
	my $self = shift;
	my $r = $self->r;
	
	$r->content_type("text/html; charset=utf-8");
	$r->send_http_header unless MP2;
	return MP2 ? Apache2::Const::OK : Apache::Constants::OK;
}

=item initialize()

Not defined in this package.

May be defined by a subclass to perform any processing that must occur after the
HTTP header is sent but before any content is sent.

=cut

#sub initialize {  }

=item content()

Defined in this package.

Print the content of the generated page.

The implementation in this package uses WeBWorK::Template to define the content
of the page. See WeBWorK::Template for details.

If a method named templateName() exists, it it called to determine the name of
the template to use. If not, the default template, "system", is used. The
location of the template is looked up in the course environment.

=cut

sub content {
	my ($self) = @_;
	my $r = $self->r;
	my $ce = $r->ce;
	
	my $themesDir = $ce->{webworkDirs}{themes};
	my $theme = $r->param("theme") || $ce->{defaultTheme};
	$theme = $ce->{defaultTheme} if $theme =~ m!(?:^|/)\.\.(?:/|$)!;
	#$ce->{webworkURLs}->{stylesheet} = ($ce->{webworkURLs}->{htdocs})."/css/$theme.css";   # reset the style sheet
	# the line above is clever -- but I think it is better to link directly to the style sheet from the system.template
	# then the link between template and css is made in .template file instead of hard coded as above
	# this means that the {stylesheet} option in defaults.config is never used
	my $template = $self->can("templateName") ? $self->templateName : $ce->{defaultThemeTemplate};
	my $templateFile = "$themesDir/$theme/$template.template";
	unless (-r $templateFile) {  #hack to prevent disaster when missing theme directory
	   if (-r "$themesDir/math4/$template.template") {
	   		$templateFile = "$themesDir/math4/$template.template";
	   		warn "Theme $theme is not one of the available themes. ".
	   		"Please check the theme configuration ".
	   		"in the files localOverrides.conf, course.conf and ".
	   		"simple.conf and on the course configuration page.\n"
	   	} else {
	   		die "Neither the theme $theme nor the defaultTheme math4 are available.  ".  
	   		"Please notify your site administrator that the structure of the ".
	   		"themes directory needs attention.";
	   	
	   	}
	}
	template($templateFile, $self);
}

=back

=cut

# ------------------------------------------------------------------------------

=head2 Template escape handlers

Template escape handlers are invoked when the template processor encounters a
matching escape sequence in the template. The escapse sequence's arguments are
passed to the methods as a reference to a hash.

For more information, refer to WeBWorK::Template.

The following template escapes handlers are defined here or may be defined in
subclasses. For methods that are not defined in this package, the documentation
defines the interface and behavior that any subclass implementation must follow.

=over

=item head()

Not defined in this package.

Any tags that should appear in the HEAD of the document.

=cut

#sub head {  }

=item info()

Not defined in this package.

Auxiliary information related to the content displayed in the C<body>.

=cut

#sub info {  }

=item links()

Defined in this package.

Links that should appear on every page.

=cut

sub links {
	my ($self) = @_;
	my $r = $self->r;
	my $ce = $r->ce;
	my $db = $r->db;
	my $authen = $r->authen;
	my $authz = $r->authz;
	my $urlpath = $r->urlpath;
	
	# we don't currently have any links to display if the user's not logged in. this may change, though.
	#return "" unless $authen->was_verified;
	
	# grab some interesting data from the request
	my $courseID = $urlpath->arg("courseID");
	my $userID = $r->param('user');
	my $eUserID   = $r->param("effectiveUser");
	my $setID     = $urlpath->arg("setID");
	my $problemID = $urlpath->arg("problemID");
	my $achievementID = $urlpath->arg("achievementID");

	my $prettySetID = $setID;
	my $prettyAchievementID = $achievementID;
	$prettySetID =~ s/_/ /g if defined $prettySetID;
	$prettyAchievementID =~ s/_/ /g if defined $prettyAchievementID;
	
	# it's possible that the setID and the problemID are invalid, since they're just taken from the URL path info
	if ($authen->was_verified) {
		# DBFIXME testing for existence by keyfields -- don't need fetch record
		if (defined $setID and $db->getUserSet($eUserID, $setID)) {
			if (defined $problemID and $db->getUserProblem($eUserID, $setID, $problemID)) {
				# both set and poblem exist -- do nothing
			} else {
				$problemID = undef;
			}
		} else {
			$setID = undef;
			$problemID = undef;
		}
	}
	
	# experimental subroutine for generating links, to clean up the rest of the
	# code. ignore for now. (this is a closure over $self.)
	my $makelink = sub {
		my ($module, %options) = @_;
		
		my $urlpath_args = $options{urlpath_args} || {};
		my $systemlink_args = $options{systemlink_args} || {};
		my $text = HTML::Entities::encode_entities($options{text});
		my $active = $options{active};
		my %target = ($options{target} ? (target => $options{target}) : ());
		
		my $new_urlpath = $self->r->urlpath->newFromModule($module, $r, %$urlpath_args);
		my $new_systemlink = $self->systemLink($new_urlpath, %$systemlink_args);
		
		defined $text or $text = $new_urlpath->name;  #too clever
		
		my $id = $text;
		$id =~ s/\W/\_/g; 
		#$text = sp2nbsp($text); # ugly hack to prevent text from wrapping
		
		# try to set $active automatically by comparing 
		if (not defined $active) {
			if ($urlpath->module eq $new_urlpath->module) {
				my @args = sort keys %{{$urlpath->args}};
				my @new_args = sort keys %{{$new_urlpath->args}};
				if (@args == @new_args) {
					foreach my $i (0 .. $#args) {
						$active = 0;
						last if $args[$i] ne $new_args[$i];
						$active = 1;
					}
				} else {
					$active = 0;
				}
			} else {
				$active = 0;
			}
		}
		
		my $new_anchor;
		if ($active) {
			# add active class for current location
#			$new_anchor = CGI::a({href=>$new_systemlink, class=>"$id active", %target}, $text);
			$new_anchor = CGI::a({href=>$new_systemlink, class=>"active", %target}, $text);
		} else {
#			$new_anchor = CGI::a({href=>$new_systemlink, class=>$id, %target}, "$text");
			$new_anchor = CGI::a({href=>$new_systemlink, %target}, "$text");
		}
		
		return $new_anchor;
	};
	
	# to make things more concise
	my $pfx = "WeBWorK::ContentGenerator::";
	my %args = ( courseID => $courseID );
	
	# we'd like to preserve displayMode and showOldAnswers between pages, and we
	# don't have a general way of preserving non-authen params between requests,
	# so here is the hack:
	my %params;
	$params{displayMode} = $r->param("displayMode") if defined $r->param("displayMode");
	$params{showOldAnswers} = $r->param("showOldAnswers") if defined $r->param("showOldAnswers");
	# in the past, we were checking $self->{displayMode} and $self->{will}->{showOldAnswers}
	# to set these args, but I don't wanna do that anymore, since it relies on
	# fields specific to Problem.pm (pretty sure). The only differences in this
	# approach are:
	# (a) displayMode will not be set if it wasn't set in the current request,
	# but this is ok since the resulting page will just use the default value
	# (b) showOldAnswers will get set to the value specified in the current
	# request, regardless of whether it is allowed, but this is OK since we
	# always this value before using it.
	my %systemlink_args;
	$systemlink_args{params} = \%params if %params;
	
	print CGI::start_ul();
	print CGI::start_li({class => "nav-header"});
	print $r->maketext("Main Menu");
	print CGI::end_li();
	print CGI::start_li(); # Courses
	print &$makelink("${pfx}Home", text=>$r->maketext("Courses"), systemlink_args=>{authen=>0});
	print CGI::end_li(); # end Courses
	
	if (defined $courseID) {
		if ($authen->was_verified) {
			print CGI::start_li(); # Homework Sets
			print &$makelink("${pfx}ProblemSets", text=>$r->maketext("Homework Sets"), urlpath_args=>{%args}, systemlink_args=>\%systemlink_args);
			print CGI::end_li();
			if (defined $setID) {
			    print CGI::start_li();
				print CGI::start_ul();
				print CGI::start_li(); # $setID
				# show a link if we're displaying a homework set, or a version
				#    of a gateway assignment; to know if it's a gateway
				#    assignment, we have to get the set record.
				my ($globalSetID) = ( $setID =~ /(.+?)(,v\d+)?$/ );
				my $setRecord = $db->getGlobalSet( $globalSetID );
				if ( $setRecord->assignment_type !~ /gateway/ ) {
					print &$makelink("${pfx}ProblemSet", text=>"$prettySetID", urlpath_args=>{%args,setID=>$setID}, systemlink_args=>\%systemlink_args);
				} elsif ($setID =~ /,v(\d)+$/) {
					print &$makelink("${pfx}GatewayQuiz", text=>"$prettySetID", urlpath_args=>{%args,setID=>$setID}, systemlink_args=>\%systemlink_args);
				}
			    print CGI::end_li();

				if (defined $problemID) {
				    print CGI::start_li();
					print CGI::start_ul();
					print CGI::start_li(); # $problemID
					print &$makelink("${pfx}Problem", text=>$r->maketext("Problem [_1]", $problemID), urlpath_args=>{%args,setID=>$setID,problemID=>$problemID}, systemlink_args=>\%systemlink_args);					
					print CGI::end_li(); # end $problemID
					print CGI::end_ul();
				    print CGI::end_li();
				}
				print CGI::end_ul();
			    print CGI::end_li(); # end Homework Sets
			}

			
			if ($authz->hasPermissions($userID, "change_password") or $authz->hasPermissions($userID, "change_email_address")) {
				print CGI::li(&$makelink("${pfx}Options", urlpath_args=>{%args}, systemlink_args=>\%systemlink_args));
			}
			
			print CGI::li(&$makelink("${pfx}Grades", urlpath_args=>{%args}, systemlink_args=>\%systemlink_args));
			
			if ($ce->{achievementsEnabled}) {
			    print CGI::li(&$makelink("${pfx}Achievements", urlpath_args=>{%args}, systemlink_args=>\%systemlink_args)); 

			}

			if ($authz->hasPermissions($userID, "access_instructor_tools")) {
				$pfx .= "Instructor::";
				
				print CGI::start_li(); # Instructor Tools
				print &$makelink("${pfx}Index", urlpath_args=>{%args}, systemlink_args=>\%systemlink_args);
				print CGI::end_li();
				print CGI::start_li();
				print CGI::start_ul();
				
                #class list editor
				print CGI::li(&$makelink("${pfx}UserList", urlpath_args=>{%args}, systemlink_args=>\%systemlink_args))
					if $ce->{showeditors}->{classlisteditor1};
				print CGI::li(&$makelink("${pfx}UserList2", urlpath_args=>{%args}, systemlink_args=>\%systemlink_args))
					if $ce->{showeditors}->{classlisteditor2};
				print CGI::li(&$makelink("${pfx}UserList3", urlpath_args=>{%args}, systemlink_args=>\%systemlink_args))
					if $ce->{showeditors}->{classlisteditor3};

				
				# Homework Set Editor
				print CGI::li(&$makelink("${pfx}ProblemSetList", urlpath_args=>{%args}, systemlink_args=>\%systemlink_args))
					if $ce->{showeditors}->{homeworkseteditor1};

				print CGI::li(&$makelink("${pfx}ProblemSetList2", urlpath_args=>{%args}, systemlink_args=>\%systemlink_args))
					if $ce->{showeditors}->{homeworkseteditor2};
				print CGI::li(&$makelink("${pfx}ProblemSetList3", urlpath_args=>{%args}, systemlink_args=>\%systemlink_args))
					if $ce->{showeditors}->{homeworkseteditor3};

				## only show editor link for non-versioned sets
				if (defined $setID && $setID !~ /,v\d+$/ ) {
				    print CGI::start_li();
				    print CGI::start_ul();
					print CGI::start_li(); # $setID
					print &$makelink("${pfx}ProblemSetDetail", text=>"$prettySetID", urlpath_args=>{%args,setID=>$setID}, systemlink_args=>\%systemlink_args);
                     		        print CGI::end_li();
					
					if (defined $problemID) {
					    print CGI::start_li();
					    print CGI::start_ul();
					    print CGI::li(&$makelink("${pfx}PGProblemEditor", text=>"$problemID", urlpath_args=>{%args,setID=>$setID,problemID=>$problemID}, systemlink_args=>\%systemlink_args, target=>"WW_Editor1"))
							if $ce->{showeditors}->{pgproblemeditor1};
					    print CGI::li(&$makelink("${pfx}PGProblemEditor2", text=>"--$problemID", urlpath_args=>{%args,setID=>$setID,problemID=>$problemID}, systemlink_args=>\%systemlink_args, target=>"WW_Editor2"))
							if $ce->{showeditors}->{pgproblemeditor2};;
					    
					    print CGI::li(&$makelink("${pfx}PGProblemEditor3", text=>"----$problemID", urlpath_args=>{%args,setID=>$setID,problemID=>$problemID}, systemlink_args=>\%systemlink_args, target=>"WW_Editor3"))
						if $ce->{showeditors}->{pgproblemeditor3};;
	
					    print CGI::li(&$makelink("${pfx}SimplePGEditor", text=>"----$problemID", urlpath_args=>{%args,setID=>$setID,problemID=>$problemID}, systemlink_args=>\%systemlink_args, target=>"Simple_Editor"))
						if $ce->{showeditors}->{simplepgeditor};;
					    print CGI::end_ul();
					    print CGI::end_li();
					}
					if (defined $problemID) {
					    print CGI::start_li();
						print CGI::start_ul();
						print CGI::li(&$makelink("${pfx}SimplePGEditor", text=>"----$problemID", urlpath_args=>{%args,setID=>$setID,problemID=>$problemID}, systemlink_args=>\%systemlink_args, target=>"Simple_Editor"))
							if $ce->{showeditors}->{simplepgeditor};;
						print CGI::end_ul();
					    print CGI::end_li();
					}
					
					print CGI::end_ul();
				    print CGI::end_li();
				}
				
				print CGI::li(&$makelink("${pfx}SetMaker", text=>$r->maketext("Library Browser"), urlpath_args=>{%args}, systemlink_args=>\%systemlink_args))
					if $ce->{showeditors}->{librarybrowser1};
				print CGI::li(&$makelink("${pfx}SetMaker2", text=>$r->maketext("Library Browser 2"), urlpath_args=>{%args}, systemlink_args=>\%systemlink_args))
					if $ce->{showeditors}->{librarybrowser2};
				print CGI::li(&$makelink("${pfx}SetMaker3", text=>$r->maketext("Library Browser 3"), urlpath_args=>{%args}, systemlink_args=>\%systemlink_args))
					if $ce->{showeditors}->{librarybrowser3};
				print CGI::li(&$makelink("${pfx}SetMakernojs", text=>$r->maketext("Orig. Lib. Browser"), urlpath_args=>{%args}, systemlink_args=>\%systemlink_args))
					if $ce->{showeditors}->{librarybrowsernojs};
#print CGI::li(&$makelink("${pfx}Compare", text=>"Compare", urlpath_args=>{%args}, systemlink_args=>\%systemlink_args));
				print CGI::start_li(); # Stats
				print &$makelink("${pfx}Stats", urlpath_args=>{%args}, systemlink_args=>\%systemlink_args);
				if ($userID ne $eUserID or defined $setID) {
					print CGI::start_ul();
					if ($userID ne $eUserID) {
						print CGI::li(&$makelink("${pfx}Stats", text=>"$eUserID", urlpath_args=>{%args,statType=>"student",userID=>$eUserID}, systemlink_args=>\%systemlink_args));
					}
					if (defined $setID) {
						# make sure we don't try to send a versioned
						#    set id in to the stats link
						my ( $nvSetID ) = ( $setID =~ /(.+?)(,v\d+)?$/ );
						my ( $nvPretty ) = ( $prettySetID =~ /(.+?)(,v\d+)?$/ );
						print CGI::li(&$makelink("${pfx}Stats", text=>"$nvPretty", urlpath_args=>{%args,statType=>"set",setID=>$nvSetID}, systemlink_args=>\%systemlink_args));
					}
					print CGI::end_ul();
				}
				print CGI::end_li(); # end Stats
				# old stats
#				print CGI::start_li(); # Stats_old
#				print &$makelink("${pfx}Stats_old", urlpath_args=>{%args}, systemlink_args=>\%systemlink_args);
#				if ($userID ne $eUserID or defined $setID) {
#					print CGI::start_ul();
#					if ($userID ne $eUserID) {
#						print CGI::li(&$makelink("${pfx}Stats_old", text=>"$eUserID", urlpath_args=>{%args,statType=>"student",userID=>$eUserID}, systemlink_args=>\%systemlink_args));
#					}
#					if (defined $setID) {
#						# make sure we don't try to send a versioned
#						#    set id in to the Stats_old link
#						my ( $nvSetID ) = ( $setID =~ /(.+?)(,v\d+)?$/ );
#						my ( $nvPretty ) = ( $prettySetID =~ /(.+?)(,v\d+)?$/ );
#						print CGI::li(&$makelink("${pfx}Stats_old", text=>"$nvPretty", urlpath_args=>{%args,statType=>"set",setID=>$nvSetID}, systemlink_args=>\%systemlink_args));
#					}
#					print CGI::end_ul();
#				}
#				print CGI::end_li(); # end Stats_old
				
				print CGI::start_li(); # Student Progress
				print &$makelink("${pfx}StudentProgress", urlpath_args=>{%args}, systemlink_args=>\%systemlink_args);
				if ($userID ne $eUserID or defined $setID) {
					print CGI::start_ul();
					if ($userID ne $eUserID) {
						print CGI::li(&$makelink("${pfx}StudentProgress", text=>"$eUserID", urlpath_args=>{%args,statType=>"student",userID=>$eUserID}, systemlink_args=>\%systemlink_args));
					}
					if (defined $setID) {
						# make sure we don't try to send a versioned
						#    set id in to the stats link
						my ( $nvSetID ) = ( $setID =~ /(.+?)(,v\d+)?$/ );
						my ( $nvPretty ) = ( $prettySetID =~ /(.+?)(,v\d+)?$/ );
						print CGI::li(&$makelink("${pfx}StudentProgress", text=>"$nvPretty", urlpath_args=>{%args,statType=>"set",setID=>$nvSetID}, systemlink_args=>\%systemlink_args));
					}
					print CGI::end_ul();
				}
				print CGI::end_li(); # end Student Progress
				
				if ($authz->hasPermissions($userID, "score_sets")) {
					print CGI::li(&$makelink("${pfx}Scoring", urlpath_args=>{%args}, systemlink_args=>\%systemlink_args));
				}
				
				#Show achievement editor for instructors
				if ($ce->{achievementsEnabled} && $authz->hasPermissions($userID, "edit_achievements")) {
				    print CGI::li(&$makelink("${pfx}AchievementList", urlpath_args=>{%args}, systemlink_args=>\%systemlink_args));
				    if (defined $achievementID ) {
					print CGI::start_li();
					print CGI::start_ul();
					print CGI::start_li(); # $achievementID
					print &$makelink("${pfx}AchievementEditor", text=>"$prettyAchievementID", urlpath_args=>{%args,achievementID=>$achievementID}, systemlink_args=>\%systemlink_args);
					print CGI::end_ul();
					print CGI::end_li();
				    }
				    
				}

				if ($authz->hasPermissions($userID, "send_mail")) {
					print CGI::li(&$makelink("${pfx}SendMail", urlpath_args=>{%args}, systemlink_args=>\%systemlink_args));
				}
				
				if ($authz->hasPermissions($userID, "manage_course_files")) {
					print CGI::li(&$makelink("${pfx}FileManager", urlpath_args=>{%args}, systemlink_args=>\%systemlink_args));
				}
				
				if ($authz->hasPermissions($userID, "manage_course_files")) {
					print CGI::li(&$makelink("${pfx}Config", urlpath_args=>{%args}, systemlink_args=>\%systemlink_args));
				}
				print CGI::li({}, $self->helpMacro('instructor_links',$r->maketext('Help')),$self->help() );
				if ($authz->hasPermissions($userID, "manage_course_files") # show this only on the FileManager page
				     && $r->urlpath->module eq "WeBWorK::ContentGenerator::Instructor::FileManager") {
				    my %augmentedSystemLinks = %systemlink_args;
				    $augmentedSystemLinks{params}->{archiveCourse}=1;
					print CGI::li(&$makelink("${pfx}FileManager", text=>"Archive this Course",urlpath_args=>{%args}, systemlink_args=>\%augmentedSystemLinks));
				}
				print CGI::end_ul();
				print CGI::end_li(); # end Instructor Tools
			} # /* access_instructor_tools */
			
			if (exists $ce->{webworkURLs}{bugReporter} and $ce->{webworkURLs}{bugReporter} ne ""
				and $authz->hasPermissions($userID, "report_bugs")) {
				print CGI::li({class=>'divider'},"");
				print CGI::li(CGI::a({href=>$ce->{webworkURLs}{bugReporter}}, $r->maketext("Report bugs")));
			}
	
		} # /* authentication was_verified */
				
	} # /* defined $courseID */

	print CGI::end_ul();
		

	return "";
}

=item loginstatus()

Defined in this package.

Print a notification message announcing the current real user and effective
user, a link to stop acting as the effective user, and a link to logout.

=cut

sub loginstatus {
	my ($self) = @_;
	my $r = $self->r;
	my $authen = $r->authen;
	my $urlpath = $r->urlpath;
	#This will contain any extra parameters which are needed to make
	# the page function properly.  This will normally be empty.  
	my $extraStopActingParams = $r->{extraStopActingParams};

	if ($authen and $authen->was_verified) {
		my $courseID = $urlpath->arg("courseID");
		my $userID = $r->param("user");
		my $eUserID = $r->param("effectiveUser");
		
		$extraStopActingParams->{effectiveUser} = $userID;
		my $stopActingURL = $self->systemLink($urlpath, # current path
			params=>$extraStopActingParams);
		my $logoutURL = $self->systemLink($urlpath->newFromModule(__PACKAGE__ . "::Logout", $r, courseID => $courseID));
		
		if ($eUserID eq $userID) {
			print $r->maketext("Logged in as [_1]. ", HTML::Entities::encode_entities($userID)) . CGI::a({href=>$logoutURL}, $r->maketext("Log Out"));
		} else {
			print $r->maketext("Logged in as [_1]. ", HTML::Entities::encode_entities($userID)) . CGI::a({href=>$logoutURL}, $r->maketext("Log Out"));
			print CGI::br();
			print $r->maketext("Acting as [_1]. ", HTML::Entities::encode_entities($eUserID)) . CGI::a({href=>$stopActingURL}, $r->maketext("Stop Acting"));
		}
	} else {
		print $r->maketext("Not logged in.");
	}
	
	return "";
}

=item nav($args)

Not defined in this package.

Links to the previous, next, and parent objects.

$args is a reference to a hash containing the following fields:

 style       => text|image
 imageprefix => prefix to prepend to base image URL
 imagesuffix => suffix to append to base image URL
 separator   => HTML to place in between links

If C<style> is "image", image URLs are constructed by prepending C<imageprefix>
and postpending C<imagesuffix> to the image base names defined by the
implementor. (Examples of base names include "Prev", "Next", "ProbSet", and
"Up"). Each concatenated string should form an absolute URL to an image file.
For example:

 <!--#nav style="images" imageprefix="/webwork2_files/images/nav"
          imagesuffix=".gif" separator="  "-->

=cut

#sub nav {  }

=item options()

Not defined in this package.

View options related to the content displayed in the body or info areas. See also
optionsMacro().

=cut

#sub options {  }

=item path($args)

Defined in this package.

Print "breadcrubs" from the root of the virtual hierarchy to the current page.
$args is a reference to a hash containing the following fields:

 style    => type of separator: text|image
 image    => if style=image, URL of image to use as path separator
 text     => if style=text, text to use as path separator
             if style=image, the ALT text of each separator image
 textonly => suppress all HTML, return only plain text

The implementation in this package takes information from the WeBWorK::URLPath
associated with the current request.

=cut

sub path {
	my ($self, $args) = @_;
	my $r = $self->r;
	
	my @path;
	
	my $urlpath = $r->urlpath;
	do {
		unshift @path, $urlpath->name, $r->location . $urlpath->path;
	} while ($urlpath = $urlpath->parent);
	
	$path[$#path] = ""; # we don't want the last path element to be a link
	
	#print "\n<!-- BEGIN " . __PACKAGE__ . "::path -->\n";
	print $self->pathMacro($args, @path);
	#print "<!-- END " . __PACKAGE__ . "::path -->\n";
	
	return "";
}

=item siblings()

Not defined in this package.

Print links to siblings of the current object.

=cut

#sub siblings {  }

=item footer()

	-by ghe3
	
	combines timestamp() and other elements of the footer, including the copyright, into one output subroutine,
=cut

sub footer(){
	my $self = shift;
	my $r = $self->r;
	my $ce = $r->ce;
	my $ww_version = $ce->{WW_VERSION}||"unknown -- set ww version VERSION";
	my $pg_version = $ce->{PG_VERSION}||"unknown -- set pg version PG_VERSION link to ../pg/VERSION";
	my $theme = $ce->{defaultTheme}||"unknown -- set defaultTheme in localOverides.conf";
	my $copyright_years = $ce->{WW_COPYRIGHT_YEARS}||"1996-2011";
	print CGI::div({-id=>"last-modified"}, $r->maketext("Page generated at [_1]", timestamp($self)));
	print CGI::div({-id=>"copyright"}, "WeBWorK &#169; $copyright_years", "| theme: $theme | ww_version: $ww_version | pg_version: $pg_version|", CGI::a({-href=>"http://webwork.maa.org/"}, $r->maketext("The WeBWorK Project"), ));
	return ""
}

 
=item timestamp()

Defined in this package.

Display the current time and date using default format "3:37pm on Jan 7, 2004".
The display format can be adjusted by giving a style in the template.
For example,

  <!--#timestamp style="%m/%d/%y at %I:%M%P"-->

will give standard WeBWorK time format.  Wording and other formatting
can be done in the template itself.
=cut

# sub timestamp {
# 	my ($self, $args) = @_;
# 	my $formatstring = "%l:%M%P on %b %e, %Y";
# 	$formatstring = $args->{style} if(defined($args->{style}));
# 	return(Date::Format::time2str($formatstring, time()));
# }
sub timestamp {
	my ($self, $args) = @_;
    # need to use the formatDateTime in this file (some subclasses access Util's version.
	return( $self->formatDateTime( time() ) );
}
=item message()

Defined in this package.

Print any messages (error or non-error) resulting from the last form submission.
This could be used to give Sucess and Failure messages after an action is performed by a module.

The implementation in this package prints the value of the field
$self->{status_message}, if it is present.

=cut

sub message {
	my ($self) = @_;
	
	print "\n<!-- BEGIN " . __PACKAGE__ . "::message -->\n";
	print $self->{status_message}
	    if exists $self->{status_message};
	
	print "<!-- END " . __PACKAGE__ . "::message -->\n";
	
	return "";
}

=item title()

Defined in this package.

Print the title of the current page.

The implementation in this package takes information from the WeBWorK::URLPath
associated with the current request.

=cut

sub title {
	my ($self, $args) = @_;
	my $r = $self->r;
	
	#print "\n<!-- BEGIN " . __PACKAGE__ . "::title -->\n";
	#print underscore2nbsp($r->urlpath->name);
	my $name = $r->urlpath->name;
	# $name =~ s/_/ /g;
	print $name;
	#print "<!-- END " . __PACKAGE__ . "::title -->\n";
	
	return "";
}

=item warnings()

Defined in this package.

Print accumulated warnings.

The implementation in this package checks for a note in the request named
"warnings". If present, its contents are formatted and returned.

=cut

sub warnings {
	my ($self) = @_;
	my $r = $self->r;
	print CGI::p("Entering ContentGenerator::warnings") if $TRACE_WARNINGS;
	print "\n<!-- BEGIN " . __PACKAGE__ . "::warnings -->\n";
	my $warnings = MP2 ? $r->notes->get("warnings") : $r->notes("warnings");
	print $self->warningOutput($warnings) if $warnings;
	print "<!-- END " . __PACKAGE__ . "::warnings -->\n";
	
	return "";
}

=item help()

Display a link to context-sensitive help. If the argument C<name> is defined,
the link will be to the help document for that name. Otherwise the module of the
WeBWorK::URLPath node for the current system location will be used.

=cut

sub help {
	my $self = shift;
	my $args = shift;
	my $name = $args->{name};

	# old naming scheme
	#$name = lc($self->r->urlpath->name) unless defined($name);
	#$name =~ s/\s/_/g;

	$name = $self->r->urlpath->module unless defined($name);
	$name =~ s/WeBWorK::ContentGenerator:://;
	$name =~ s/://g;

	$self->helpMacro($name);
}

=item url($args)

Defined in this package.

Returns the specified URL from either %webworkURLs or %courseURLs in the course
environment. $args is a reference to a hash containing the following fields:

 type => type of URL: webwork|course
 name => name of URL (key in URL hash)

=cut

sub url {
	my ($self, $args) = @_;
	my $ce = $self->r->ce;
	my $type = $args->{type};
	my $name = $args->{name};
	
	if ($type eq "webwork") {
		return $ce->{webworkURLs}->{$name};
	} elsif ($type eq "course") {
		return $ce->{courseURLs}->{$name};
	} else {
		warn __PACKAGE__."::url: unrecognized type '$type'.\n";
	}
}

=back

=cut

# ------------------------------------------------------------------------------

=head2 Conditional predicates

Conditional predicate methods are invoked when the C<#if> escape sequence is
encountered in the template. If a method named C<if_predicate> is defined in
here or in the instantiated subclass, it is invoked.

The following predicates are currently defined:

=over

=item if_can($function)

If a function named $function is present in the current content generator (or
any superclass), a true value is returned. Otherwise, a false value is returned.

The implementation in this package uses the method UNIVERSAL->can(function) to
arrive at the result.

A subclass could redefine this method to, for example, "hide" a method from the
template:

 sub if_can {
 	my ($self, $arg) = @_;
 	
 	if ($arg eq "floobar") {
 		return 0;
 	} else {
 		return $self->SUPER::if_can($arg);
 	}
 }

=cut

sub if_can {
	my ($self, $arg) = @_;
	
	return $self->can($arg) ? 1 : 0;
}

=item if_loggedin($arg)

If the user is currently logged in, $arg is returned. Otherwise, the inverse of
$arg is returned.

#The implementation in this package always returns $arg, since most content
#generators are only reachable when the user is authenticated. It is up to
#classes that can be reached without logging in to override this method and
#provide the correct behavior.
#
#This is suboptimal, and may change in the future.

The implementation in this package uses WeBWorK::Authen::was_verified() to
retrieve the result of the last call to WeBWorK::Authen::verify().

=cut

sub if_loggedin {
	my ($self, $arg) = @_;
	
	#return $arg;
	return 0 unless $self->r->authen;
	return $self->r->authen->was_verified() ? $arg : !$arg;
}

=item if_message($arg)

If the last form submission generated a message, $arg is returned. Otherwise, the
inverse of $arg is returned.

The implementation in this package checks for the field $self->{status_message} to
determine if a message is present.

If a subclass uses some other method to classify submission results, this method could be
redefined to handle that variance:

 sub if_message {
 	my ($self, $arg) = @_;
 	
 	my $status = $self->{processReturnValue};
 	if ($status != 0) {
 		return $arg;
 	} else {
 		return !$arg;
 	}
 }

=cut

sub if_message {
	my ($self, $arg) = @_;
	
	if (exists $self->{status_message}) {
		return $arg;
	} else {
		return !$arg;
	}
}

=item if_warnings

If warnings have been emitted while handling this request, $arg is returned.
Otherwise, the inverse of $arg is returned.

The implementation in this package checks for a note in the request named
"warnings". This is set by the WARN handler in Apache::WeBWorK when a warning is
handled.

=cut

sub if_warnings {
	my ($self, $arg) = @_;
	my $r = $self->r;

	if ( (MP2 ? $r->notes->get("warnings") : $r->notes("warnings")) 
	     or ($self->{pgerrors}) )  
	{
		return $arg;
	} else {
		!$arg;
	}
}

=back

=cut

################################################################################

=head1 HTML MACROS

Various routines are defined in this package for rendering common WeBWorK
idioms.

FIXME: some of these should be moved to WeBWorK::HTML:: modules!

# ------------------------------------------------------------------------------

=head2 Template escape handler macros

These methods are used by implementations of the escape sequence handlers to
maintain a consistent style.

=over

=item pathMacro($args, @path)

Helper macro for the C<#path> escape sequence: $args is a hash reference
containing the "style", "image", "text", and "textonly" arguments to the escape.
@path consists of ordered key-value pairs of the form:

 "Page Name" => URL

If the page should not have a link associated with it, the URL should be left
empty. Authentication data is added to each URL so you don't have to. A fully-
formed path line is returned, suitable for returning by a function implementing
the C<#path> escape.

FIXME: authentication data probably shouldn't be added here any more, now that
we have systemLink().

=cut

sub pathMacro {
	my ($self, $args, @path) = @_;
	my $r = $self->r;
	my %args = %$args;
	$args{style} = "text" if $args{textonly};
	
	my $auth = $self->url_authen_args;
	my $sep;
	if ($args{style} eq "image") {
		$sep = CGI::img({-src=>$args{image}, -alt=>$args{text}});
	} else {
		$sep = $args{text};
	}
	
	my @result;
	while (@path) {
		my $name = shift @path;
		my $url = shift @path;
		if ($url and not $args{textonly}) {
		    if($args{style} eq "bootstrap"){
		        push @result, CGI::li(CGI::a({-href=>"$url?$auth"}, $r->maketext(lc($name))));
		    } else {
			    push @result, CGI::a({-href=>"$url?$auth"}, $r->maketext(lc($name)));
		    }
		} else {
		    if($args{style} eq "bootstrap"){
                push @result, CGI::li({-class=>"active"}, $r->maketext($name));
            } else {
			    push @result, $r->maketext($name);
			}
		}
	}
	
	return join($sep, @result), "\n";
}

=item siblingsMacro(@siblings)

Helper macro for the C<#siblings> escape sequence. @siblings consists of ordered
key-value pairs of the form:

 "Sibling Name" => URL

If the sibling should not have a link associated with it, the URL should be left
empty. Authentication data is added to each URL so you don't have to. A fully-
formed siblings block is returned, suitable for returning by a function
implementing the C<#siblings> escape.

FIXME: authentication data probably shouldn't be added here any more, now that
we have systemLink().

=cut

sub siblingsMacro {
	my ($self, @siblings) = @_;
	
	my $auth = $self->url_authen_args;
	my $sep = CGI::br();
	
	my @result;
	while (@siblings) {
		my $name = shift @siblings;
		my $url = shift @siblings;
		my $id = $name;
		$id =~ s/\W/\_/g;
		push @result, $url
			? CGI::span( {id=>$id}, CGI::a({-href=>"$url?$auth"}, $name) )
			: CGI::span( {id=>$id},$name );
	}
	
	return join($sep, @result) . "\n";
}



=item navMacro($args, $tail, @links)

Helper macro for the C<#nav> escape sequence: $args is a hash reference
containing the "style", "imageprefix", "imagesuffix", and "separator" arguments
to the escape. @siblings consists of ordered tuples of the form:

 "Link Name", URL, ImageBaseName

If the sibling should not have a link associated with it, the URL should be left
empty. ImageBaseName is placed between the C<imageprefix> and C<imagesuffix>.
Authentication data is added to each URL so you don't have to. $tail is appended
to each URL, after the authentication information. A fully-formed nav line is
returned, suitable for returning by a function implementing the C<#nav> escape.

=cut

sub navMacro {
	my ($self, $args, $tail, @links) = @_;
	my $r = $self->r;
	my $ce = $r->ce;
	my %args = %$args;

	my $auth = $self->url_authen_args;
	my $prefix = $ce->{webworkURLs}->{htdocs}."/images";

	my @result;
	while (@links) {
		my $name = shift @links;
		my $url = shift @links;
		my $direction = shift @links;
		my $html = ($direction && $args{style} eq "buttons") ? $direction : $name;
			# ($img && $args{style} eq "images")
			# ? CGI::img(
				# {src=>($prefix."/".$img.$args{imagesuffix}),
				# border=>"",
				# alt=>"$name"})
			# : $name."lol";
#		unless($img && !$url) {  ## these are now "disabled" versions in grey -- DPVC
			push @result, $url
				? CGI::a({-href=>"$url?$auth$tail", -class=>"nav_button"}, $html)
				: CGI::span({-class=>"gray_button"}, $html);
#		}
	}

	return join($args{separator}, @result) . "\n";
}

=item helpMacro($name)

This escape is represented by a question mark which links to an html page in the
helpFiles  directory.  Currently the link is made to the file $name.html

=cut

sub helpMacro {
    my $self = shift;
	my $name = shift;
	my $label  = shift; #optional
	my $ce   = $self->r->ce;
	my $basePath = $ce->{webworkDirs}->{local_help};
	$name        = 'no_help' unless -e "$basePath/$name.html";
	my $path     = "$basePath/$name.html";
	my $url = $ce->{webworkURLs}->{local_help}."/$name.html";
	my $imageURL = $ce->{webworkURLs}->{htdocs}."/images/question_mark.png";
	$label    = CGI::img({src=>$imageURL, alt=>" ? "}) unless defined $label;
	return CGI::a({href      => $url,
	               target    => 'ww_help',
	               onclick   => "window.open(this.href,this.target,'width=550,height=350,scrollbars=yes,resizable=yes')"},
	               $label);
}

=item optionsMacro(options_to_show => \@options_to_show, extra_params => \@extra_params)

Helper macro for displaying the View Options panel.

@options_to_show lists the options to show, from among this list "displayMode",
"showOldAnswers", "showHints", "showSolutions". If no options are given,
"displayMode" is assumed.

@extraParams is dereferenced and passed to the hidden_fields() method. Use this
to preserve state from the content generator calling optionsMacro().

This macro is intended to be called from an implementation of the options()
method. The simplest way to to this is:

 sub options { shift->optionsMacro }

=cut

sub optionsMacro {
	my ($self, %options) = @_;
	my $r = $self->r;
	
	my @options_to_show = @{$options{options_to_show}} if exists $options{options_to_show};
	@options_to_show = "displayMode" unless @options_to_show;  #FIXME -- I don't understant this -- type seems wrong
	my %options_to_show; @options_to_show{@options_to_show} = (); # make hash for easy lookups
	my @extra_params = @{$options{extra_params}} if exists $options{extra_params};
	
	print CGI::h2($r->maketext("Display Options"));
	
	my $result = CGI::start_form("POST", $self->r->uri);
	my $hiddenFields = $self->hidden_authen_fields;
	$hiddenFields =~ s/\"hidden_/\"options-hidden_/g;
	$result .= $hiddenFields;
	if (@extra_params) {
	    $hiddenFields = $self->hidden_fields(@extra_params);
	    $hiddenFields =~ s/\"hidden_/\"options-hidden_/g;
	    $result .= $hiddenFields;
	}
	$result .= CGI::start_div({class=>"viewOptions"});
	
	if (exists $options_to_show{displayMode}) {
		my $curr_displayMode = $self->r->param("displayMode") || $self->r->ce->{pg}->{options}->{displayMode};
		my %display_modes = %{WeBWorK::PG::DISPLAY_MODES()};
		my @active_modes = grep { exists $display_modes{$_} } @{$self->r->ce->{pg}->{displayModes}};
		if (@active_modes > 1) {
			$result .= $r->maketext("View equations as").":";
			$result .= CGI::br();
			$result .= CGI::radio_group(
				-name => "displayMode",
				-values => \@active_modes,
				-default => $curr_displayMode,
				-linebreak=>'true',
			);
			$result .= CGI::br();
		}
	}
	
	if (exists $options_to_show{showOldAnswers}) {
		# Note, 0 is a legal value, so we can't use || in setting this
		my $curr_showOldAnswers = defined($self->r->param("showOldAnswers")) ?
			$self->r->param("showOldAnswers") : $self->r->ce->{pg}->{options}->{showOldAnswers};
		$result .= $r->maketext("Show saved answers?");
		$result .= CGI::br();
		$result .= CGI::radio_group(
			-name => "showOldAnswers",
			-values => [1,0],
			-default => $curr_showOldAnswers,
			-labels => { 0=>$r->maketext('No'), 1=>$r->maketext('Yes') },
		);
		$result .= CGI::br();
	}

	if (exists $options_to_show{useMathView}) {
		# Note, 0 is a legal value, so we can't use || in setting this
		my $curr_useMathView = defined($self->r->param("useMathView")) ?
		    $self->r->param("useMathView") : $self->r->ce->{pg}->{options}->{useMathView};
		$result .= $r->maketext("Use Equation Editor?");
		$result .= CGI::br();
		$result .= CGI::radio_group(
			-name => "useMathView",
			-values => [1,0],
			-default => $curr_useMathView,
			-labels => { 0=>$r->maketext('No'), 1=>$r->maketext('Yes') },
		);
		$result .= CGI::br();
	}

	$result .= CGI::submit(-name=>"redisplay", -label=>$r->maketext("Apply Options"));
	$result .= CGI::end_div();
	$result .= CGI::end_form();
	
	return $result;
}

=item feedbackMacro(%params)

Helper macro for displaying the feedback form. Returns a button named "Email
Instructor". %params contains the request parameters accepted by the Feedback
module and their values.

=cut

sub feedbackMacro {
	my ($self, %params) = @_;
	my $r = $self->r;
	my $authz = $r->authz;
	my $userID = $r->param("user");
	
	# don't do anything unless the user has permission to
	return "" unless $authz->hasPermissions($userID, "submit_feedback");
	
	my $feedbackURL = $r->ce->{courseURLs}{feedbackURL};
	my $feedbackFormURL = $r->ce->{courseURLs}{feedbackFormURL};
	if (defined $feedbackURL and $feedbackURL ne "") {
		return $self->feedbackMacro_url($feedbackURL);
	} elsif (defined $feedbackFormURL and $feedbackFormURL ne "") {
		return $self->feedbackMacro_form($feedbackFormURL,%params);
	} else {
		return $self->feedbackMacro_email(%params);
	}
}

sub feedbackMacro_email {
	my ($self, %params) = @_;
	my $r = $self->r;
	my $ce = $r->ce;
	my $urlpath = $r->urlpath;
	my $courseID = $urlpath->arg("courseID");
	
	# feedback form url
	my $feedbackPage = $urlpath->newFromModule("WeBWorK::ContentGenerator::Feedback",  $r, courseID => $courseID);
	my $feedbackURL = $self->systemLink($feedbackPage, authen => 0); # no authen info for form action
	my $feedbackName = $r->maketext($ce->{feedback_button_name}) || $r->maketext("Email instructor");
	
	my $result = CGI::start_form(-method=>"POST", -action=>$feedbackURL) . "\n";
	#This is being used on forms with hidden_authen_fields already included
	# in many pages so we need to change the fields to be hidden
	my $hiddenFields = $self->hidden_authen_fields;
	$hiddenFields =~ s/\"hidden_/\"email-hidden_/g;
	$result .=  $hiddenFields."\n";
	
	while (my ($key, $value) = each %params) {
	    next if $key eq 'pg_object';    # not used in internal feedback mechanism
		$result .= CGI::hidden($key, $value) . "\n";
	}
	$result .= CGI::p(CGI::submit(-name=>"feedbackForm", -value=>$feedbackName));
	$result .= CGI::endform() . "\n";
	
	return $result;
}

sub feedbackMacro_form {
	my ($self, $feedbackFormURL, %params) = @_;
	my $r = $self->r;
	my $ce = $r->ce;
	my $urlpath = $r->urlpath;
	my $courseID = $urlpath->arg("courseID");
	
	# feedback form url
	my $feedbackName = $r->maketext($ce->{feedback_button_name}) || $r->maketext("Email instructor");
	
	my $result = CGI::start_form(-method=>"POST", -action=>$feedbackFormURL,-target=>"WW_info") . "\n";

	$result .= $self->hidden_authen_fields . "\n";	

	while (my ($key, $value) = each %params) {
	    if ($key eq 'pg_object') {
	        my $tmp = $value->{body_text}; 
	        $tmp .= CGI::p(CGI::b("Note: "). CGI::i($value->{result}->{msg})) if $value->{result}->{msg} ;
	        $result .= CGI::hidden($key, encode_base64($tmp, "") );
	    } else {
			$result .= CGI::hidden($key, $value) . "\n";
		}
	}
	$result .= CGI::p({-align=>"left"}, CGI::submit(-name=>"feedbackForm", -value=>$feedbackName));
	$result .= CGI::endform() . "\n";
	
	return $result;
}

sub feedbackMacro_url {
	my ($self, $url) = @_;
	my $r = $self->r;
	my $feedbackName = $r->maketext($r->ce->{feedback_button_name}) || $r->maketext("Email instructor");
	return CGI::a({-href=>$url}, $feedbackName);
}

=back

=cut

# ------------------------------------------------------------------------------

=head2 Parameter management

Methods for formatting request parameters as hidden form fields or query string
fragments.

=over

=item hidden_fields(@fields)

Return hidden <INPUT> tags for each field mentioned in @fields (or all fields if
list is empty), taking data from the current request.

=cut

sub hidden_fields {
	my ($self, @fields) = @_;
	my $r = $self->r;
	
	@fields = $r->param unless @fields;
	
	my $html = "";
	foreach my $param (@fields) {
# 		my @values = $r->param($param);
# 		$html .= CGI::hidden($param, @values);  #MEG
# 		 warn "$param ", join(" ", @values) if @values >1; #this should never happen!!!
<<<<<<< HEAD
	    my $value  = $r->param($param);

=======
		my $value  = $r->param($param);
>>>>>>> 9ce9e3d6
#		$html .= CGI::hidden($param, $value); # (can't name these items when using real CGI) 
		$html .= CGI::hidden(-name=>$param, -default=>$value, -id=>"hidden_".$param); # (can't name these items when using real CGI) 

	}
	return $html;
}

=item hidden_authen_fields()

Use hidden_fields to return hidden <INPUT> tags for request fields used in
authentication.

=cut

sub hidden_authen_fields {
	my ($self) = @_;
	
	return $self->hidden_fields("user", "effectiveUser", "key", "theme");
}

=item hidden_proctor_authen_fields()

Use hidden_fields to return hidden <INPUT> tags for request fields used in
proctor authentication.

=cut

sub hidden_proctor_authen_fields {
	my $self = shift;
	if ( $self->r->param('proctor_user') ) {
		return $self->hidden_fields("proctor_user", "proctor_key");
	} else {
		return '';
	}
}

=item hidden_state_fields()

Use hidden_fields to return hidden <INPUT> tags for request fields used to
maintain state. Currently includes authentication fields and display option
fields.

=cut

sub hidden_state_fields {
	my ($self) = @_;
	
	return $self->hidden_authen_fields();
	
	# other things that may be state data:
	#$self->hidden_fields("displayMode", "showOldAnswers", "showCorrectAnswers", "showHints", "showSolutions");
}

=item url_args(@fields)

Return a URL query string (without the leading `?') containing values for each
field mentioned in @fields, or all fields if list is empty. Data is taken from
the current request.

=cut

sub url_args {
	my ($self, @fields) = @_;
	my $r = $self->r;
	
	@fields = $r->param unless @fields;
	
	my @pairs;
	foreach my $param (@fields) {
		my @values = $r->param($param);
		foreach my $value (@values) {
			push @pairs, uri_escape($param) . "=" . uri_escape($value);
		}
	}
	
	return join("&", @pairs);
}

=item url_authen_args()

Use url_args to return a URL query string for request fields used in
authentication.

=cut

sub url_authen_args {
	my ($self) = @_;
	
	return $self->url_args("user", "effectiveUser", "key", "theme");
}

=item url_state_args()

Use url_args to return a URL query string for request fields used to maintain
state. Currently includes authentication fields and display option fields.

=cut

sub url_state_args {
	my ($self) = @_;
	
	return $self->url_authen_args;
	
	# other things that may be state data:
	#$self->url_args("displayMode", "showOldAnswers", "showCorrectAnswers", "showHints", "showSolutions");
}

# This method is not used anywhere! --sam(1-Aug-05)
#
#=item url_display_args()
#
#Use url_args to return a URL query string for request fields used in
#authentication.
#
#=cut
#
#sub url_display_args {
#	my ($self) = @_;
#	
#	return $self->url_args("displayMode", "showOldAnswer");
#}

# This method is not used anywhere! --sam(1-Aug-05)
#
#=item print_form_data($begin, $middle, $end, $omit)
#
#Return a string containing every request field not matched by the quoted reguar
#expression $omit, placing $begin before each field name, $middle between each
#field name and its value, and $end after each value. Values are taken from the
#current request.
#
#=cut
#
#sub print_form_data {
#	my ($self, $begin, $middle, $end, $qr_omit) = @_;
#	my $r=$self->r;
#	my @form_data = $r->param;
#	
#	my $return_string = "";
#	foreach my $name (@form_data) {
#		next if ($qr_omit and $name =~ /$qr_omit/);
#		my @values = $r->param($name);
#		foreach my $variable (qw(begin name middle value end)) {
#			# FIXME: can this loop be moved out of the enclosing loop?
#			no strict 'refs';
#			${$variable} = "" unless defined ${$variable};
#		}
#		foreach my $value (@values) {
#			$return_string .= "$begin$name$middle$value$end";
#		}
#	}
#	
#	return $return_string;
#}

=back

=cut

# ------------------------------------------------------------------------------

=head2 Utilities

=over

=item systemLink($urlpath, %options)

Generate a link to another part of the system. $urlpath is WeBWorK::URLPath
object from which the base path will be taken. %options can consist of:

=over

=item params

Can be either a reference to an array or a reference to a hash.

If it is a reference to a hash, it maps parmaeter names to values. These
parameters will be included in the generated link. If a value is an arrayref,
the values of the array referenced will be used. If a value is undefined, the
value from the current request will be used.

If C<params> is an arrayref, it is interpreted as a list of parameter names.
These parameters will be included in the generated link, using the values from
the current request.

Unless C<authen> is false (see below), the authentication parameters (C<user>,
C<effectiveUser>, and C<key>) are included with their default values.

=item authen

If set to a false value, the authentication parameters (C<user>,
C<effectiveUser>, and C<key>) are included in the the generated link unless
explicitly listed in C<params>.

=item use_abs_url

If set to a true value, the scheme, host, and port are prepended to the URL.
This is useful for links which must be usable on their own, such as those sent
via email.

=back

=cut

# FIXME: there should probably be an option for prepending "http://hostname:port"
sub systemLink {
	my ($self, $urlpath, %options) = @_;
	my $r = $self->r;
	
	my %params = ();
	if (exists $options{params}) {
		if (ref $options{params} eq "HASH") {
			%params = %{ $options{params} };
		} elsif (ref $options{params} eq "ARRAY") {
			my @names = @{ $options{params} };
			@params{@names} = ();
		} else {
			croak "option 'params' is not a hashref or an arrayref";
		}
	}
	
	my $authen = exists $options{authen} ? $options{authen} : 1;
	if ($authen) {
		$params{user}          = undef unless exists $params{user};
		$params{effectiveUser} = undef unless exists $params{effectiveUser};
		$params{key}           = undef unless exists $params{key};
		$params{theme}         = undef unless exists $params{theme};
	}
	
	my $url;
	
	$url = $r->ce->{apache_root_url} if $options{use_abs_url};
	$url .= $r->location . $urlpath->path;
	my $first = 1;
	
	foreach my $name (keys %params) {
		my $value = $params{$name};
		
		my @values;
		if (defined $value) {
			if (ref $value eq "ARRAY") {
				@values = @$value;
			} else {
				@values = $value;
			}
		} elsif (defined $r->param($name)) {
			@values = $r->param($name);
		}
		#FIXME  -- evntually we'd like to catch where this happens
		if ($name eq 'user' and @values >1 )    {
			warn "internal error --  user has been multiply defined! You may need to logout and log back in to correct this.";
			my $user = $r->param("user");
			$r->param(user => $user);
		    @values = ($user);
		    warn "requesting page is ", $r->headers_in->{'Referer'};
		    warn "Parameters are ", join("|",$r->param());

		}
		 
		if (@values) {
			if ($first) {
				$url .= "?";
				$first = 0;
			} else {
				$url .= "&";
			}
			$url .= join "&", map { "$name=".HTML::Entities::encode_entities($_) } @values;
		}
	}
	
	return $url;
}

=item nbsp($string)

If string consists of only whitespace, the HTML entity C<&nbsp;> is returned.
Otherwise $string is returned.

=cut

sub nbsp {
	my ($self, $str) = @_;
	return (defined $str && $str =~/\S/) ? $str : "&nbsp;";
}

=item sp2nbsp($string)

A copy of $string is returned with each space character replaced by the
C<&nbsp;> entity.

=cut

sub sp2nbsp {
	my ($str) = @_;
	return unless defined $str;
	$str =~ s/\s/&nbsp;/g;
	return $str;
}

=item underscore2nbsp($string)

A copy of $string is returned with each underscore character replaced by the
C<&nbsp;> entity.

=cut

sub underscore2nbsp {
	my ($str) = @_;
	return unless defined $str;
	$str =~ s/_/&nbsp;/g;
	return $str;
}

=item errorOutput($error, $details)

Used by Problem, ProblemSet, and Hardcopy to report errors encountered during
problem rendering.

=cut

sub errorOutput($$$) {
	my ($self, $error, $details) = @_;
	my $r = $self->{r};
	print "Entering ContentGenerator::errorOutput subroutine</br>" if $TRACE_WARNINGS;
	my $time = time2str("%a %b %d %H:%M:%S %Y", time);
	my $method = $r->method;
	my $uri = $r->uri;
	my $headers = do {
		my %headers = %{$r->headers_in};
		join("", map { CGI::Tr({},CGI::td(CGI::small($_)), CGI::td(CGI::small($headers{$_}))) } keys %headers);
	};

	# if it is a long report pass details by reference rather than by value
	# for consistency we automatically convert all forms of $details into
	# a reference to an array.

	if (ref($details) =~ /SCALAR/i) {
		$details = [$$details];
	} elsif (ref($details) =~/ARRAY/i) {
		# no change needed	
	} else {
	   $details = [$details];
	}
	return
		CGI::h2("WeBWorK Error"),
		CGI::p($r->maketext("_REQUEST_ERROR")),

		CGI::h3("Error messages"),

		CGI::p(CGI::code($error)),
		CGI::h3("Error details"),
		
		CGI::start_code(), CGI::start_p(),
		@{ $details },
		#CGI::code(CGI::p(@expandedDetails)), 
		# not using inclusive CGI calls here saves about 30Meg of memory!
		CGI::end_p(),CGI::end_code(),
		
		CGI::h3("Request information"),
		CGI::table({border=>"1"},
			CGI::Tr({},CGI::td("Time"), CGI::td($time)),
			CGI::Tr({},CGI::td("Method"), CGI::td($method)),
			CGI::Tr({},CGI::td("URI"), CGI::td($uri)),
			CGI::Tr({},CGI::td("HTTP Headers"), CGI::td(
				CGI::table($headers),
			)),
		),
	;  
	
}

=item warningOutput($warnings)

Used by warnings() in this class to report warnings caught during dispatching
and content generation.

=cut

sub warningOutput($$) {
	my ($self, $warnings) = @_;
	my $r = $self->{r};
	print "Entering ContentGenerator::warningOutput subroutine</br>" if $TRACE_WARNINGS;
	my @warnings = split m/\n+/, $warnings;
	foreach my $warning (@warnings) {
	    # This used to be commented out because it interfered with warnings
	    # from PG.  But now PG has a seperate warning channel thats not
	    # encoded.  
	    $warning = HTML::Entities::encode_entities($warning);  
	    $warning = CGI::li(CGI::code($warning));
	}
	$warnings = join("", @warnings);
	
	my $time = time2str("%a %b %d %H:%M:%S %Y", time);
	my $method = $r->method;
	my $uri = $r->uri;
	#my $headers = do {
	#	my %headers = $r->headers_in;
	#	join("", map { CGI::Tr(CGI::td(CGI::small($_)), CGI::td(CGI::small($headers{$_}))) } keys %headers);
	#};
	
	return
		CGI::h2("WeBWorK Warnings"),
		CGI::p(<<EOF),
WeBWorK has encountered warnings while processing your request. If this occured
when viewing a problem, it was likely caused by an error or ambiguity in that
problem. Otherwise, it may indicate a problem with the WeBWorK system itself. If
you are a student, report these warnings to your professor to have them
corrected. If you are a professor, please consult the warning output below for
more information.
EOF
		CGI::h3("Warning messages"),
		CGI::ul($warnings),
		CGI::h3("Request information"),
		CGI::table({border=>"1"},
			CGI::Tr({},CGI::td("Time"), CGI::td($time)),
			CGI::Tr({},CGI::td("Method"), CGI::td($method)),
			CGI::Tr({},CGI::td("URI"), CGI::td($uri)),
			#CGI::Tr(CGI::td("HTTP Headers"), CGI::td(
			#	CGI::table($headers),
			#)),
		);
}

=item $dateTime = parseDateTime($string, $display_tz)

Parses $string as a datetime. If $display_tz is given, $string is assumed to be
in that timezone. Otherwise, the timezone defined in the course environment
variable $siteDefaults{timezone} is used. The result, $dateTime, is an integer
UNIX datetime (epoch) in the server's timezone.

=cut

sub parseDateTime {
	my ($self, $string, $display_tz) = @_;
	my $ce = $self->r->ce;
	$display_tz ||= $ce->{siteDefaults}{timezone};
	return WeBWorK::Utils::parseDateTime($string, $display_tz);
};

=item $string = formatDateTime($dateTime, $display_tz)

Formats the UNIX datetime $dateTime in the standard WeBWorK datetime format.
$dateTime is assumed to be in the server's time zone. If $display_tz is given,
the datetime is converted from the server's timezone to the timezone specified.
Otherwise, the timezone defined in the course environment variable
$siteDefaults{timezone} is used.

=cut

sub formatDateTime {
	my ($self, $dateTime, $display_tz,$formatString,$locale) = @_;
	my $ce = $self->r->ce;
	$display_tz ||= $ce->{siteDefaults}{timezone};
	$locale ||= $ce->{siteDefaults}{locale};
	return WeBWorK::Utils::formatDateTime($dateTime, $display_tz,$formatString,$locale);
}

=item read_scoring_file($fileName)

Wrapper for WeBWorK::File::Scoring that no-ops if $fileName is "None" and
prepends the path to the scoring directory.

=cut

sub read_scoring_file {
	my ($self, $fileName) = @_;
	return {} if $fileName eq "None"; # callers expect a hashref in all cases
	return parse_scoring_file($self->r->ce->{courseDirs}{scoring}."/$fileName");
}

=back

=head1 AUTHOR

Written by Dennis Lambe Jr., malsyned (at) math.rochester.edu and Sam Hathaway,
sh002i (at) math.rochester.edu.

=cut

1;<|MERGE_RESOLUTION|>--- conflicted
+++ resolved
@@ -1757,12 +1757,9 @@
 # 		my @values = $r->param($param);
 # 		$html .= CGI::hidden($param, @values);  #MEG
 # 		 warn "$param ", join(" ", @values) if @values >1; #this should never happen!!!
-<<<<<<< HEAD
+
 	    my $value  = $r->param($param);
 
-=======
-		my $value  = $r->param($param);
->>>>>>> 9ce9e3d6
 #		$html .= CGI::hidden($param, $value); # (can't name these items when using real CGI) 
 		$html .= CGI::hidden(-name=>$param, -default=>$value, -id=>"hidden_".$param); # (can't name these items when using real CGI) 
 
