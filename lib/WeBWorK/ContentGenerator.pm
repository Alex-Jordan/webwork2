################################################################################
# WeBWorK Online Homework Delivery System
# Copyright &copy; 2000-2022 The WeBWorK Project, https://github.com/openwebwork
#
# This program is free software; you can redistribute it and/or modify it under
# the terms of either: (a) the GNU General Public License as published by the
# Free Software Foundation; either version 2, or (at your option) any later
# version, or (b) the "Artistic License" which comes with this package.
#
# This program is distributed in the hope that it will be useful, but WITHOUT
# ANY WARRANTY; without even the implied warranty of MERCHANTABILITY or FITNESS
# FOR A PARTICULAR PURPOSE.  See either the GNU General Public License or the
# Artistic License for more details.
################################################################################

package WeBWorK::ContentGenerator;
use Mojo::Base 'WeBWorK::Controller', -signatures, -async_await;

=head1 NAME

WeBWorK::ContentGenerator - base class for modules that generate page content.

=head1 SYNOPSIS

 # start with a WeBWorK::Controller object: $c

 use WeBWorK::ContentGenerator::SomeSubclass;

 my $cg = WeBWorK::ContentGenerator::SomeSubclass->new($c);
 my $result = $cg->go();

=head1 DESCRIPTION

WeBWorK::ContentGenerator provides the framework for generating page content.
"Content generators" are subclasses of this class which provide content for
particular parts of the system.

Default versions of methods used by the templating system are provided. Several
useful methods are provided for rendering common output idioms and some
miscellaneous utilities are provided.

=cut

use Carp;
use Date::Format;
use MIME::Base64;
use Scalar::Util qw(weaken);
use HTML::Entities;
use Encode;

use WeBWorK::File::Scoring qw(parse_scoring_file);
use WeBWorK::PG;
use WeBWorK::Localize;
use WeBWorK::Utils qw(jitar_id_to_seq fetchEmailRecipients generateURLs getAssetURL format_set_name_display);
use WeBWorK::Authen::LTIAdvanced::SubmitGrade;
use WeBWorK::Utils::LanguageAndDirection qw(get_lang_and_dir);
use WeBWorK::Utils::Routes qw(route_title route_navigation_is_restricted);

=head1 INVOCATION

=over

=item go()

Generates a page, using methods from the particular subclass of ContentGenerator
that is instantiated. Generatoion is broken up into several steps, to give
subclasses ample control over the process.

=over

=item 1

go() will attempt to call the method pre_header_initialize(). This method may be
implemented in subclasses which must do processing before the HTTP header is
emitted.

=item 2

go() will attempt to call the method header(). This method emits the HTTP
header. It is defined in this class (see below), but may be overridden in
subclasses which need to send different header information. For some reason, the
return value of header() will be used as the result of this function, if it is
defined.

FIXME: figure out what the deal is with the return value of header(). If we sent
a header, it's too late to set the status by returning. If we didn't, header()
didn't perform its function!

=item 3

At this point, go() will terminate if the request is a HEAD request.

=item 4

go() then attempts to call the method initialize(). This method may be
implemented in subclasses which must do processing after the HTTP header is sent
but before any content is sent.

=item 5

The method content() is called to send the page content to client.

=back

=cut

async sub go ($c) {
	my $ce = $c->ce;

	# If grades are being passed back to the lti, then peroidically update all of the
	# grades because things can get out of sync if instructors add or modify sets.
	WeBWorK::Authen::LTIAdvanced::SubmitGrade::mass_update($c)
		if $c->stash('courseID') && ref($c->db) && $ce->{LTIGradeMode};

	# Check to determine if this is a problem set response.  Individual content generators must check
	# $c->{invalidSet} and react appropriately.
	$c->{invalidSet} = $c->authz->checkSet;

	# We only write to the activity log if it has been defined and if we are in a specific course.  The latter check is
	# to prevent attempts to write to a course log file when viewing the top-level list of courses page.
	WeBWorK::Utils::writeCourseLog($ce, 'activity_log', $c->prepare_activity_entry)
		if ($c->stash('courseID') && $c->ce->{courseFiles}{logs}{activity_log});

	my $tx = $c->render_later->tx;

	if ($c->can('pre_header_initialize')) {
		my $pre_header_initialize = $c->pre_header_initialize;
		await $pre_header_initialize
			if ref $pre_header_initialize eq 'Future' || ref $pre_header_initialize eq 'Mojo::Promise';
	}

	# Reply with a file.
	if (defined $c->{reply_with_file}) {
		return $c->do_reply_with_file($c->{reply_with_file});
	}

	# Reply with a redirect.
	if (defined $c->{reply_with_redirect}) {
		return $c->do_reply_with_redirect($c->{reply_with_redirect});
	}

	if ($c->can('initialize')) {
		my $initialize = $c->initialize;
		await $initialize if ref $initialize eq 'Future' || ref $initialize eq 'Mojo::Promise';
	}

	$c->content;

	# All content generator modules must have rendered at this point unless there was an error in which case an error
	# response will be rendered.  There is no special handing for HEAD requests.  Mojolicious takes care of that in its
	# render methods.  This just returns the status code of the response (typically set by the Mojolicious render
	# methods.  Although this return value isn't actually used at this point.
	return $c->header;
}

=item do_reply_with_file($fileHash)

Handler for reply_with_file(), used by go(). DO NOT CALL THIS METHOD DIRECTLY.

=cut

sub do_reply_with_file ($c, $fileHash) {
	my $type         = $fileHash->{type};
	my $source       = $fileHash->{source};
	my $name         = $fileHash->{name};
	my $delete_after = $fileHash->{delete_after};

	# If there was a problem, render the appropriate error response.
	return $c->render(text => 'File not found',           status => 404) unless -e $source;
	return $c->render(text => 'Insufficient permissions', status => 403) unless -r $source;

	# Send our custom HTTP header.
	$c->res->headers->content_type($type);
	$c->res->headers->add("Content-Disposition" => qq{attachment; filename="$name"});

	# send the file
	$c->reply->file($source);

	if ($delete_after) {
		unlink $source or $c->log->warn("failed to unlink $source after sending: $!");
	}

	return $c->res->code;
}

=item do_reply_with_redirect($url)

Handler for reply_with_redirect(), used by go(). DO NOT CALL THIS METHOD DIRECTLY.

=cut

sub do_reply_with_redirect ($c, $url) {
	$c->redirect_to($url);
	return $c->res->code;
}

=back

=cut

=head1 DATA MODIFIERS

Modifiers allow the caller to register a piece of data for later retrieval in a
standard way.

=over

=item reply_with_file($type, $source, $name, $delete_after)

Enables file sending mode, causing go() to send the file specified by $source to
the client after calling pre_header_initialize(). The content type sent is
$type, and the suggested client-side file name is $name. If $delete_after is
true, $source is deleted after it is sent.

Must be called from pre_header_initialize().

=cut

sub reply_with_file ($c, $type, $source, $name, $delete_after = 0) {
	$c->{reply_with_file} = {
		type         => $type,
		source       => $source,
		name         => $name,
		delete_after => $delete_after,
	};

	return;
}

=item reply_with_redirect($url)

Enables redirect mode, causing go() to redirect to the given URL after calling
pre_header_initialize().

Must be called from pre_header_initialize().

=cut

sub reply_with_redirect ($c, $url) {
	$c->{reply_with_redirect} = $url;
	return;
}

=item addmessage($message)

Adds a message to the list of messages to be output by the message() template
escape handler.

Must be called before the message() template escape is invoked.

=cut

sub addmessage ($c, $message) {
	return '' unless defined $message;
	$c->{status_message} //= $c->c;
	push(@{ $c->{status_message} }, $message);
	return;
}

=item addgoodmessage($message)

Adds a success message to the list of messages to be output by the
message() template escape handler.

=cut

sub addgoodmessage ($c, $message) {
	$c->addmessage($c->tag('p', class => 'alert alert-success p-1 my-2', $c->b($message)));
	return;
}

=item addbadmessage($message)

Adds a failure message to the list of messages to be output by the
message() template escape handler.

=cut

sub addbadmessage ($c, $message) {
	$c->addmessage($c->tag('p', class => 'alert alert-danger p-1 my-2', $c->b($message)));
	return;
}

=item prepare_activity_entry()

Prepare a string to be sent to the activity log, if it is turned on.
This can be overriden by different modules.

=cut

sub prepare_activity_entry ($c) {
	my $location = $c->location;
	my $string =
		($c->req->url->path->to_string =~ s/^$location//r)
		. "  --->  "
		. join("\t", (map { $_ eq 'key' || $_ eq 'passwd' ? '' : $_ . " => " . $c->param($_) } $c->param()));
	$string =~ s/\t+/\t/g;
	return $string;
}

=back

=cut

################################################################################

=head1 STANDARD METHODS

The following are the standard content generator methods. Some are defined here,
but may be overridden in a subclass. Others are not defined unless they are
defined in a subclass.

FIXME: The names of the first three methods don't really make sense anymore.
There really is no need for both of the pre_header_initialize and initialize
methods.  The initialize method should be dropped and the pre_header_initialize
method renamed.

=over

=item pre_header_initialize()

Not defined in this package.

May be defined by a subclass to perform any early processing that is needed.
This method must be used if responding with a file or redirect.

This method may be asynchronous.

=item header()

Defined in this package.

This method is not really useful anymore.  For now it returns the response
status code and this return value is ignored.  Headers are now set when
rendering a response (as it really should have been done before.

=cut

sub header {
	my $self = shift;
	return $self->res->code;
}

=item initialize()

Not defined in this package.

May be defined by a subclass to perform any early processing that is needed.
This method can not be used if responding with a file or redirect.

This method may be asynchronous.

=item output_course_lang_and_dir()

Output the LANG and DIR tags in the main HTML tag of a generated web page when
a template file calls this function.

This calls WeBWorK::Utils::LanguageAndDirection::get_lang_and_dir.

=cut

sub output_course_lang_and_dir ($c) {
	return get_lang_and_dir($c->ce->{language});
}

=item webwork_logo()

Create the link to the webwork installation landing page with a logo and alt text

=cut

sub webwork_logo ($c) {
	my $ce     = $c->ce;
	my $theme  = $c->param('theme') || $ce->{defaultTheme};
	my $htdocs = $ce->{webwork_htdocs_url};

	if ($c->authen->was_verified && !$c->authz->hasPermissions($c->param('user'), 'navigation_allowed')) {
		# If navigation is restricted for this user, then the webwork logo is not a link to the courses page.
		return $c->tag('span', $c->image("$htdocs/themes/$theme/images/webwork_logo.svg", alt => 'WeBWorK'));
	} else {
		return $c->link_to(
			$c->image("$htdocs/themes/$theme/images/webwork_logo.svg", alt => $c->maketext('to courses page')) =>
				$ce->{webwork_url});
	}
}

=item institution_logo()

Create the link to the host institution with a logo and alt text

=cut

sub institution_logo ($c) {
	my $ce     = $c->ce;
	my $theme  = $c->param("theme") || $ce->{defaultTheme};
	my $htdocs = $ce->{webwork_htdocs_url};
	return $c->link_to(
		$c->image(
			"$htdocs/themes/$theme/images/" . $ce->{institutionLogo},
			alt => $c->maketext("to [_1] main web site", $ce->{institutionName})
		) => $ce->{institutionURL}
	);
}

=item content()

Defined in this package.

Print the content of the generated page.

This renders a Mojo::Template.

The defaultThemeTemplate in the course environment is used for the page layout.
If that is not defined, the default "system" template, is used. The location of
the template is looked up in the course environment.

=cut

sub content ($c) {
	my $ce = $c->ce;

	my $theme = $c->param('theme') || $ce->{defaultTheme};
	$theme = $ce->{defaultTheme} if $theme =~ m!(?:^|/)\.\.(?:/|$)!;

	my $layout = $ce->{defaultThemeTemplate} // 'system';

	my $layoutName = "$theme/$layout";

	# Attempt to prevent disaster when the theme layout file is missing.
	unless (-r "$ce->{webworkDirs}{themes}/$theme/$layout.html.ep") {
		if (-r "$ce->{webworkDirs}{themes}/math4/$layout.html.ep") {
			$layoutName = "math4/$layout";
			$theme      = HTML::Entities::encode_entities($theme);
			warn "Theme $theme is not one of the available themes. "
				. 'Please check the theme configuration '
				. 'in the files localOverrides.conf, course.conf and '
				. "simple.conf and on the course configuration page.\n";
		} else {
			$theme = HTML::Entities::encode_entities($theme);
			die "Neither the theme $theme nor the defaultTheme math4 are available.  "
				. 'Please notify your site administrator that the structure of the '
				. 'themes directory needs attention.';

		}
	}

	return $c->render(template => ((ref($c) =~ s/^WeBWorK:://r) =~ s/::/\//gr), layout => $layoutName);
}

=back

=cut

# ------------------------------------------------------------------------------

=head2 Template escape handlers

Template escape handlers are invoked in the templates.

Some of the template escapes handlers are defined here but may be overridden
in a subclass.  Others, like C<head> and C<info> are not defined here, but
may be defined in a subclass if needed.

=over

=item head()

Not defined in this package.

Any tags that should appear in the HEAD of the document.

=item info()

Not defined in this package.

Auxiliary information related to the content displayed in the C<body>.

=item links()

Defined in this package.

Links that should appear on every page.

=cut

sub links ($c) {
	my $ce     = $c->ce;
	my $db     = $c->db;
	my $authen = $c->authen;
	my $authz  = $c->authz;

	# Grab data from the request.
	my $userID        = $c->param('user');
	my $eUserID       = $c->param('effectiveUser');
	my $courseID      = $c->stash('courseID');
	my $setID         = $c->stash('setID');
	my $problemID     = $c->stash('problemID');
	my $achievementID = $c->stash('achievementID');

	# Determine if navigation is restricted for this user.
	my $restricted_navigation = $authen->was_verified && !$authz->hasPermissions($userID, 'navigation_allowed');

	# If navigation is restricted and the setID was not in the route stash,
	# then get the setID this user is restricted to view from the authen cookie.
	$setID = $authen->get_session_set_id if (!$setID && $restricted_navigation);

	my $prettyProblemID = $problemID;

	# It's possible that the setID and the problemID are invalid, since they're just taken from the URL path info.
	if ($authen->was_verified) {
		if (defined $setID && $db->existsUserSet($eUserID, $setID)) {
			$problemID = undef unless (defined $problemID && $db->existsUserProblem($eUserID, $setID, $problemID));
		} else {
			$setID     = undef;
			$problemID = undef;
		}
	}

	# System link parameters that are common to all links (except the Courses link).
	my %systemlink_params = (
		$c->param('displayMode')    ? (displayMode    => $c->param('displayMode'))    : (),
		$c->param('showOldAnswers') ? (showOldAnswers => $c->param('showOldAnswers')) : ()
	);

	my $current_url = $c->url_for;

	# Subroutine for generating links.
	my $makelink = sub {
		my ($route_name, %options) = @_;

		my $new_url = $c->url_for($route_name, courseID => $courseID, %{ $options{captures} || {} });

		# If 'active' is not set in the options, then determine the active link
		# by comparing the generated url to the current url.
		my $active = $options{active} // $c->current_route eq $route_name && $new_url eq $current_url;

		# Do not use HTML::Entities::encode_entities on the link text.
		# Mojolicious has already encoded html entities at this point.
		return $c->link_to(
			($options{text} // route_title($c, $route_name)) => $c->systemLink(
				$new_url, params => { %systemlink_params, %{ $options{systemlink_params} // {} } }
			),
			class => 'nav-link' . ($active ? ' active' : ''),
			$options{target} ? (target => $options{target}) : (),
			%{ $options{link_attrs} // {} }
		);
	};

	return $c->include(
		'ContentGenerator/Base/links',
		courseID              => $courseID,
		userID                => $userID,
		eUserID               => $eUserID,
		urlUserID             => $c->stash('userID'),
		setID                 => $setID,
		prettySetID           => format_set_name_display($setID // ''),
		problemID             => $problemID,
		prettyProblemID       => $prettyProblemID,
		achievementID         => $achievementID,
		restricted_navigation => $restricted_navigation,
		makelink              => $makelink,
	);
}

=item nav($args)

Not defined in this package.

Links to the previous, next, and parent objects.

$args is a reference to a hash containing the following fields:

 style       => text|buttons
 separator   => HTML to place in between links

For example:

 <!--#nav style="buttons" separator=" "-->

=item options()

Not defined in this package.

View options related to the content displayed in the body or info areas.

=item path($args)

Defined in this package.

Print "breadcrubs" from the root of the virtual hierarchy to the current page.
$args is a reference to a hash containing the following fields:

 style    => type of separator: text|image
 image    => if style=image, URL of image to use as path separator
 text     => if style=text, text to use as path separator
             if style=image, the ALT text of each separator image
 textonly => suppress all HTML, return only plain text

The implementation in this package gathers the route information from the
current request.

=cut

sub path ($c, $args = {}) {
	my $route = $c->app->routes->lookup($c->current_route);

	# Determine if navigation is restricted for this user.
	my $restrict_navigation =
		$c->authen->was_verified && !$c->authz->hasPermissions($c->param('user'), 'navigation_allowed');

	my @path;

	do {
		my $title = route_title($c, $route->name);
		# If it is a problemID for a jitar set, then display the pretty id.
		if ($route->name eq 'problem_detail' && $c->stash('setID')) {
			my $set = $c->db->getGlobalSet($c->stash('setID'));
			if ($set && $set->assignment_type eq 'jitar') {
				$title = join('.', jitar_id_to_seq($c->stash('problemID')));
			}
		}

		# If navigation is restricted for this user and path, then don't provide the link.
		unshift @path, $title,
			$restrict_navigation && route_navigation_is_restricted($route) ? '' : $c->url_for($route->name);
	} while (($route = $route->parent) && ref($route) eq 'Mojolicious::Routes::Route');

	# We don't want the last path element to be a link.
	$path[-1] = '';

	return $c->pathMacro($args, @path);
}

=item siblings()

Not defined in this package.

Print links to siblings of the current object.

<<<<<<< HEAD
=cut

#sub siblings {  }

=item footer()

	-by ghe3

	combines timestamp() and other elements of the footer, including the copyright, into one output subroutine,
=cut

sub footer {
	my $self            = shift;
	my $r               = $self->r;
	my $ce              = $r->ce;
	my $ww_version      = $ce->{WW_VERSION}         || 'unknown -- set WW_VERSION in VERSION';
	my $pg_version      = $ce->{PG_VERSION}         || 'unknown -- set PG_VERSION in ../pg/VERSION';
	my $theme           = $ce->{defaultTheme}       || 'unknown -- set defaultTheme in localOverides.conf';
	my $copyright_years = $ce->{WW_COPYRIGHT_YEARS} || '1996-2022';
	print CGI::div({ id => 'last-modified' }, $r->maketext('Page generated at [_1]', timestamp($self)));
	print CGI::div(
		{ id => 'copyright' },
		$r->maketext(
			'WeBWorK &copy; [_1] | theme: [_2] | ww_version: [_3] | pg_version [_4] |',
			$copyright_years, $theme, $ww_version, $pg_version
		),
		CGI::a({ href => 'https://openwebwork.org/' }, $r->maketext('The WeBWorK Project'))
	);

	return '';
}


=======
>>>>>>> c17813e1
=item timestamp()

Defined in this package.

Display the current time and date using default format "3:37pm on Jan 7, 2004".
The display format can be adjusted by giving a style in the template.
For example,

  <!--#timestamp style="%m/%d/%y at %I:%M%P"-->

will give standard WeBWorK time format.  Wording and other formatting
can be done in the template itself.
=cut

sub timestamp ($c) {
	# Need to use the formatDateTime in this file (some subclasses access Util's version).
	return $c->formatDateTime(time);
}

=item message()

Defined in this package.

Print any messages (error or non-error) resulting from the last form submission.
This could be used to give Sucess and Failure messages after an action is performed by a module.

The implementation in this package outputs the value of the field
$c->{status_message}, if it is present.

=cut

sub message ($c) {
	$c->{status_message} //= $c->c;
	return $c->{status_message}->join('');
}

=item page_title()

Defined in this package.

Print the title of the current page.

The implementation in this package takes information from the current route.

=cut

sub page_title ($c) {
	my $ce = $c->ce;
	my $db = $c->db;

	# If the current route name is 'set_list' and the course has a course title then display that.
	if ($c->current_route eq 'set_list' && $db->settingExists('courseTitle')) {
		return $db->getSettingValue('courseTitle');
	} else {
		# Display the route name
		return route_title($c, $c->current_route);
	}
}

=item webwork_url

Defined in this package.

Outputs the $webwork_url defined in site.conf, unless $webwork_url is equal to
"/", in which case this outputs the empty string.

This is used to set a value in a global webworkConfig javascript variable,
that can be accessed in javascript files.

=cut

sub webwork_url ($c) {
	return $c->location;
}

=item warnings()

Defined in this package.

Print accumulated warnings.

The implementation in this package checks for a stash key named
"warnings". If present, its contents are formatted and returned.

=cut

sub warnings ($c) {
	return $c->include('ContentGenerator/Base/warning_output', warnings => [ split m/\n+/, $c->stash('warnings') ])
		if $c->stash('warnings');
	return '';
}

=item help()

Display a link to context-sensitive help. If the argument C<name> is defined,
the link will be to the help document for that name. Otherwise the current
content generator package name will be used.

=cut

sub help ($c, $args) {
	my $name = $args->{name};
	$name = ref($c) unless defined($name);
	$name =~ s/WeBWorK::ContentGenerator:://;
	$name =~ s/://g;

	return $c->helpMacro($name, $args);
}

=item url($args)

Defined in this package.

Returns the specified URL from either %webworkURLs or %courseURLs in the course
environment. $args is a reference to a hash containing the following fields:

 type => type of URL: webwork|course (defaults to webwork)
 name => name of URL type (must be 'theme' or undefined)
 file => the local file name

=cut

sub url ($c, $args) {
	my $ce   = $c->ce;
	my $type = $args->{type} // 'webwork';
	my $name = $args->{name} // '';
	my $file = $args->{file};

	if ($type eq "webwork") {
		# We have to build this here (and not in say defaults.conf) because
		# defaultTheme will change as late as simple.conf.

		# If $file is defined, then try to look it up in the assets list.
		return getAssetURL($ce, $file, $name eq 'theme') if defined $file;

		# Fallback to the old method if $file was not defined.
		# This assumes the rest of the file path is appended after this.
		if ($name eq "theme") {
			return "$ce->{webworkURLs}{themes}/$ce->{defaultTheme}";
		} else {
			return $ce->{webworkURLs}{$name};
		}
	} elsif ($type eq "course") {
		return $ce->{courseURLs}{$name};
	} else {
		warn __PACKAGE__ . "::url: unrecognized type '$type'.\n";
	}
}

=back

=cut

# ------------------------------------------------------------------------------

=head2 Template conditions

Template condition methods are called in the template. If a method is defined
here or overriden in the instantiated subclass, it is invoked.

The following conditions are currently defined:

=over

=item can($function)

If a function named $function is present in the current content generator (or
any superclass), a true value is returned. Otherwise, a false value is returned.

This package just uses the UNIVERSAL::can() function.

A subclass could redefine this method to, for example, "hide" a method from the
template:

    sub can ($c, $arg) {
        my ($c, $arg) = @_;

        if ($arg eq "floobar") {
        	return 0;
        } else {
        	return $c->SUPER::can($arg);
        }
    }

=cut

=item have_warnings

If warnings have been emitted while handling this request return true, otherwise
return false.

This implementation checks if a stash value named "warnings" has been set or if
there are pg errors.

=cut

sub have_warnings ($c) {
	return $c->stash('warnings') || $c->{pgerrors};
}

=item exists_theme_file

Returns true if the specified file exists in the current theme directory
and false otherwise

=cut

sub exists_theme_file ($c, $arg) {
	my $ce = $c->ce;
	return -e "$ce->{webworkDirs}{themes}/$ce->{defaultTheme}/$arg";
}

=back

=cut

################################################################################

=head1 HTML MACROS

Various routines are defined in this package for rendering common WeBWorK
idioms.

FIXME: some of these should be moved to WeBWorK::HTML:: modules!

# ------------------------------------------------------------------------------

=head2 Template escape handler macros

These methods are used by implementations of the escape sequence handlers to
maintain a consistent style.

=over

=item pathMacro($args, @path)

Helper macro for the C<#path> escape sequence: $args is a hash reference
containing the "style", "image", "text", and "textonly" arguments to the escape.
@path consists of ordered key-value pairs of the form:

 "Page Name" => Mojo::URL

If the page should not have a link associated with it, the URL should be the
empty string. Authentication data is added to each URL so you don't have to. A
fully-formed path line is returned, suitable for returning by a function
implementing the C<#path> escape.

=cut

sub pathMacro ($c, $args, @path) {
	my %args = %$args;
	$args{style} = 'text' if $args{textonly};

	my %auth = $c->url_authen_args;

	my $result = $c->c;
	while (@path) {
		my $name = shift @path;
		my $url  = shift @path;

		# Skip blank names. Blanks can happen for course header and set header files.
		next unless $name =~ /\S/;

		$name =~ s/_/ /g;

		if ($url && !$args{textonly}) {
			if ($args{style} eq 'bootstrap') {
				push @$result, $c->tag('li', class => 'breadcrumb-item', $c->link_to($name => $url->query(\%auth)));
			} else {
				push @$result, $c->link_to($name => $url->querylu(%auth));
			}
		} else {
			if ($args{style} eq 'bootstrap') {
				push @$result, $c->tag('li', class => 'breadcrumb-item active', $name);
			} else {
				push @$result, $name;
			}
		}
	}

	return $result->join($args{text});
}

=item navMacro($args, $tail, @links)

Helper macro for the C<#nav> escape sequence: C<$args> is a hash reference
containing the "style" and "separator" arguments to the escape.
C<@links> consists of ordered tuples of the form:

 "Link Name", Mojo::URL

If a nav element should not have a link associated with it, the URL should be
the empty string.  C<$tail> should be a hash reference of URL query parameters
to add to each URL after the authentication information.  A fully-formed nav
line is returned, suitable for returning by a function implementing the C<#nav>
escape.

=cut

sub navMacro ($c, $args, $tail, @links) {
	my $ce   = $c->ce;
	my %args = %$args;

	my %auth = $c->url_authen_args;

	my $result = $c->c;
	while (@links) {
		my $name      = shift @links;
		my $url       = shift @links;
		my $direction = shift @links;
		my $html      = ($direction && $args{style} eq "buttons") ? $direction : $name;
		push @$result,
			$url
			? $c->link_to($html => $url->query(%auth, %$tail), class => 'btn btn-primary')
			: $c->tag('span', class => 'btn btn-primary disabled', $html);
	}

	return $result->join($args{separator});
}

=item helpMacro($name)

This escape is represented by a question mark which links to an html page in the
helpFiles  directory.  Currently the link is made to the file $name.html

The optional argument $args is a hash that may contain the keys label or class.
$args->{label} is the displayed label, and $args->{class} is added to the html class attribute if defined.

=cut

sub helpMacro ($c, $name, $args = {}) {
	my $label = $args->{label}
		// $c->tag('i', class => 'icon fas fa-question-circle', 'aria-hidden' => 'true', data => { alt => ' ? ' }, '');
	delete $args->{label};

	$args->{class} = 'help-macro ' . ($args->{class} // '');

	my $ce = $c->ce;
	$name = 'no_help' unless -e "$ce->{webworkDirs}{local_help}/$name.html";

	return $c->link_to($label => "$ce->{webworkURLs}{local_help}/$name.html", target => 'ww_help', %$args);
}

=item feedbackMacro(%params)

Helper macro for displaying the feedback form. Returns a button named "Email
Instructor". %params contains the request parameters accepted by the Feedback
module and their values.

=cut

sub feedbackMacro ($c, %params) {
	return '' unless $c->authz->hasPermissions($c->param('user'), 'submit_feedback');

	if ($c->ce->{courseURLs}{feedbackURL}) {
		return $c->link_to(($c->maketext($c->ce->{feedback_button_name}) || $c->maketext('Email instructor')) =>
				$c->ce->{courseURLs}{feedbackURL});
	} elsif ($c->ce->{courseURLs}{feedbackFormURL}) {
		return $c->include(
			'ContentGenerator/Base/feedback_macro_form',
			params          => \%params,
			feedbackFormURL => $c->ce->{courseURLs}{feedbackFormURL}
		);
	} else {
		return $c->include('ContentGenerator/Base/feedback_macro_email', params => \%params);
	}
}

=back

=cut

# ------------------------------------------------------------------------------

=head2 Parameter management

Methods for formatting request parameters as hidden form fields or query string
fragments.

=over

=item hidden_fields(@fields)

Return hidden <INPUT> tags for each field mentioned in @fields (or all fields if
list is empty), taking data from the current request.

A hash of options may be passed for the first argument of this method.  The only
supported option is an "id_prefix" to prepend to the id's of all of the hidden
inputs that are created.

=cut

sub hidden_fields ($c, @fields) {
	my %options   = ref $fields[0] eq 'HASH' ? %{ shift @fields } : ();
	my $id_prefix = $options{id_prefix} // '';

	@fields = $c->param unless @fields;

	my $html = $c->c;
	for my $param (@fields) {
		my @values = $c->param($param);
		for my $value (@values) {
			next unless defined($value);
			push(@$html, $c->hidden_field($param => $value, id => "${id_prefix}hidden_$param"));
		}
	}

	return $html->join('');
}

=item hidden_authen_fields()

Use hidden_fields to return hidden <INPUT> tags for request fields used in
authentication.

An optional $id_prefix may be passed as the first argument of this method.

=cut

sub hidden_authen_fields ($c, $id_prefix = undef) {
	return $c->hidden_fields({ id_prefix => $id_prefix }, 'user', 'effectiveUser', 'key', 'theme')
		if defined $id_prefix;
	return $c->hidden_fields('user', 'effectiveUser', 'key', 'theme');
}

=item hidden_proctor_authen_fields()

Use hidden_fields to return hidden <INPUT> tags for request fields used in
proctor authentication.

=cut

sub hidden_proctor_authen_fields ($c) {
	if ($c->param('proctor_user')) {
		return $c->hidden_fields('proctor_user', 'proctor_key');
	} else {
		return '';
	}
}

=item url_args(@fields)

Return a hash containing values for each field mentioned in @fields, or all
fields if list is empty. Data is taken from the current request.  This return
value is suitable for passing to the Mojo::URL query method.

=cut

sub url_args ($c, @fields) {
	@fields = $c->param unless @fields;

	my %params;
	for my $param (@fields) {
		$params{$param} = [ $c->param($param) ] if defined $c->param($param);
	}

	return %params;
}

=item url_authen_args()

Use url_args to return a hash of request fields used in authentication that is
suitable for passing to the Mojo::URL query method.

=cut

sub url_authen_args ($c) {
	my $ce = $c->ce;

	# When cookie based session management is in use, there should be no need
	# to reveal the user and key in the URL. Putting it there makes session
	# hijacking easier, in particular should a student share such a URL.
	if ($ce->{session_management_via} eq 'session_cookie') {
		return $c->url_args('effectiveUser', 'theme');
	} else {
		return $c->url_args('user', 'effectiveUser', 'key', 'theme');
	}
}

=back

=cut

# ------------------------------------------------------------------------------

=head2 Utilities

=over

=item systemLink($urlpath, %options)

Generate a link to another part of the system. $urlpath is Mojo::URL
object from which the base path will be taken. %options can consist of:

=over

=item params

Can be either a reference to an array or a reference to a hash.

If it is a reference to a hash, it maps parmaeter names to values. These
parameters will be included in the generated link. If a value is an arrayref,
the values of the array referenced will be used. If a value is undefined, the
value from the current request will be used.

If C<params> is an arrayref, it is interpreted as a list of parameter names.
These parameters will be included in the generated link, using the values from
the current request.

Unless C<authen> is false (see below), the authentication parameters (C<user>,
C<effectiveUser>, and C<key>) are included with their default values.

=item authen

If set to a false value, the authentication parameters (C<user>,
C<effectiveUser>, and C<key>) are included in the the generated link unless
explicitly listed in C<params>.

=item use_abs_url

If set to a true value, the scheme, host, and port are prepended to the URL.
This is useful for links which must be usable on their own, such as those sent
via email.

=back

=cut

sub systemLink ($c, $urlpath, %options) {
	my %params;
	if (exists $options{params}) {
		if (ref $options{params} eq "HASH") {
			%params = %{ $options{params} };
		} elsif (ref $options{params} eq "ARRAY") {
			my @names = @{ $options{params} };
			@params{@names} = ();
		} else {
			croak "option 'params' is not a hashref or an arrayref";
		}
	}

	if ($options{authen} // 1) {
		# When cookie based session management is in use, there should be no need
		# to reveal the user and key in the URL. Putting it there makes session
		# hijacking easier, in particular should a student share such a URL.
		if ($c->ce->{session_management_via} eq "session_cookie") {
			delete $params{user};
			delete $params{key};
		} else {
			$params{user} = undef unless exists $params{user};
			$params{key}  = undef unless exists $params{key};
		}

		$params{effectiveUser} = undef unless exists $params{effectiveUser};
		$params{theme}         = undef unless exists $params{theme};
	}

	my $url = $options{use_abs_url} ? $urlpath->to_abs : $urlpath;

	for my $name (keys %params) {
		$params{$name} = [ $c->param($name) ] if (!defined $params{$name} && defined $c->param($name));
	}

	return %params ? $url->query(%params) : $url;
}

=item nbsp($string)

If string consists of only whitespace, the HTML entity C<&nbsp;> is returned.
Otherwise $string is returned.

=cut

sub nbsp ($c, $str) {
	return (defined $str && $str =~ /\S/) ? $str : '&nbsp;';
}

=item errorOutput($error, $details)

Used by Problem, ProblemSet, and Hardcopy to report errors encountered during
problem rendering.

=cut

sub errorOutput ($c, $error, $details) {
	return $c->include('ContentGenerator/Base/error_output', error => $error, details => $details);
}

=item warningMessage

Used to display a generic warning message at the top of the page

=cut

sub warningMessage ($c) {
	return $c->maketext('<strong>Warning</strong>: There may be something wrong with this question. '
			. 'Please inform your instructor including the warning messages below.');
}

=item $dateTime = parseDateTime($string, $display_tz)

Parses $string as a datetime. If $display_tz is given, $string is assumed to be
in that timezone. Otherwise, the timezone defined in the course environment
variable $siteDefaults{timezone} is used. The result, $dateTime, is an integer
UNIX datetime (epoch) in the server's timezone.

=cut

sub parseDateTime ($c, $string, $display_tz = undef) {
	return WeBWorK::Utils::parseDateTime($string, $display_tz || $c->ce->{siteDefaults}{timezone});
}

=item $string = formatDateTime($dateTime, $display_tz)

Formats the UNIX datetime $dateTime in the standard WeBWorK datetime format.
$dateTime is assumed to be in the server's time zone. If $display_tz is given,
the datetime is converted from the server's timezone to the timezone specified.
Otherwise, the timezone defined in the course environment variable
$siteDefaults{timezone} is used.

=cut

sub formatDateTime ($c, $dateTime, $display_tz = undef, $formatString = undef, $locale = undef) {
	my $ce = $c->ce;
	$display_tz ||= $ce->{siteDefaults}{timezone};
	$locale     ||= $ce->{siteDefaults}{locale};
	return WeBWorK::Utils::formatDateTime($dateTime, $display_tz, $formatString, $locale);
}

=item read_scoring_file($fileName)

Wrapper for WeBWorK::File::Scoring that no-ops if $fileName is "None" and
prepends the path to the scoring directory.

=cut

sub read_scoring_file ($c, $fileName) {
	return {} if $fileName eq "None";    # callers expect a hashref in all cases
	return parse_scoring_file($c->ce->{courseDirs}{scoring} . "/$fileName");
}

=back

=cut

1;<|MERGE_RESOLUTION|>--- conflicted
+++ resolved
@@ -637,42 +637,6 @@
 
 Print links to siblings of the current object.
 
-<<<<<<< HEAD
-=cut
-
-#sub siblings {  }
-
-=item footer()
-
-	-by ghe3
-
-	combines timestamp() and other elements of the footer, including the copyright, into one output subroutine,
-=cut
-
-sub footer {
-	my $self            = shift;
-	my $r               = $self->r;
-	my $ce              = $r->ce;
-	my $ww_version      = $ce->{WW_VERSION}         || 'unknown -- set WW_VERSION in VERSION';
-	my $pg_version      = $ce->{PG_VERSION}         || 'unknown -- set PG_VERSION in ../pg/VERSION';
-	my $theme           = $ce->{defaultTheme}       || 'unknown -- set defaultTheme in localOverides.conf';
-	my $copyright_years = $ce->{WW_COPYRIGHT_YEARS} || '1996-2022';
-	print CGI::div({ id => 'last-modified' }, $r->maketext('Page generated at [_1]', timestamp($self)));
-	print CGI::div(
-		{ id => 'copyright' },
-		$r->maketext(
-			'WeBWorK &copy; [_1] | theme: [_2] | ww_version: [_3] | pg_version [_4] |',
-			$copyright_years, $theme, $ww_version, $pg_version
-		),
-		CGI::a({ href => 'https://openwebwork.org/' }, $r->maketext('The WeBWorK Project'))
-	);
-
-	return '';
-}
-
-
-=======
->>>>>>> c17813e1
 =item timestamp()
 
 Defined in this package.
