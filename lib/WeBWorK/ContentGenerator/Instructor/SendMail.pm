--- conflicted
+++ resolved
@@ -1012,23 +1012,18 @@
 			my $msg = eval { $self->process_message($ur,$rh_merge_data) };
 			$error_messages .= "There were errors in processing user $recipient, merge file $merge_file. \n$@\n" if $@;
 
-<<<<<<< HEAD
-    			my $transport = $self->createEmailSenderTransportSMTP();
-    			my $return_path_for_errors = $ce->{mail}->{set_return_path};
-		        # createEmailSenderTransportSMTP is defined in ContentGenerator
-    			# return_path_for_errors is the address used to report returned email. It is an argument
-    			# used in sendmail() (aka Email::Simple::sendmail).
-    			# For arcane historical reasons sendmail  actually sets the field "MAIL FROM" and the smtp server then
-    			# uses that to set "Return-Path".
-    			# references:
-                        #  stackoverflow:
-                        #    https://stackoverflow.com/questions/1235534/what-is-the-behavior-difference-between-return-path-reply-to-and-from
-                        #  Email::Simple: https://metacpan.org/pod/Email::Sender::Manual::QuickStart#envelope-information
-    
-=======
+			my $transport = $self->createEmailSenderTransportSMTP();
+			my $return_path_for_errors = $ce->{mail}->{set_return_path};
 			# createEmailSenderTransportSMTP is defined in ContentGenerator
-			my $transport = $self->createEmailSenderTransportSMTP();
->>>>>>> db175eeb
+			# return_path_for_errors is the address used to report returned email. It is an argument
+			# used in sendmail() (aka Email::Simple::sendmail).
+			# For arcane historical reasons sendmail  actually sets the field "MAIL FROM" and the smtp server then
+			# uses that to set "Return-Path".
+			# references:
+			#  stackoverflow:
+			#    https://stackoverflow.com/questions/1235534/what-is-the-behavior-difference-between-return-path-reply-to-and-from
+			#  Email::Simple: https://metacpan.org/pod/Email::Sender::Manual::QuickStart#envelope-information
+
 			my $email = Email::Simple->create(
 				header => [
 					To => $ur->email_address,
@@ -1081,10 +1076,7 @@
 
 	my $mailing_errors = "";
 
-<<<<<<< HEAD
 	# createEmailSenderTransportSMTP is defined in ContentGenerator
-=======
->>>>>>> db175eeb
 	my $transport = $self->createEmailSenderTransportSMTP();
 
 	my $return_path_for_errors = $ce->{mail}->{set_return_path};
