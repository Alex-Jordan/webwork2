--- conflicted
+++ resolved
@@ -63,15 +63,6 @@
 
 	my $site_url = $ce->{webworkURLs}->{htdocs};
 
-<<<<<<< HEAD
-	#print "<link rel=\"stylesheet\" type=\"text/css\" href=\"$site_url/js/vendor/bootstrap/css/bootstrap.popover.css\">";
-
-	my $MathJax = $ce->{webworkURLs}->{MathJax};
-
-	print CGI::start_script({type=>"text/javascript", src=>$MathJax}), CGI::end_script();
-
-=======
->>>>>>> c21da9e6
 	print CGI::start_script({type=>"text/javascript", src=>"$site_url/js/apps/ProblemGrader/problemgrader.js"}), CGI::end_script();
 
 	return "";
@@ -394,28 +385,7 @@
 	print CGI::submit({name=>"assignGrades", value=>$r->maketext("Save")});
 
 	print CGI::end_form();
-<<<<<<< HEAD
-
-	print <<EOS;
-<script type="text/javascript">
-MathJax.Hub.Register.StartupHook('AsciiMath Jax Config', function () {
-	var AM = MathJax.InputJax.AsciiMath.AM;
-	for (var i=0; i< AM.symbols.length; i++) {
-		if (AM.symbols[i].input == '**') {
-			AM.symbols[i] = {input:"**", tag:"msup", output:"^", tex:null, ttype: AM.TOKEN.INFIX};
-		}
-}
-});
-MathJax.Hub.Config(["input/Tex","input/AsciiMath","output/HTML-CSS"]);
-
-MathJax.Hub.Queue([ "Typeset", MathJax.Hub,'graded-answer']);
-MathJax.Hub.Queue([ "Typeset", MathJax.Hub,'essay-answer']);
-</script>
-EOS
-
-=======
-	
->>>>>>> c21da9e6
+
 	return "";
 }
 
