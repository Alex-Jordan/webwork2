--- conflicted
+++ resolved
@@ -2249,18 +2249,8 @@
 	my $ce                 = $self->r->ce;
 	my $webwork_htdocs_url = $ce->{webwork_htdocs_url};
 
-<<<<<<< HEAD
 	print CGI::script({ src => "$webwork_htdocs_url/js/apps/Base64/Base64.js" },                            '');
-	print CGI::script({ src => "$webwork_htdocs_url/js/apps/Knowls/knowl.js" },                             '');
-=======
-	print CGI::script({ src => "$webwork_htdocs_url/js/vendor/jquery/modules/jquery.ui.touch-punch.js" }, '');
-	print CGI::script({ src => "$webwork_htdocs_url/js/vendor/jquery/modules/jquery.watermark.min.js" },  '');
-	print CGI::script({ src => "$webwork_htdocs_url/js/vendor/underscore/underscore.js" },                '');
-	print CGI::script({ src => "$webwork_htdocs_url/js/vendor/backbone/backbone.js" },                    '');
-	print CGI::script({ src => "$webwork_htdocs_url/js/apps/Base64/Base64.js" },                          '');
-
 	print CGI::script({ src => "$webwork_htdocs_url/js/apps/Knowls/knowl.js", defer => undef },             '');
->>>>>>> b43acfdb
 	print CGI::script({ src => "$webwork_htdocs_url/js/apps/ImageView/imageview.js", defer => undef },      '');
 	print CGI::script({ src => "$webwork_htdocs_url/node_modules/iframe-resizer/js/iframeResizer.min.js" }, '');
 	print CGI::script({ src => "$webwork_htdocs_url/js/apps/SetMaker/setmaker.js", defer => undef },        '');
