--- conflicted
+++ resolved
@@ -410,16 +410,6 @@
 	);
 
 	# Option of whether to show hints and solutions
-<<<<<<< HEAD
-	my $defaultHints = $r->param('showHints') || SHOW_HINTS_DEFAULT;
-	$result .= "&nbsp;".CGI::checkbox(-name=>"showHints",-checked=>$defaultHints,-label=>$r->maketext("Hints"));
-	my $defaultSolutions = $r->param('showSolutions') || SHOW_SOLUTIONS_DEFAULT;
-	$result .= "&nbsp;".CGI::checkbox(-name=>"showSolutions",-checked=>$defaultSolutions,-label=>$r->maketext("Solutions"));
-	$result .= "\n".CGI::hidden(-name=>"original_displayMode", -default=>$mydisplayMode)."\n";
-
-	return($result);
-}
-=======
 	$result .= CGI::div(
 		{ class => 'd-inline-block ms-2 mb-2' },
 		CGI::div(
@@ -443,7 +433,6 @@
 			})
 		)
 	);
->>>>>>> c4337211
 
 	$result .= CGI::end_div();
 
@@ -484,13 +473,6 @@
 	if (length($lib)) {
 		$popup_menu_args->{labels} = { map { my ($l) = $_ =~ /^$lib\/(.*)$/; $_ => $l } @$list_of_prob_dirs };
 	}
-<<<<<<< HEAD
-	print CGI::Tr({}, CGI::td({-class=>"InfoPanel"}, $r->maketext("[_1] Problems:", $name).' ',
-		              CGI::popup_menu(@popup_menu_args),
-		              CGI::br(),
-		              $view_problem_line,
-	));
-=======
 
 	print CGI::div(
 		{ class => "InfoPanel" },
@@ -501,7 +483,6 @@
 		),
 		view_problems_line('view_local_set', $r->maketext('View Problems'), $self->r),
 	);
->>>>>>> c4337211
 }
 
 # Version 2 is local homework sets
@@ -519,24 +500,6 @@
 		$library_selected = $default_value;
 	}
 
-<<<<<<< HEAD
-	my $view_problem_line = view_problems_line('view_mysets_set', $r->maketext('View Problems'), $self->r);
-	print CGI::Tr({},
-		CGI::td({-class=>"InfoPanel"}, $r->maketext("Browse from:").' ',
-		CGI::popup_menu(-name=> 'library_sets',
-		                -values=>$list_of_local_sets,
-		                -default=> $library_selected),
-		CGI::br(),
-		$view_problem_line
-	));
-}
-
-#####	 Version 3 is the problem library
-#
-# This comes in 3 forms, problem library version 1, and for version 2 there
-# is the basic, and the advanced interfaces.  This function checks what we are
-# supposed to do, or aborts if the problem library has not been installed.
-=======
 	print CGI::div(
 		{ class => "InfoPanel" },
 		CGI::div(
@@ -557,7 +520,6 @@
 # Version 3 is the problem library
 # This comes in 3 forms: problem library version 1, problem library version 2 basic, and problem library version 2
 # advanced.  This function checks what we are supposed to do, or aborts if the problem library has not been installed.
->>>>>>> c4337211
 
 sub browse_library_panel {
 	my $self = shift;
@@ -567,17 +529,11 @@
 	# See if the problem library is installed
 	my $libraryRoot = $r->{ce}{problemLibrary}{root};
 
-<<<<<<< HEAD
-	unless($libraryRoot) {
-		print CGI::Tr(CGI::td(CGI::div({class=>'ResultsWithError', align=>"center"},
-			"The problem library has not been installed.")));
-=======
 	unless ($libraryRoot) {
 		print CGI::div(
 			{ class => 'alert alert-danger p-1 mb-2', align => "center" },
 			"The problem library has not been installed."
 		);
->>>>>>> c4337211
 		return;
 	}
 	# Test if the Library directory link exists.  If not, try to make it
@@ -607,15 +563,10 @@
 		return $self->browse_library_panel2 if ($self->{library_basic} == 1);
 		return $self->browse_library_panel2adv;
 	} else {
-<<<<<<< HEAD
-		print CGI::Tr(CGI::td(CGI::div({class=>'ResultsWithError', align=>"center"},
-			"The problem library version is set to an illegal value.")));
-=======
 		print CGI::div(
 			{ class => 'alert alert-danger p-1 mb-2', align => "center" },
 			"The problem library version is set to an illegal value."
 		);
->>>>>>> c4337211
 		return;
 	}
 }
@@ -688,42 +639,6 @@
 		$count_line = $r->maketext("There are [_1] matching WeBWorK problems", $count_line);
 	}
 
-<<<<<<< HEAD
-	print CGI::Tr({},
-	    CGI::td({-class=>"InfoPanel"},
-		CGI::hidden(-name=>"library_is_basic", -default=>1,-override=>1),
-		CGI::start_table({-width=>"100%"}),
-		CGI::Tr({},
-			CGI::td([$r->maketext("Subject:"),
-				CGI::popup_menu(-name=> 'library_subjects',
-					            -values=>\@subjs,
-					            -default=> $subject_selected
-				)]),
-#			CGI::td({-colspan=>2, -align=>"right"},
-#				CGI::submit(-name=>"lib_select_subject", -value=>"Update Chapter/Section Lists"))
-			CGI::td({-colspan=>2, -align=>"right"},
-					CGI::submit(-name=>"library_advanced", -value=>$r->maketext("Advanced Search")))
-		),
-		CGI::Tr({},
-			CGI::td([$r->maketext("Chapter:"),
-				CGI::popup_menu(-name=> 'library_chapters',
-					            -values=>\@chaps,
-					            -default=> $chapter_selected
-		    )]),
-		),
-		CGI::Tr({},
-			CGI::td([$r->maketext("Section:"),
-			CGI::popup_menu(-name=> 'library_sections',
-					        -values=>\@sects,
-					        -default=> $section_selected
-		    )]),
-		 ),
-		 CGI::Tr(CGI::td({-colspan=>3}, $view_problem_line)),
-		 CGI::Tr(CGI::td({-colspan=>3, -align=>"center", -id=>"library_count_line"}, $count_line)),
-		 CGI::end_table(),
-	 ));
-
-=======
 	print CGI::div(
 		CGI::hidden({ name => 'library_is_basic', default => 1, override => 1 }),
 		CGI::div(
@@ -801,7 +716,6 @@
 			CGI::label({ class => 'col-form-label-sm' }, $count_line)
 		)
 	);
->>>>>>> c4337211
 }
 
 sub browse_library_panel2adv {
@@ -860,18 +774,6 @@
 		$selected{$j} = $r->param(LIB2_DATA->{$j}{name}) || LIB2_DATA->{$j}{all};
 	}
 
-<<<<<<< HEAD
-	my $text_popup = CGI::popup_menu(-name => 'library_textbook',
-									 -values =>\@textarray,
-									 -labels => \%textlabels,
-									 -default=>$selected{textbook},
-									 -onchange=>"submit();return true");
-
-
-	my $library_keywords = $r->param('library_keywords') || '';
-
-	my $view_problem_line = view_problems_line('lib_view', $r->maketext('View Problems'), $self->r);
-=======
 	my $text_popup = CGI::popup_menu({
 		name     => 'library_textbook',
 		id       => 'library_textbook',
@@ -881,7 +783,6 @@
 		onchange => "submit();return true",
 		class    => 'form-select form-select-sm'
 	});
->>>>>>> c4337211
 
 	my $count_line = WeBWorK::Utils::ListingDB::countDBListings($r);
 	if ($count_line == 0) {
@@ -891,94 +792,6 @@
 	}
 
 	# Formatting level checkboxes by hand
-<<<<<<< HEAD
-	my @selected_levels_arr = $r->param('level');
-	my %selected_levels = ();
-	for my $j (@selected_levels_arr) {
-		$selected_levels{$j} = 1;
-	}
-	my $mylevelline = '<table width="100%"><tr>';
-	for my $j (1..6) {
-		my $selected = '';
-		$selected = ' checked' if(defined($selected_levels{$j}));
-		$mylevelline .= "<td><label><input type='checkbox' name='level' value='$j' ";
-		$mylevelline .= "$selected />$j</label></td>";
-	}
-	$mylevelline .= "<td>".$self->helpMacro("Levels")."</td>";
-	$mylevelline .= '</tr></table>';
-
-	print CGI::Tr({},
-	  CGI::td({-class=>"InfoPanel"},
-		CGI::hidden(-name=>"library_is_basic", -default=>2,-override=>1),
-		CGI::start_table({-width=>"100%"}),
-		# Html done by hand since it is temporary
-		CGI::Tr(CGI::td({-colspan=>4, -align=>"center"}, $r->maketext('All Selected Constraints Joined by "And"'))),
-		CGI::Tr({},
-			CGI::td([$r->maketext("Subject:"),
-				CGI::popup_menu(-name=> 'library_subjects',
-					            -values=>\@subjs,
-					            -default=> $selected{dbsubject}
-				)]),
-			CGI::td({-colspan=>2, -align=>"right"},
-				CGI::submit(-name=>"lib_select_subject", -value=>$r->maketext("Update Menus"),
-					-style=> $right_button_style))),
-		CGI::Tr({},
-			CGI::td([$r->maketext("Chapter:"),
-				CGI::popup_menu(-name=> 'library_chapters',
-					            -values=>\@chaps,
-					            -default=> $selected{dbchapter}
-		    )]),
-			CGI::td({-colspan=>2, -align=>"right"},
-					CGI::submit(-name=>"library_reset", -value=>$r->maketext("Reset"),
-					-style=>$right_button_style))
-		),
-		CGI::Tr({},
-			CGI::td([$r->maketext("Section:"),
-			CGI::popup_menu(-name=> 'library_sections',
-					        -values=>\@sects,
-					        -default=> $selected{dbsection}
-		    )]),
-			CGI::td({-colspan=>2, -align=>"right"},
-					CGI::submit(-name=>"library_basic", -value=>$r->maketext("Basic Search"),
-					-style=>$right_button_style))
-		 ),
-		 CGI::Tr({},
-			CGI::td([$r->maketext("Textbook:"), $text_popup]),
-		 ),
-		 CGI::Tr({},
-			CGI::td([$r->maketext("Text chapter:"),
-			CGI::popup_menu(-name=> 'library_textchapter',
-					        -values=>\@textchaps,
-					        -default=> $selected{textchapter},
-							-onchange=>"submit();return true"
-		    )]),
-		 ),
-		 CGI::Tr({},
-			CGI::td([$r->maketext("Text section:"),
-			CGI::popup_menu(-name=> 'library_textsection',
-					        -values=>\@textsecs,
-					        -default=> $selected{textsection},
-							-onchange=>"submit();return true"
-		    )]),
-		 ),
-		 CGI::Tr({},
-				 CGI::td($r->maketext("Level:")),
-				 "<td>$mylevelline</td>"
-		 ),
-		 CGI::Tr({},
-		     CGI::td($r->maketext("Keywords:")),CGI::td({-colspan=>2},
-			 CGI::textfield(-name=>"library_keywords",
-							-default=>$library_keywords,
-							-override=>1,
-							-size=>40))),
-		 CGI::Tr(CGI::td({-colspan=>3}, $view_problem_line)),
-		 CGI::Tr(CGI::td({-colspan=>3, -align=>"center", -id=>"library_count_line"}, $count_line)),
-		 CGI::end_table(),
-	 ));
-
-}
-
-=======
 	my %selected_levels = map { $_ => 1 } $r->param('level');
 
 	my $mylevelline = CGI::div(
@@ -1000,7 +813,6 @@
 		),
 		$self->helpMacro("Levels")
 	);
->>>>>>> c4337211
 
 	print CGI::div(
 		CGI::hidden({ name => "library_is_basic", default => 2, override => 1 }),
@@ -1188,13 +1000,6 @@
 	# function, and ($ce->{courseDirs}{templates}) as a single element list to
 	# be sorted.
 	my @list_of_set_defs = sort(get_set_defs($ce->{courseDirs}{templates}));
-<<<<<<< HEAD
-	if(scalar(@list_of_set_defs) == 0) {
-		@list_of_set_defs = ($r->maketext(NO_LOCAL_SET_STRING));
-	} elsif (not $library_selected or $library_selected eq $default_value) {
-		unshift @list_of_set_defs, $default_value;
-		$library_selected = $default_value;
-=======
 
 	if (scalar(@list_of_set_defs) == 0) {
 		print CGI::div(
@@ -1205,7 +1010,6 @@
 			)
 		);
 		return;
->>>>>>> c4337211
 	}
 
 	if (!$library_selected || $library_selected eq $default_value) {
@@ -1254,31 +1058,6 @@
 		unshift @{$list_of_local_sets}, $r->maketext(SELECT_SET_STRING);
 		$set_selected = $r->maketext(SELECT_SET_STRING);
 	}
-<<<<<<< HEAD
-	#my $myjs = 'document.mainform.selfassign.value=confirm("Should I assign the new set to you now?\nUse OK for yes and Cancel for no.");true;';
-        my $courseID = $self->r->urlpath->arg("courseID");
-
-	print CGI::Tr(CGI::td({-class=>"InfoPanel"}, $r->maketext("Add problems to").' ',
-		CGI::b($r->maketext("Target Set:").' '),
-		CGI::popup_menu(-name=> 'local_sets',
-						-values=>$list_of_local_sets,
-						-default=> $set_selected,
-						-override=>1),
-		CGI::submit(-name=>"edit_local", -value=>$r->maketext("Edit Target Set")),
-		CGI::hidden(-name=>"selfassign", -default=>0,-override=>1).
-		CGI::br(),
-		CGI::br(),
-		CGI::submit(-name=>"new_local_set", -value=>$r->maketext("Create a New Set in This Course:"),
-		#CGI::button(-name=>"new_local_set", -value=>"Create a New Set in This Course:",
-		-onclick=>"document.mainform.selfassign.value=1"      #       $myjs
-		#-onclick=>"createNewSet()"      #       $myjs
-		),
-		"  ",
-		CGI::textfield(-name=>"new_set_name",
-					   -example=>$r->maketext("Name for new set here"),
-					   -override=>1, -size=>30),
-	));
-=======
 	my $courseID = $self->r->urlpath->arg("courseID");
 
 	print CGI::hr({ class => 'mt-0 mb-2' });
@@ -1307,7 +1086,6 @@
 		}),
 		CGI::hidden({ name => 'selfassign', default => 0, override => 1 }),
 	);
->>>>>>> c4337211
 
 	print CGI::div(
 		{ class => 'd-flex flex-wrap justify-content-center' },
@@ -1481,18 +1259,6 @@
 	my $isGatewaySet = (defined($setRecord) && $setRecord->assignment_type =~ /gateway/);
 
 	my $problem_seed = $self->{'problem_seed'} || 1234;
-<<<<<<< HEAD
-	my $edit_link = CGI::a({href=>$self->systemLink(
-				$urlpath->newFromModule("WeBWorK::ContentGenerator::Instructor::PGProblemEditor", $r,
-					courseID =>$urlpath->arg("courseID"),
-					setID=>"Undefined_Set",
-					problemID=>"1"),
-				params=>{sourceFilePath => "$sourceFileName",
-					problemSeed=> $problem_seed}
-			),
-			id=> "editit$cnt",
-			target=>"WW_Editor", title=>"Edit it"}, CGI::i({ class => 'icon fas fa-pencil-alt', data_alt => 'edit', aria_hidden => "true" }, ""));
-=======
 	my $edit_link = CGI::a(
 		{
 			href => $self->systemLink(
@@ -1516,38 +1282,10 @@
 		},
 		CGI::i({ class => 'icon fas fa-pencil-alt', data_alt => 'edit', aria_hidden => "true" }, "")
 	);
->>>>>>> c4337211
 
 	my $displayMode = $self->r->param("mydisplayMode");
 	$displayMode = $self->r->ce->{pg}->{options}->{displayMode}
 		if not defined $displayMode or $displayMode eq "None";
-<<<<<<< HEAD
-	my $module = ( $isGatewaySet ) ? "GatewayQuiz" : "Problem";
-	my %pathArgs = ( courseID =>$urlpath->arg("courseID"),
-			setID=>"Undefined_Set" );
-	$pathArgs{problemID} = "1" if ( ! $isGatewaySet );
-
-	my $try_link = CGI::a({href=>$self->systemLink(
-		$urlpath->newFromModule("WeBWorK::ContentGenerator::$module", $r,
-			%pathArgs ),
-			params =>{
-				effectiveUser => scalar($self->r->param('user')),
-				editMode => "SetMaker",
-				problemSeed=> $problem_seed,
-				sourceFilePath => "$sourceFileName",
-				displayMode => $displayMode,
-			}
-		), target=>"WW_View",
-			title=>"Try it",
-			id=>"tryit$cnt",
-			style=>"text-decoration: none"}, '<i class="far fa-eye" ></i>');
-
-	my $inSet = CGI::span({ class => "lb-inset", id => "inset$cnt" },
-		CGI::i(CGI::b($self->{isInSet}{$sourceFileName} ? " (in target set)" : "&nbsp;")));
-	my $fpathpop = "<span id=\"thispop$cnt\">$sourceFileName</span>";
-
-	# saved CGI::span({-style=>"float:left ; text-align: left"},"File name: $sourceFileName "),
-=======
 	my $module   = ($isGatewaySet) ? "GatewayQuiz" : "Problem";
 	my %pathArgs = (
 		courseID => $urlpath->arg("courseID"),
@@ -1576,7 +1314,6 @@
 		},
 		CGI::i({ class => 'far fa-eye' }, '')
 	);
->>>>>>> c4337211
 
 	my $mlt = '';
 	my ($mltstart, $mltend) = ('', '');
@@ -1663,11 +1400,6 @@
 
 	# Get statistics to display
 
-<<<<<<< HEAD
-	# get statistics to display
-
-=======
->>>>>>> c4337211
 	my $global_problem_stats = '';
 	if ($ce->{problemLibrary}{showLibraryGlobalStats}) {
 		my $stats = $self->{library_stats_handler}->getGlobalStats($sourceFileName);
@@ -1745,10 +1477,6 @@
 		}
 	}
 
-<<<<<<< HEAD
-
-=======
->>>>>>> c4337211
 	my $local_problem_stats = '';
 	if ($ce->{problemLibrary}{showLibraryLocalStats}) {
 		my $stats = $self->{library_stats_handler}->getLocalStats($sourceFileName);
@@ -2395,19 +2123,11 @@
 	### Check that this is a professor
 	my $authz = $r->authz;
 	unless ($authz->hasPermissions($userName, "modify_problem_sets")) {
-<<<<<<< HEAD
-		print "User $userName returned " .
-			$authz->hasPermissions($userName, "modify_problem_sets") .
-	" for permission";
-		return(CGI::div({class=>'ResultsWithError'},
-		CGI::em("You are not authorized to access the Instructor tools.")));
-=======
 		print "User $userName returned " . $authz->hasPermissions($userName, "modify_problem_sets") . " for permission";
 		return (CGI::div(
 			{ class => 'alert alert-danger p-1 mb-0' },
 			CGI::em("You are not authorized to access the Instructor tools.")
 		));
->>>>>>> c4337211
 	}
 
 	my $showHints = $r->param('showHints');
@@ -2519,11 +2239,8 @@
 		);
 	}
 
-<<<<<<< HEAD
-=======
 	print CGI::end_form();
 
->>>>>>> c4337211
 	return "";
 }
 
@@ -2538,28 +2255,16 @@
 	print CGI::script({ src => "$webwork_htdocs_url/js/vendor/backbone/backbone.js" },                    '');
 	print CGI::script({ src => "$webwork_htdocs_url/js/apps/Base64/Base64.js" },                          '');
 
-<<<<<<< HEAD
-	print qq{<script type="text/javascript" src="$webwork_htdocs_url/js/apps/Knowls/knowl.js"></script>};
-=======
-	print CGI::script({ src => "$webwork_htdocs_url/js/legacy/vendor/knowl.js" }, '');
+	print CGI::script({ src => "$webwork_htdocs_url/js/apps/Knowls/knowl.js" }, '');
 
 	print CGI::script({ src => "$webwork_htdocs_url/js/apps/ImageView/imageview.js", defer => undef },      '');
 	print CGI::script({ src => "$webwork_htdocs_url/node_modules/iframe-resizer/js/iframeResizer.min.js" }, '');
 	print CGI::script({ src => "$webwork_htdocs_url/js/apps/SetMaker/setmaker.js", defer => undef },        '');
->>>>>>> c4337211
 
 	if ($self->r->authz->hasPermissions(scalar($self->r->param('user')), "modify_tags")) {
-<<<<<<< HEAD
-		my $site_url = $ce->{webworkURLs}->{htdocs};
-		print qq!<script src="$site_url/js/apps/TagWidget/tagwidget.js"></script>!;
-		if (open(TAXONOMY,  $ce->{webworkDirs}{root}.'/htdocs/DATA/tagging-taxonomy.json') ) {
-			my $taxo = '[]';
-			$taxo = join("", <TAXONOMY>);
-=======
 		print CGI::script({ src => "$ce->{webworkURLs}{htdocs}/js/apps/TagWidget/tagwidget.js" }, '');
 		if (open(TAXONOMY, $ce->{webworkDirs}{root} . '/htdocs/DATA/tagging-taxonomy.json')) {
 			my $taxo = join("", <TAXONOMY>);
->>>>>>> c4337211
 			close TAXONOMY;
 			print CGI::script("var taxo = $taxo;");
 		} else {
@@ -2582,7 +2287,7 @@
 
 	print CGI::Link({ rel => "stylesheet", href => "$webwork_htdocs_url/js/apps/ImageView/imageview.css" });
 
-	print qq{<link href="$webwork_htdocs_url/js/apps/Knowls/knowl.css" rel="stylesheet" type="text/css" />};
+	print CGI::Link({ rel => "stylesheet", href => "$webwork_htdocs_url/js/apps/Knowls/knowl.css" });
 
 	return '';
 
