################################################################################
# WeBWorK Online Homework Delivery System
# Copyright &copy; 2000-2021 The WeBWorK Project, https://github.com/openwebwork
#
# This program is free software; you can redistribute it and/or modify it under
# the terms of either: (a) the GNU General Public License as published by the
# Free Software Foundation; either version 2, or (at your option) any later
# version, or (b) the "Artistic License" which comes with this package.
#
# This program is distributed in the hope that it will be useful, but WITHOUT
# ANY WARRANTY; without even the implied warranty of MERCHANTABILITY or FITNESS
# FOR A PARTICULAR PURPOSE.	 See either the GNU General Public License or the
# Artistic License for more details.
################################################################################


package WeBWorK::ContentGenerator::Instructor::SetMaker;
use base qw(WeBWorK::ContentGenerator::Instructor);

=head1 NAME

WeBWorK::ContentGenerator::Instructor::SetMaker - Make homework sets.

=cut

use strict;
use warnings;


#use CGI qw(-nosticky);
use WeBWorK::CGI;
use WeBWorK::Debug;
use WeBWorK::Form;
use WeBWorK::Utils qw(readDirectory max sortByName wwRound x getAssetURL);
use WeBWorK::Utils::Tasks qw(renderProblems);
use WeBWorK::Utils::Tags;
use WeBWorK::Utils::LibraryStats;
use WeBWorK::Utils::LanguageAndDirection;
use File::Find;
use MIME::Base64 qw(encode_base64);
use Encode;

require WeBWorK::Utils::ListingDB;

# we use x to mark strings for maketext
use constant SHOW_HINTS_DEFAULT => 0;
use constant SHOW_SOLUTIONS_DEFAULT => 0;
use constant MAX_SHOW_DEFAULT => 20;
use constant NO_LOCAL_SET_STRING => x('No sets in this course yet');
use constant SELECT_SET_STRING => x('Select a Set from this Course');
use constant SELECT_LOCAL_STRING => x('Select a Problem Collection');
use constant MY_PROBLEMS => x('My Problems');
use constant MAIN_PROBLEMS => x('Unclassified Problems');
use constant ALL_CHAPTERS => 'All Chapters';
use constant ALL_SUBJECTS => 'All Subjects';
use constant ALL_SECTIONS => 'All Sections';
use constant ALL_TEXTBOOKS => 'All Textbooks';

use constant LIB2_DATA => {
  'dbchapter' => {name => 'library_chapters', all => 'All Chapters'},
  'dbsection' =>  {name => 'library_sections', all =>'All Sections' },
  'dbsubject' =>  {name => 'library_subjects', all => 'All Subjects' },
  'textbook' =>  {name => 'library_textbook', all =>  'All Textbooks'},
  'textchapter' => {name => 'library_textchapter', all => 'All Chapters'},
  'textsection' => {name => 'library_textsection', all => 'All Sections'},
  'keywords' =>  {name => 'library_keywords', all => '' },
  };

## Flags for operations on files

use constant ADDED => 1;
use constant HIDDEN => (1 << 1);
use constant SUCCESS => (1 << 2);

##	for additional problib buttons
my %problib;	## This is configured in defaults.config
my %ignoredir = (
	'.' => 1, '..' => 1, 'CVS' => 1, 'tmpEdit' => 1,
	'headers' => 1, 'macros' => 1, 'email' => 1, 'graphics'=>1, '.svn' => 1, 'achievements' => 1,
);

sub prepare_activity_entry {
	my $self=shift;
	my $r = $self->r;
	my $user = $self->r->param('user') || 'NO_USER';
	return("In SetMaker as user $user");
}

## This is for searching the disk for directories containing pg files.
## to make the recursion work, this returns an array where the first
## item is the number of pg files in the directory.  The second is a
## list of directories which contain pg files.
##
## If a directory contains only one pg file and the directory name
## is the same as the file name, then the directory is considered
## to be part of the parent directory (it is probably in a separate
## directory only because it has auxiliary files that want to be
## kept together with the pg file).
##
## If a directory has a file named "=library-ignore", it is never
## included in the directory menu.  If a directory contains a file
## called "=library-combine-up", then its pg are included with those
## in the parent directory (and the directory does not appear in the
## menu).  If it has a file called "=library-no-combine" then it is
## always listed as a separate directory even if it contains only one
## pg file.

sub get_library_sets {
	my $top = shift; my $dir = shift;
	# ignore directories that give us an error
	my @lis = eval { readDirectory($dir) };
	if ($@) {
		warn $@;
		return (0);
	}
	return (0) if grep /^=library-ignore$/, @lis;

	my @pgfiles = grep { m/\.pg$/ and (not m/(Header|-text)(File)?\.pg$/) and -f "$dir/$_"} @lis;
	my $pgcount = scalar(@pgfiles);
	my $pgname = $dir; $pgname =~ s!.*/!!; $pgname .= '.pg';
	my $combineUp = ($pgcount == 1 && $pgname eq $pgfiles[0] && !(grep /^=library-no-combine$/, @lis));

	my @pgdirs;
	my @dirs = grep {!$ignoredir{$_} and -d "$dir/$_"} @lis;
	if ($top == 1) {@dirs = grep {!$problib{$_}} @dirs}
	# Never include Library at the top level
	if ($top == 1) {@dirs = grep {$_ ne 'Library'} @dirs}
	foreach my $subdir (@dirs) {
		my @results = get_library_sets(0, "$dir/$subdir");
		$pgcount += shift @results; push(@pgdirs,@results);
	}

	return ($pgcount, @pgdirs) if $top || $combineUp || grep /^=library-combine-up$/, @lis;
	return (0,@pgdirs,$dir);
}

sub get_library_pgs {
	my $top = shift; my $base = shift; my $dir = shift;
	my @lis = readDirectory("$base/$dir");
	return () if grep /^=library-ignore$/, @lis;
	return () if !$top && grep /^=library-no-combine$/, @lis;

	my @pgs = grep { m/\.pg$/ and (not m/(Header|-text)\.pg$/) and -f "$base/$dir/$_"} @lis;
	my $others = scalar(grep { (!m/\.pg$/ || m/(Header|-text)\.pg$/) &&
	                            !m/(\.(tmp|bak)|~)$/ && -f "$base/$dir/$_" } @lis);

	my @dirs = grep {!$ignoredir{$_} and -d "$base/$dir/$_"} @lis;
	if ($top == 1) {@dirs = grep {!$problib{$_}} @dirs}
	foreach my $subdir (@dirs) {push(@pgs, get_library_pgs(0,"$base/$dir",$subdir))}

	return () unless $top || (scalar(@pgs) == 1 && $others) || grep /^=library-combine-up$/, @lis;
	return (map {"$dir/$_"} @pgs);
}

sub list_pg_files {
	my ($templates,$dir) = @_;
	my $top = ($dir eq '.')? 1 : 2;
	my @pgs = get_library_pgs($top,$templates,$dir);
	return sortByName(undef,@pgs);
}

## Search for set definition files

sub get_set_defs {
	my $topdir = shift;
	my @found_set_defs;
	# get_set_defs_wanted is a closure over @found_set_defs
	my $get_set_defs_wanted = sub {
		#my $fn = $_;
		#my $fdir = $File::Find::dir;
		#return() if($fn !~ /^set.*\.def$/);
		##return() if(not -T $fn);
		#push @found_set_defs, "$fdir/$fn";
		push @found_set_defs, $_ if m|/set[^/]*\.def$|;
	};
	find({ wanted => $get_set_defs_wanted, follow_fast=>1, no_chdir=>1}, $topdir);
	map { $_ =~ s|^$topdir/?|| } @found_set_defs;
	return @found_set_defs;
}

## Try to make reading of set defs more flexible.  Additional strategies
## for fixing a path can be added here.

sub munge_pg_file_path {
	my $self = shift;
	my $pg_path = shift;
	my $path_to_set_def = shift;
	my $end_path = $pg_path;
	# if the path is ok, don't fix it
	return($pg_path) if(-e $self->r->ce->{courseDirs}{templates}."/$pg_path");
	# if we have followed a link into a self contained course to get
	# to the set.def file, we need to insert the start of the path to
	# the set.def file
	$end_path = "$path_to_set_def/$pg_path";
	return($end_path) if(-e $self->r->ce->{courseDirs}{templates}."/$end_path");
	# if we got this far, this path is bad, but we let it produce
	# an error so the user knows there is a troublesome path in the
	# set.def file.
	return($pg_path);
}

## Problems straight from the OPL database come with MO and static
## tag information.  This is for other times, like next/prev page.

sub getDBextras {
	my $r = shift;
	my $sourceFileName = shift;

	if($sourceFileName =~ /^Library/) {
		return @{WeBWorK::Utils::ListingDB::getDBextras($r, $sourceFileName)};
	}

	my $filePath = $r->ce->{courseDirs}{templates}."/$sourceFileName";
	my $tag_obj = WeBWorK::Utils::Tags->new($filePath);
	my $isMO = $tag_obj->{MO} || 0;
	my $isstatic = $tag_obj->{Static} || 0;

	return ($isMO, $isstatic);
}

## With MLT, problems come in groups, so we need to find next/prev
## problems.  Return index, or -1 if there are no more.
sub next_prob_group {
	my $ind = shift;
	my @pgfiles = @_;
	my $len = scalar(@pgfiles);
	return -1 if($ind >= $len-1);
	my $mlt= $pgfiles[$ind]->{morelt} || 0;
	return $ind+1 if($mlt == 0);
	while($ind<$len and defined($pgfiles[$ind]->{morelt}) and $pgfiles[$ind]->{morelt} == $mlt) {
		$ind++;
	}
	return -1 if($ind==$len);
	return $ind;
}

sub prev_prob_group {
	my $ind = shift;
	my @pgfiles = @_;
	return -1 if $ind==0;
	$ind--;
	my $mlt = $pgfiles[$ind]->{morelt};
	return $ind if $mlt==0;
	# We have to search to the beginning of this group
	while($ind>=0 and $mlt == $pgfiles[$ind]->{morelt}) {
		$ind--;
	}
	return($ind+1);
}

sub end_prob_group {
	my $ind = shift;
	my @pgfiles = @_;
	my $next = next_prob_group($ind, @pgfiles);
	return( ($next==-1) ? $#pgfiles : $next-1);
}

## Read a set definition file.  This could be abstracted since it happens
## elsewhere.  Here we don't have to process so much of the file.

sub read_set_def {
	my $self = shift;
	my $r = $self->r;
	my $filePathOrig = shift;
	my $filePath = $r->ce->{courseDirs}{templates}."/$filePathOrig";
	$filePathOrig =~ s/set.*\.def$//;
	$filePathOrig =~ s|/$||;
	$filePathOrig = "." if ($filePathOrig !~ /\S/);
	my @pg_files = ();
	my ($line, $got_to_pgs, $name, @rest) = ("", 0, "");
	if ( open (SETFILENAME, "$filePath") )    {
	    while($line = <SETFILENAME>) {
		chomp($line);
		$line =~ s|(#.*)||; # don't read past comments
		if($got_to_pgs == 1) {
		    unless ($line =~ /\S/) {next;} # skip blank lines
		    ($name,@rest) = split (/\s*,\s*/,$line);
		    $name =~ s/\s*//g;
		    push @pg_files, $name;
		} elsif ($got_to_pgs == 2) {
		    # skip lines which dont identify source files
		    unless ($line =~ /source_file\s*=\s*(\S+)/) {
			next;
		    }
		    # otherwise we got the name from the regexp
		    push @pg_files, $1;
		} else {
		    $got_to_pgs = 1 if ($line =~ /problemList\s*=/);
		    $got_to_pgs = 2 if ($line =~ /problemListV2/);
		}
	    }
	} else {
	    $self->addbadmessage($r->maketext("Cannot open [_1]",$filePath));
	}
	# This is where we would potentially munge the pg file paths
	# One possibility
	@pg_files = map { $self->munge_pg_file_path($_, $filePathOrig) } @pg_files;
	return(@pg_files);
}

## go through past page getting a list of identifiers for the problems
## and whether or not they are selected, and whether or not they should
## be hidden

sub get_past_problem_files {
	my $r = shift;
	my @found=();
	my $count =1;
	while (defined($r->param("filetrial$count"))) {
		my $val = 0;
		$val |= ADDED if($r->param("trial$count"));
		$val |= HIDDEN if($r->param("hideme$count"));
		push @found, [$r->param("filetrial$count"), $val];
		$count++;
	}
	return(\@found);
}

#### For adding new problems

sub add_selected {
	my $self = shift;
	my $db = shift;
	my $setName = shift;
	my @past_problems = @{$self->{past_problems}};
	my @selected = @past_problems;
	my (@path, $file, $selected, $freeProblemID);

	my $addedcount=0;

	for $selected (@selected) {
		if($selected->[1] & ADDED) {
			$file = $selected->[0];
			my $problemRecord = $self->addProblemToSet(setName => $setName,
				sourceFile => $file);
			$freeProblemID++;
			$self->assignProblemToAllSetUsers($problemRecord);
			$selected->[1] |= SUCCESS;
			$addedcount++;
		}
	}
	return($addedcount);
}


############# List of sets of problems in templates directory

sub get_problem_directories {
        my $r = shift;
        my $ce = $r->ce;
	my $lib = shift;
	my $source = $ce->{courseDirs}{templates};
	my $main = $r->maketext(MY_PROBLEMS); my $isTop = 1;
	if ($lib) {$source .= "/$lib"; $main = $r->maketext(MAIN_PROBLEMS); $isTop = 2}
	my @all_problem_directories = get_library_sets($isTop, $source);
	my $includetop = shift @all_problem_directories;
	my $j;
	for ($j=0; $j<scalar(@all_problem_directories); $j++) {
		$all_problem_directories[$j] =~ s|^$ce->{courseDirs}->{templates}/?||;
	}
	@all_problem_directories = sortByName(undef, @all_problem_directories);
	unshift @all_problem_directories, $main if($includetop);
	return (\@all_problem_directories);
}

# All of the browsing panel versions have a view problems line. Abstract it.
sub view_problems_line {
	my $internal_name = shift;
	my $label         = shift;
	my $r             = shift;    # so we can get parameter values

	my $result = CGI::start_div({ class => 'd-flex flex-wrap justify-content-center' });

	$result .= CGI::submit({ name => $internal_name, value => $label, class => 'btn btn-secondary btn-sm mb-2' });

	# Give a choice of display modes.
	my %display_modes = %{ WeBWorK::PG::DISPLAY_MODES() };
	my @active_modes  = grep { exists $display_modes{$_} } @{ $r->ce->{pg}{displayModes} };
	push @active_modes, 'None';

	# We have our own displayMode since its value may be None, which is illegal in other modules.
	my $mydisplayMode = $r->param('mydisplayMode') || $r->ce->{pg}->{options}->{displayMode};
	$result .= CGI::div(
		{ class => 'd-inline-block ms-2 mb-2' },
		CGI::label(
			{ for => 'mydisplayMode', class => 'col-form-label col-form-label-sm' },
			$r->maketext('Display Mode:')
		),
		CGI::popup_menu({
			name    => 'mydisplayMode',
			id      => 'mydisplayMode',
			values  => \@active_modes,
			default => $mydisplayMode,
			class   => 'form-select form-select-sm d-inline w-auto'
		}),
		CGI::hidden({ name => "original_displayMode", default => $mydisplayMode })
	);

	# Now we give a choice of the number of problems to show.
	$result .= CGI::div(
		{ class => 'd-inline-block ms-2 mb-2' },
		CGI::label({ for => 'max_shown', class => 'col-form-label col-form-label-sm' }, $r->maketext('Max. Shown:')),
		CGI::popup_menu({
			name    => 'max_shown',
			id      => 'max_shown',
			values  => [ 5, 10, 15, 20, 25, 30, 50, 'All' ],
			default => $r->param('max_shown') || MAX_SHOW_DEFAULT,
			class   => 'form-select form-select-sm d-inline w-auto'
		})
	);

	# Option of whether to show hints and solutions
	$result .= CGI::div(
		{ class => 'd-inline-block ms-2 mb-2' },
		CGI::div(
			{ class => 'form-check form-check-inline ms-2' },
			CGI::checkbox({
				name            => "showHints",
				checked         => $r->param('showHints') || SHOW_HINTS_DEFAULT,
				label           => $r->maketext("Hints"),
				class           => 'form-check-input me-1',
				labelattributes => { class => 'form-check-label col-form-label-sm' }
			})
		),
		CGI::div(
			{ class => 'form-check form-check-inline ms-2' },
			CGI::checkbox({
				name            => "showSolutions",
				checked         => $r->param('showSolutions') || SHOW_SOLUTIONS_DEFAULT,
				label           => $r->maketext("Solutions"),
				class           => 'form-check-input me-1',
				labelattributes => { class => 'form-check-label col-form-label-sm' }
			})
		)
	);

	$result .= CGI::end_div();

	return $result;
}

# The browsing panel has three versions.
# Version 1 is local problems
sub browse_local_panel {
	my $self = shift;
	my $r = $self->r;
	my $library_selected = shift;
	my $lib = shift || ''; $lib =~ s/^browse_//;
	my $name = ($lib eq '')? $r->maketext('Local') : Encode::decode("UTF-8",$problib{$lib});

	my $list_of_prob_dirs= get_problem_directories($r,$lib);
	if(scalar(@$list_of_prob_dirs) == 0) {
		$library_selected = $r->maketext("Found no directories containing problems");
		unshift @{$list_of_prob_dirs}, $library_selected;
	} else {
		my $default_value = $r->maketext(SELECT_LOCAL_STRING);
		if (!defined $library_selected or $library_selected eq $default_value) {
			unshift @{$list_of_prob_dirs},	$default_value;
			$library_selected = $default_value;
		}
	}
	debug("library is $lib and sets are $library_selected");

	my $popup_menu_args = {
		name    => 'library_sets',
		id      => 'library_sets',
		values  => $list_of_prob_dirs,
		default => $library_selected,
		class   => 'form-select form-select-sm d-inline w-auto'
	};

	# Make labels without the $lib prefix.  This reduces the width of the popup menu.
	if (length($lib)) {
		$popup_menu_args->{labels} = { map { my ($l) = $_ =~ /^$lib\/(.*)$/; $_ => $l } @$list_of_prob_dirs };
	}

	print CGI::div(
		{ class => "InfoPanel" },
		CGI::div(
			{ class => 'mb-2' },
			CGI::label({ for => 'library_sets', class => 'col-form-label-sm' }, $r->maketext("[_1] Problems:", $name)),
			CGI::popup_menu($popup_menu_args)
		),
		view_problems_line('view_local_set', $r->maketext('View Problems'), $self->r),
	);
}

# Version 2 is local homework sets
sub browse_mysets_panel {
	my $self = shift;
	my $r = $self->r;
	my $library_selected = shift;
	my $list_of_local_sets = shift;
	my $default_value = $r->maketext("Select a Homework Set");

	if(scalar(@$list_of_local_sets) == 0) {
		$list_of_local_sets = [$r->maketext(NO_LOCAL_SET_STRING)];
	} elsif (!defined $library_selected or $library_selected eq $default_value) {
		unshift @{$list_of_local_sets},	 $default_value;
		$library_selected = $default_value;
	}

	print CGI::div(
		{ class => "InfoPanel" },
		CGI::div(
			{ class => 'mb-2' },
			CGI::label({ for => 'library_sets', class => 'col-form-label-sm' }, $r->maketext("Browse from:")),
			CGI::popup_menu({
				name    => 'library_sets',
				id      => 'library_sets',
				values  => $list_of_local_sets,
				default => $library_selected,
				class   => 'form-select form-select-sm d-inline w-auto'
			})
		),
		view_problems_line('view_mysets_set', $r->maketext('View Problems'), $self->r)
	);
}

# Version 3 is the problem library
# This comes in 3 forms: problem library version 1, problem library version 2 basic, and problem library version 2
# advanced.  This function checks what we are supposed to do, or aborts if the problem library has not been installed.

sub browse_library_panel {
	my $self = shift;
	my $r    = $self->r;
	my $ce   = $r->ce;

	# See if the problem library is installed
	my $libraryRoot = $r->{ce}{problemLibrary}{root};

	unless ($libraryRoot) {
		print CGI::div(
			{ class => 'alert alert-danger p-1 mb-2', align => "center" },
			"The problem library has not been installed."
		);
		return;
	}
	# Test if the Library directory link exists.  If not, try to make it
	unless (-d "$ce->{courseDirs}{templates}/Library") {
		unless (symlink($libraryRoot, "$ce->{courseDirs}{templates}/Library")) {
			my $msg = <<"HERE";
You are missing the directory <code>templates/Library</code>, which is needed
for the Problem Library to function.	It should be a link pointing to
<code>$libraryRoot</code>, which you set in <code>conf/site.conf</code>.
I tried to make the link for you, but that failed.	Check the permissions
in your <code>templates</code> directory.
HERE
			$self->addbadmessage($msg);
		}
	}

	# Now check what version we are supposed to use
	my $libraryVersion = $r->{ce}{problemLibrary}{version} || 2;
	if ($libraryVersion == 1) {
		#return $self->browse_library_panel1;
		print CGI::div(
			{ class => 'alert alert-danger p-1 mb-2', align => "center" },
			"Problem library version 1 is no longer supported."
		);
		return;
	} elsif ($libraryVersion >= 2) {
		return $self->browse_library_panel2 if ($self->{library_basic} == 1);
		return $self->browse_library_panel2adv;
	} else {
		print CGI::div(
			{ class => 'alert alert-danger p-1 mb-2', align => "center" },
			"The problem library version is set to an illegal value."
		);
		return;
	}
}

# FIXME:  This needs to be deleted.  The methods called here are commented out in WeBWorK::Utils::ListingDB.
sub browse_library_panel1 {
	my $self = shift;
	my $r = $self->r;
	my $ce = $r->ce;

	my @chaps = WeBWorK::Utils::ListingDB::getAllChapters($r->{ce});
	unshift @chaps, LIB2_DATA->{dbchapter}{all};
	my $chapter_selected = $r->param('library_chapters') || LIB2_DATA->{dbchapter}->{all};

	my @sects=();
	if ($chapter_selected ne LIB2_DATA->{dbchapter}{all}) {
		@sects = WeBWorK::Utils::ListingDB::getAllSections($r->{ce}, $chapter_selected);
	}

	unshift @sects, ALL_SECTIONS;
	my $section_selected =	$r->param('library_sections') || LIB2_DATA->{dbsection}{all};

	my $view_problem_line = view_problems_line('lib_view', $r->maketext('View Problems'), $self->r);

	print CGI::Tr(CGI::td({-class=>"InfoPanel"},
		CGI::start_table(),
			CGI::Tr({},
				CGI::td([$r->maketext("Chapter:"),
					CGI::popup_menu(-name=> 'library_chapters',
					                -values=>\@chaps,
					                -default=> $chapter_selected
					),
					CGI::submit({
						name => "lib_select_chapter",
						value => "Update Section List",
						class => 'btn btn-secondary btn-sm'
					})
				])),
			CGI::Tr({},
				CGI::td($r->maketext("Section:")),
				CGI::td({-colspan=>2},
					CGI::popup_menu(-name=> 'library_sections',
					                -values=>\@sects,
					                -default=> $section_selected
			))),

			CGI::Tr(CGI::td({-colspan=>3}, $view_problem_line)),
			CGI::end_table(),
		));
}

sub browse_library_panel2 {
	my $self = shift;
	my $r    = $self->r;

	my @subjs = WeBWorK::Utils::ListingDB::getAllDBsubjects($r);
	unshift @subjs, LIB2_DATA->{dbsubject}{all};

	my @chaps = WeBWorK::Utils::ListingDB::getAllDBchapters($r);
	unshift @chaps, LIB2_DATA->{dbchapter}{all};

	my @sects = ();
	@sects = WeBWorK::Utils::ListingDB::getAllDBsections($r);
	unshift @sects, LIB2_DATA->{dbsection}{all};

	my $count_line = WeBWorK::Utils::ListingDB::countDBListings($r);
	if ($count_line == 0) {
		$count_line = $r->maketext("There are no matching WeBWorK problems");
	} else {
		$count_line = $r->maketext("There are [_1] matching WeBWorK problems", $count_line);
	}

	print CGI::div(
		CGI::hidden({ name => 'library_is_basic', default => 1, override => 1 }),
		CGI::div(
			{ class => 'row mb-2' },
			CGI::div({ class => 'col-md-3' }, ''),
			CGI::div(
				{ class => 'col-md-6 col-sm-8' },
				CGI::div(
					{ class => 'row mb-1' },
					CGI::label(
						{ for => 'library_subjects', class => 'col-2 col-form-label col-form-label-sm' },
						$r->maketext('Subject:')
					),
					CGI::div(
						{ class => 'col-10' },
						CGI::popup_menu({
							name    => 'library_subjects',
							id      => 'library_subjects',
							values  => \@subjs,
							default => $r->param('library_subjects') || LIB2_DATA->{dbsubject}{all},
							class   => 'form-select form-select-sm'
						})
					)
				),
				CGI::div(
					{ class => 'row mb-1' },
					CGI::label(
						{ for => 'library_chapters', class => 'col-2 col-form-label col-form-label-sm' },
						$r->maketext('Chapter:')
					),
					CGI::div(
						{ class => 'col-10' },
						CGI::popup_menu({
							name    => 'library_chapters',
							id      => 'library_chapters',
							values  => \@chaps,
							default => $r->param('library_chapters') || LIB2_DATA->{dbchapter}{all},
							class   => 'form-select form-select-sm'
						})
					)
				),
				CGI::div(
					{ class => 'row mb-1' },
					CGI::label(
						{ for => 'library_sections', class => 'col-2 col-form-label col-form-label-sm' },
						$r->maketext('Section:')
					),
					CGI::div(
						{ class => 'col-10' },
						CGI::popup_menu({
							name    => 'library_sections',
							id      => 'library_sections',
							values  => \@sects,
							default => $r->param('library_sections') || LIB2_DATA->{dbsection}{all},
							class   => 'form-select form-select-sm'
						})
					)
				)
			),
			CGI::div(
				{ class =>
						'col-md-3 col-sm-4 mb-1 d-flex flex-sm-column justify-content-sm-start justify-content-center'
				},
				CGI::submit({
					name  => 'library_advanced',
					value => $r->maketext("Advanced Search"),
					class => 'btn btn-secondary btn-sm',
					style => 'max-width:9rem'
				})
			)
		),
		view_problems_line('lib_view', $r->maketext('View Problems'), $self->r),
		CGI::div(
			{ class => 'text-center', id => 'library_count_line' },
			CGI::label({ class => 'col-form-label-sm' }, $count_line)
		)
	);
}

sub browse_library_panel2adv {
	my $self = shift;
	my $r    = $self->r;

	my $right_button_style = 'max-width:9rem';

	my @subjs = WeBWorK::Utils::ListingDB::getAllDBsubjects($r);
	if (!grep { $_ eq $r->param('library_subjects') } @subjs) {
		$r->param('library_subjects', '');
	}
	unshift @subjs, LIB2_DATA->{dbsubject}{all};

	my @chaps = WeBWorK::Utils::ListingDB::getAllDBchapters($r);
	if (!grep { $_ eq $r->param('library_chapters') } @chaps) {
		$r->param('library_chapters', '');
	}
	unshift @chaps, LIB2_DATA->{dbchapter}{all};

	my @sects = WeBWorK::Utils::ListingDB::getAllDBsections($r);
	if (!grep { $_ eq $r->param('library_sections') } @sects) {
		$r->param('library_sections', '');
	}
	unshift @sects, LIB2_DATA->{dbsection}{all};

	my $texts      = WeBWorK::Utils::ListingDB::getDBTextbooks($r);
	my @textarray  = map { $_->[0] } @{$texts};
	my %textlabels = ();
	for my $ta (@{$texts}) {
		$textlabels{ $ta->[0] } = $ta->[1] . " by " . $ta->[2] . " (edition " . $ta->[3] . ")";
	}
	if (!grep { $_ eq $r->param('library_textbook') } @textarray) {
		$r->param('library_textbook', '');
	}
	unshift @textarray, LIB2_DATA->{textbook}{all};
	my $atb = LIB2_DATA->{textbook}{all};
	$textlabels{$atb} = LIB2_DATA->{textbook}{all};

	my $textchap_ref = WeBWorK::Utils::ListingDB::getDBTextbooks($r, 'textchapter');
	my @textchaps    = map { $_->[0] } @{$textchap_ref};
	if (!grep { $_ eq $r->param('library_textchapter') } @textchaps) {
		$r->param('library_textchapter', '');
	}
	unshift @textchaps, LIB2_DATA->{textchapter}{all};

	my $textsec_ref = WeBWorK::Utils::ListingDB::getDBTextbooks($r, 'textsection');
	my @textsecs    = map { $_->[0] } @{$textsec_ref};
	if (!grep { $_ eq $r->param('library_textsection') } @textsecs) {
		$r->param('library_textsection', '');
	}
	unshift @textsecs, LIB2_DATA->{textsection}{all};

	my %selected = ();
	for my $j (qw( dbsection dbchapter dbsubject textbook textchapter textsection )) {
		$selected{$j} = $r->param(LIB2_DATA->{$j}{name}) || LIB2_DATA->{$j}{all};
	}

	my $text_popup = CGI::popup_menu({
		name     => 'library_textbook',
		id       => 'library_textbook',
		values   => \@textarray,
		labels   => \%textlabels,
		default  => $selected{textbook},
		onchange => "submit();return true",
		class    => 'form-select form-select-sm'
	});

	my $count_line = WeBWorK::Utils::ListingDB::countDBListings($r);
	if ($count_line == 0) {
		$count_line = "There are no matching WeBWorK problems";
	} else {
		$count_line = "There are $count_line matching WeBWorK problems";
	}

	# Formatting level checkboxes by hand
	my %selected_levels = map { $_ => 1 } $r->param('level');

	my $mylevelline = CGI::div(
		{ class => 'd-flex justify-content-between align-items-center' },
		(
			map {
				CGI::div(
					{ class => 'form-check form-check-inline' },
					CGI::checkbox({
						name            => 'level',
						value           => $_,
						label           => $_,
						class           => 'form-check-input',
						checked         => defined($selected_levels{$_}),
						labelattributes => { class => 'form-check-label col-form-label-sm' }
					})
				)
			} 1 .. 6
		),
		$self->helpMacro("Levels")
	);

	print CGI::div(
		CGI::hidden({ name => "library_is_basic", default => 2, override => 1 }),
		CGI::div(
			{ class => 'text-center' },
			CGI::label({ class => 'col-form-label-sm pt-0' }, $r->maketext('All Selected Constraints Joined by "And"'))
		),
		CGI::div(
			{ class => 'row mb-1' },
			CGI::div({ class => 'col-md-3 mb-1' }, ''),
			CGI::div(
				{ class => 'col-md-6 col-sm-8 mb-1' },
				CGI::div(
					{ class => 'row mb-1' },
					CGI::label(
						{ for => 'library_subjects', class => 'col-3 col-form-label col-form-label-sm' },
						$r->maketext('Subject:')
					),
					CGI::div(
						{ class => 'col-9' },
						CGI::popup_menu({
							name    => 'library_subjects',
							id      => 'library_subjects',
							values  => \@subjs,
							default => $selected{dbsubject},
							class   => 'form-select form-select-sm',
						})
					)
				),
				CGI::div(
					{ class => 'row mb-1' },
					CGI::label(
						{ for => 'library_chapters', class => 'col-3 col-form-label col-form-label-sm' },
						$r->maketext('Chapter:')
					),
					CGI::div(
						{ class => 'col-9' },
						CGI::popup_menu({
							name    => 'library_chapters',
							id      => 'library_chapters',
							values  => \@chaps,
							default => $selected{dbchapter},
							class   => 'form-select form-select-sm',
						})
					)
				),
				CGI::div(
					{ class => 'row mb-1' },
					CGI::label(
						{ for => 'library_sections', class => 'col-3 col-form-label col-form-label-sm' },
						$r->maketext('Section:')
					),
					CGI::div(
						{ class => 'col-9' },
						CGI::popup_menu({
							name    => 'library_sections',
							id      => 'library_sections',
							values  => \@sects,
							default => $selected{dbsection},
							class   => 'form-select form-select-sm',
						})
					)
				),
				CGI::div(
					{ class => 'row mb-1' },
					CGI::label(
						{ for => 'library_textbook', class => 'col-3 col-form-label col-form-label-sm' },
						$r->maketext('Textbook:')
					),
					CGI::div(
						{ class => 'col-9' },
						CGI::popup_menu({
							name     => 'library_textbook',
							id       => 'library_textbook',
							values   => \@textarray,
							labels   => \%textlabels,
							default  => $selected{textbook},
							onchange => "submit();return true",
							class    => 'form-select form-select-sm'
						})
					)
				),
				CGI::div(
					{ class => 'row mb-1' },
					CGI::label(
						{ for => 'library_textchapter', class => 'col-3 col-form-label col-form-label-sm text-nowrap' },
						$r->maketext('Text chapter:')
					),
					CGI::div(
						{ class => 'col-9' },
						CGI::popup_menu({
							name     => 'library_textbook',
							id       => 'library_textbook',
							values   => \@textarray,
							labels   => \%textlabels,
							default  => $selected{textbook},
							onchange => "submit();return true",
							class    => 'form-select form-select-sm'
						})
					)
				),
				CGI::div(
					{ class => 'row mb-1' },
					CGI::label(
						{ for => 'library_textsection', class => 'col-3 col-form-label col-form-label-sm text-nowrap' },
						$r->maketext('Text section:')
					),
					CGI::div(
						{ class => 'col-9' },
						CGI::popup_menu({
							name     => 'library_textsection',
							id       => 'library_textsection',
							values   => \@textsecs,
							default  => $selected{textsection},
							onchange => "submit();return true",
							class    => 'form-select form-select-sm',
						})
					)
				),
				CGI::div(
					{ class => 'row mb-1' },
					CGI::label({ class => 'col-3 col-form-label col-form-label-sm' }, $r->maketext("Level:")),
					CGI::div({ class => 'col-9' }, $mylevelline),
				),
				CGI::div(
					{ class => 'row mb-1' },
					CGI::label(
						{ for => 'library_keywords', class => 'col-3 col-form-label col-form-label-sm' },
						$r->maketext("Keywords:")
					),
					CGI::div(
						{ class => 'col-9' },
						CGI::textfield({
							name     => "library_keywords",
							id       => "library_keywords",
							default  => $r->param('library_keywords') || '',
							override => 1,
							class    => 'form-control form-control-sm'
						})
					),
				)
			),
			CGI::div(
				{ class =>
						'col-md-3 col-sm-4 mb-1 d-flex flex-sm-column justify-content-sm-start justify-content-center'
				},
				CGI::submit({
					name  => "lib_select_subject",
					value => $r->maketext("Update Menus"),
					style => $right_button_style,
					class => 'btn btn-secondary btn-sm mb-1'
				}),
				CGI::submit({
					name  => "library_reset",
					value => $r->maketext("Reset"),
					style => $right_button_style,
					class => 'btn btn-secondary btn-sm mb-1 ms-sm-0 ms-2'
				}),
				CGI::submit({
					name  => "library_basic",
					value => $r->maketext("Basic Search"),
					style => $right_button_style,
					class => 'btn btn-secondary btn-sm mb-1 ms-sm-0 ms-2'
				})
			)
		),
		view_problems_line('lib_view', $r->maketext('View Problems'), $self->r),
		CGI::div(
			{ class => 'text-center', id => 'library_count_line' },
			CGI::label({ class => 'col-form-label-sm' }, $count_line)
		)
	);
}

# Version 4 is the set definition file panel
sub browse_setdef_panel {
	my $self             = shift;
	my $r                = $self->r;
	my $ce               = $r->ce;
	my $library_selected = shift;
	my $default_value    = 'Select a Set Definition File';

	# In the following line, the parens after sort are important. If they are
	# omitted, sort will interpret get_set_defs as the name of the comparison
	# function, and ($ce->{courseDirs}{templates}) as a single element list to
	# be sorted.
	my @list_of_set_defs = sort(get_set_defs($ce->{courseDirs}{templates}));

	if (scalar(@list_of_set_defs) == 0) {
		print CGI::div(
			{ class => 'InfoPanel' },
			CGI::label(
				{ class => 'col-form-label-sm' },
				$r->maketext('There are no set definition files in this course to look at.')
			)
		);
		return;
	}

	if (!defined $library_selected || $library_selected eq $default_value) {
		unshift @list_of_set_defs, $default_value;
		$library_selected = $default_value;
	}

	print CGI::div(
		{ class => 'InfoPanel' },
		CGI::div(
			{ class => 'mb-2' },
			CGI::label({ class => 'col-form-label-sm' }, $r->maketext('Browse from:')),
			CGI::popup_menu({
				name    => 'library_sets',
				values  => \@list_of_set_defs,
				default => $library_selected,
				class => 'form-select form-select-sm d-inline w-auto'
			})
		),
		view_problems_line('view_setdef_set', $r->maketext('View Problems'), $self->r)
	);
}

sub make_top_row {
	my $self = shift;
	my $r = $self->r;
	my $ce = $r->ce;
	my %data = @_;

	my $list_of_local_sets = $data{all_db_sets};
	my $have_local_sets = scalar(@$list_of_local_sets);
	my $browse_which = $data{browse_which};
	my $library_selected = $self->{current_library_set};
	my $set_selected = $r->param('local_sets');
	my (@dis1, @dis2, @dis3, @dis4) = ();
	@dis1 =	 (-disabled=>1) if($browse_which eq 'browse_npl_library');
	@dis2 =	 (-disabled=>1) if($browse_which eq 'browse_local');
	@dis3 =	 (-disabled=>1) if($browse_which eq 'browse_mysets');
	@dis4 =	 (-disabled=>1) if($browse_which eq 'browse_setdefs');

	my $these_widths = "width:9.3rem";

	if ($have_local_sets == 0) {
		$list_of_local_sets = [ $r->maketext(NO_LOCAL_SET_STRING) ];
	} elsif (!defined $set_selected || $set_selected eq $r->maketext(SELECT_SET_STRING)) {
		unshift @{$list_of_local_sets}, $r->maketext(SELECT_SET_STRING);
		$set_selected = $r->maketext(SELECT_SET_STRING);
	}
	my $courseID = $self->r->urlpath->arg("courseID");

	print CGI::hr({ class => 'mt-0 mb-2' });

	print CGI::div(
		{ class => 'd-flex flex-wrap justify-content-center' },
		CGI::div(
			{ class => 'd-flex flex-wrap justify-content-center mb-2' },
			CGI::label(
				{ for => 'local_sets', class => 'col-form-label-sm' },
				$r->maketext('Add problems to') . ' ' . CGI::b($r->maketext('Target Set:'))
			),
			CGI::popup_menu({
				name     => 'local_sets',
				id       => 'local_sets',
				values   => $list_of_local_sets,
				default  => $set_selected,
				override => 1,
				class    => 'form-select form-select-sm d-inline w-auto mx-2',
			})
		),
		CGI::submit({
			name  => "edit_local",
			value => $r->maketext("Edit Target Set"),
			class => 'btn btn-primary btn-sm mb-2'
		}),
		CGI::hidden({ name => 'selfassign', default => 0, override => 1 }),
	);

	print CGI::div(
		{ class => 'd-flex flex-wrap justify-content-center' },
		CGI::submit({
			name    => "new_local_set",
			value   => $r->maketext("Create a New Set in This Course:"),
			onclick => "document.library_browser_form.selfassign.value=1",
			class   => 'btn btn-primary btn-sm mb-2 mx-2'
		}),
		CGI::textfield({
			name     => "new_set_name",
			example  => $r->maketext("Name for new set here"),
			override => 1,
			size     => 30,
			class    => 'form-control form-control-sm d-inline w-auto mb-2'
		})
	);

	print CGI::hr({ class => 'mt-0 mb-2' });

	# Tidy this list up since it is used in two different places
	if ($list_of_local_sets->[0] eq $r->maketext(SELECT_SET_STRING)) {
		shift @{$list_of_local_sets};
	}

	print CGI::div(
		{ class => 'd-flex justify-content-center' },
		CGI::label({ class => 'col-form-label-sm mb-2 me-1' }, $r->maketext("Browse")),
		CGI::div(
			{ class => 'd-flex flex-wrap justify-content-center' },
			CGI::submit({
				name  => "browse_npl_library",
				value => $r->maketext("Open Problem Library"),
				style => $these_widths,
				class => 'btn btn-secondary btn-sm mb-2 mx-1',
				@dis1
			}),
			CGI::submit({
				name  => "browse_local",
				value => $r->maketext("Local Problems"),
				style => $these_widths,
				class => 'btn btn-secondary btn-sm mb-2 mx-1',
				@dis2
			}),
			CGI::submit({
				name  => "browse_mysets",
				value => $r->maketext("From This Course"),
				style => $these_widths,
				class => 'btn btn-secondary btn-sm mb-2 mx-1',
				@dis3
			}),
			CGI::submit({
				name  => "browse_setdefs",
				value => $r->maketext("Set Definition Files"),
				style => $these_widths,
				class => 'btn btn-secondary btn-sm mb-2 mx-1',
				@dis4
			})
		)
	);

	# Make buttons for additional problem libraries
	my $libs = '';
	foreach my $lib (sort(keys(%problib))) {
		$libs .= CGI::submit({
			name  => "browse_$lib",
			value => Encode::decode("UTF-8", $problib{$lib}),
			class => 'btn btn-secondary btn-sm ms-2 mb-2',
			($browse_which eq "browse_$lib") ? (disabled => undef) : ()
		})
			if (-d "$ce->{courseDirs}{templates}/$lib");
	}

	print CGI::div(
		{ class => 'd-flex justify-content-center' },
		CGI::label({ class => 'col-form-label-sm mb-2' }, $r->maketext("or Problems from")),
		CGI::div({ class => 'd-flex flex-wrap justify-content-center' }, $libs)
	) if $libs ne '';

	print CGI::hr({ class => 'mt-0 mb-2' });

	if ($browse_which eq 'browse_local') {
		$self->browse_local_panel($library_selected);
	} elsif ($browse_which eq 'browse_mysets') {
		$self->browse_mysets_panel($library_selected, $list_of_local_sets);
	} elsif ($browse_which eq 'browse_npl_library') {
		$self->browse_library_panel();
	} elsif ($browse_which eq 'browse_setdefs') {
		$self->browse_setdef_panel($library_selected);
	} else { ## handle other problem libraries
		$self->browse_local_panel($library_selected,$browse_which);
	}

	print CGI::hr({ class => 'mt-0 mb-2' });

    # For next/previous buttons
	my ($next_button, $prev_button) = ("", "");
	my $first_shown = $self->{first_shown};
	my $last_shown = $self->{last_shown};
	my $first_index = $self->{first_index};
	my $last_index = $self->{last_index};
	my @pg_files = @{$self->{pg_files}};
	if ($first_index > 0) {
		$prev_button = CGI::submit({
			name => "prev_page",
			style => $these_widths,
			value => $r->maketext("Previous page"),
			class => 'btn btn-secondary btn-sm mx-1 mb-2'
		});
	}
	# This will have to be trickier with MLT
	if ((1 + $last_index) < scalar(@pg_files)) {
		$next_button = CGI::submit({
			name => "next_page",
		   	style => $these_widths,
			value => $r->maketext("Next page"),
			class => 'btn btn-secondary btn-sm mx-1 mb-2'
		});
	}

	print CGI::div(
		{ class => 'd-flex flex-wrap justify-content-center' },
		CGI::button({
			name  => "select_all",
			style => $these_widths,
			value => $r->maketext("Add All"),
			class => 'btn btn-primary btn-sm mx-1 mb-2'
		}),
		CGI::submit({
			name  => "cleardisplay",
			style => $these_widths,
			value => $r->maketext("Clear Problem Display"),
			class => 'btn btn-secondary btn-sm mx-1 mb-2'
		}),
		$prev_button,
		$next_button
	);
}

sub make_data_row {
	my $self           = shift;
	my $r              = $self->r;
	my $ce             = $r->{ce};
	my $sourceFileData = shift;
	my $sourceFileName = $sourceFileData->{filepath};
	my $pg_file        = shift;
	my $isstatic       = $sourceFileData->{static};
	my $isMO           = $sourceFileData->{MO};

	if (not defined $isMO) {
		($isMO, $isstatic) = getDBextras($r, $sourceFileName);
	}
	my $cnt        = shift;
	my $mltnumleft = shift;

	$sourceFileName =~ s|^./||;    # clean up top ugliness

	my $urlpath = $self->r->urlpath;
	my $db      = $self->r->db;

	## to set up edit and try links elegantly we want to know if
	##    any target set is a gateway assignment or not
	my $localSet = $self->r->param('local_sets');
	my $setRecord;
	if (defined($localSet)
		&& $localSet ne $r->maketext(SELECT_SET_STRING)
		&& $localSet ne $r->maketext(NO_LOCAL_SET_STRING))
	{
		$setRecord = $db->getGlobalSet($localSet);
	}
	my $isGatewaySet = (defined($setRecord) && $setRecord->assignment_type =~ /gateway/);

	my $problem_seed = $self->{'problem_seed'} || 1234;
	my $edit_link = CGI::a(
		{
			href => $self->systemLink(
				$urlpath->newFromModule(
					"WeBWorK::ContentGenerator::Instructor::PGProblemEditor", $r,
					courseID  => $urlpath->arg("courseID"),
					setID     => "Undefined_Set",
					problemID => "1"
				),
				params => {
					sourceFilePath => $sourceFileName,
					problemSeed    => $problem_seed
				}
			),
			id                => "editit$cnt",
			target            => "WW_Editor",
			data_bs_title     => $r->maketext('Edit it'),
			class             => 'btn btn-sm btn-secondary',
			data_bs_toggle    => 'tooltip',
			data_bs_placement => 'top'
		},
		CGI::i({ class => 'icon fas fa-pencil-alt', data_alt => 'edit', aria_hidden => "true" }, "")
	);

	my $displayMode = $self->r->param("mydisplayMode");
	$displayMode = $self->r->ce->{pg}->{options}->{displayMode}
		if not defined $displayMode or $displayMode eq "None";
	my $module   = ($isGatewaySet) ? "GatewayQuiz" : "Problem";
	my %pathArgs = (
		courseID => $urlpath->arg("courseID"),
		setID    => "Undefined_Set"
	);
	$pathArgs{problemID} = "1" if (!$isGatewaySet);

	my $try_link = CGI::a(
		{
			href => $self->systemLink(
				$urlpath->newFromModule("WeBWorK::ContentGenerator::$module", $r, %pathArgs),
				params => {
					effectiveUser  => scalar($self->r->param('user')),
					editMode       => "SetMaker",
					problemSeed    => $problem_seed,
					sourceFilePath => "$sourceFileName",
					displayMode    => $displayMode,
				}
			),
			target            => "WW_View",
			data_bs_title     => $r->maketext('Try it'),
			id                => "tryit$cnt",
			class             => 'text-decoration-none btn btn-sm btn-secondary',
			data_bs_toggle    => 'tooltip',
			data_bs_placement => 'top'
		},
		CGI::i({ class => 'far fa-eye' }, '')
	);

	my $mlt = '';
	my ($mltstart, $mltend) = ('', '');
	my $noshowclass = $sourceFileData->{morelt} ? "MLT$sourceFileData->{morelt}" : "NS$cnt";
	if ($sourceFileData->{children}) {
		my $numchild = scalar(@{ $sourceFileData->{children} });
		$mlt = CGI::span(
			{
				class                 => 'lb-mlt-parent btn btn-sm btn-secondary',
				id                    => "mlt$cnt",
				data_mlt_cnt          => $cnt,
				data_mlt_noshow_class => $noshowclass,
				data_less_text        => $r->maketext('Show less like this'),
				data_more_text        => $r->maketext('Show [_1] more like this', $numchild),
				data_bs_title         => $r->maketext('Show [_1] more like this', $numchild),
				data_bs_toggle        => 'tooltip',
				data_bs_placement     => 'top',
				tabindex              => 0,
				role                  => 'button'
			},
			'M'
		);
		$noshowclass = "NS$cnt";
		$mltstart    = CGI::start_div({ id => "mlt-table$cnt", class => 'lb-mlt-group' });
	}
	$mltend = CGI::end_div() if ($mltnumleft == 0);
	my $noshow = $sourceFileData->{noshow} ? 'display:none' : '';

	# Include tagwidget?
	my $tagwidget = $r->authz->hasPermissions($r->param('user'), "modify_tags")
		? CGI::div(
			{
				id                    => "tagger$cnt",
				class                 => 'tag-widget',
				data_source_file_path => "$ce->{courseDirs}{templates}/$sourceFileName"
			},
			''
		)
		: '';

	my $level = 0;

	my $rerand = $isstatic ? '' : CGI::span(
		{
			data_target_problem => $cnt,
			class               => 'rerandomize_problem_button btn btn-sm btn-secondary',
			data_bs_title       => $r->maketext('Randomize'),
			data_bs_toggle      => 'tooltip',
			data_bs_placement   => 'top',
			tabindex            => 0,
			role                => 'button',
			aria_label          => 'rerandomize problem'
		},
		CGI::i({ class => 'fas fa-random', aria_hidden => 'true' }, '')
	);
	my $MOtag = CGI::span(
		{ class => 'motag' },
		$isMO
		? CGI::span(
			{
				class           => 'info-button btn btn-sm btn-secondary',
				title           => $r->maketext('Uses Math Objects'),
				data_bs_content => $r->maketext(
					'Some WeBWorK problems are programmed using what are called <i>Math Objects</i>. '
						. 'These problems are preferred by some people because they '
						. 'provide a more consistent collection of messages to faulty student '
						. 'answers, particularly for answers which are way off base.'
				),
				data_bs_toggle    => 'popover',
				data_bs_placement => 'top',
				data_bs_html      => 'true',
				data_bs_trigger   => 'hover focus',
				tabindex          => 0,
				role              => 'button'
			},
			CGI::img({
				src => $r->ce->{webworkURLs}{htdocs} . '/images/pi.svg',
				alt => $r->maketext('Uses Math Objects')
			})
		)
		: ''
	);

	# Get statistics to display

	my $global_problem_stats = '';
	if ($ce->{problemLibrary}{showLibraryGlobalStats}) {
		my $stats = $self->{library_stats_handler}->getGlobalStats($sourceFileName);
		if ($stats->{students_attempted}) {
			$global_problem_stats = CGI::div(
				{ class => 'd-inline-block font-sm text-nowrap' },
				CGI::span(
					{
						class           => 'info-button text-primary',
						title           => $r->maketext('Global Usage Data'),
						data_bs_content => $r->maketext(
							'Global data on problem usage is contributed by many institutions using '
								. 'WeBWorK all over the world. The Usage figure is the total number of  '
								. 'individuals who have attemped this problem at least once. A high figure '
								. 'represents a problem which has been assigned to many students and is  '
								. 'both popular with instructors and likely bug free.'
						),
						data_bs_toggle    => 'popover',
						data_bs_placement => 'top',
						data_bs_trigger   => 'hover focus',
						tabindex          => 0,
						role              => 'button'
					},
					$r->maketext('GLOBAL Usage') . ': '
				),
				$stats->{students_attempted} . ', ',
				CGI::span(
					{
						class           => 'info-button text-primary',
						title           => $r->maketext('Global Attempts'),
						data_bs_content => $r->maketext(
							'The Attempts figure is the global average of the number of attempts '
								. '(both correct and incorrect) individuals take on this problem.  '
								. 'A high figure may represent a difficult problem.  Note that problems '
								. 'with multiple parts may have higher average attempts since many students  '
								. 'will submit an answer to each part before continuing and each such  '
								. 'submittal counts as an attempt.'
						),
						data_bs_toggle    => 'popover',
						data_bs_placement => 'top',
						data_bs_trigger   => 'hover focus',
						tabindex          => 0,
						role              => 'button'
					},
					$r->maketext('Attempts') . ': '
				),
				wwRound(2, $stats->{average_attempts}) . ', ',
				CGI::span(
					{
						class           => 'info-button text-primary',
						title           => $r->maketext('Global Status'),
						data_bs_content => CGI::p($r->maketext(
							'The Status figure is the global average of the Status '
								. 'individuals have earned on this problem. The Status is the percentage '
								. 'correct (from 0% to 100%) recorded for the problem.  A low figure may  '
								. 'represent a difficult problem.  The Status is often fairly high since  '
								. 'many students will work on a problem until they get it correct or nearly so.'
						))
							. CGI::p({ class => 'mb-0' }, $r->maketext(
							'Reviewing a problem and looking at both the average Attempts and  '
								. 'average Status should give instructors valuable information about '
								. 'the difficulty of the problem.'
							)),
						data_bs_toggle    => 'popover',
						data_bs_placement => 'top',
						data_bs_html      => 'true',
						data_bs_trigger   => 'hover focus',
						tabindex          => 0,
						role              => 'button'
					},
					$r->maketext('Status') . ': '
				),
				wwRound(0, 100 * $stats->{average_status})
			);
		}
	}

	my $local_problem_stats = '';
	if ($ce->{problemLibrary}{showLibraryLocalStats}) {
		my $stats = $self->{library_stats_handler}->getLocalStats($sourceFileName);
		if ($stats->{students_attempted}) {
			$local_problem_stats = CGI::div(
				{ class => 'd-inline-block font-sm text-nowrap' },
				CGI::span(
					{
						class           => 'info-button text-primary',
						title           => $r->maketext('Local Usage Data'),
						data_bs_content => CGI::p($r->maketext(
							'Local data on problem usage is generated and maintained by your institution. '
								. 'The Usage figure is the total number of local '
								. 'individuals who have attemped this problem at least once. A high figure '
								. 'represents a problem which has been assigned to many students and is  '
								. 'both popular with instructors and likely bug free.'
						))
							. CGI::p({ class => 'mb-0' }, $r->maketext(
							'Local data is generated when your systems admin runs the script '
								. 'update-OPL-statistics.'
							)),
						data_bs_toggle    => 'popover',
						data_bs_placement => 'top',
						data_bs_trigger   => 'hover focus',
						data_bs_html      => 'true',
						tabindex          => 0,
						role              => 'button'
					},
					$r->maketext('LOCAL Usage') . ': '
				),
				$stats->{students_attempted} . ', ',
				CGI::span(
					{
						class           => 'info-button text-primary',
						title           => $r->maketext('Local Attempts'),
						data_bs_content => $r->maketext(
							'The Attempts figure is the local average of the number of attempts '
								. '(both correct and incorrect) individuals at your institution take on this problem. '
								. 'A high figure may represent a difficult problem.  Note that problems '
								. 'with multiple parts may have higher average attempts since many students  '
								. 'will submit an answer to each part before continuing and each such  '
								. 'submittal counts as an attempt.'
						),
						data_bs_toggle    => 'popover',
						data_bs_placement => 'top',
						data_bs_trigger   => 'hover focus',
						tabindex          => 0,
						role              => 'button'
					},
					$r->maketext('Attempts') . ': '
				),
				wwRound(2, $stats->{average_attempts}) . ', ',
				CGI::span(
					{
						class           => 'info-button text-primary',
						title           => $r->maketext('Local Status'),
						data_bs_content => CGI::p($r->maketext(
							'The Status figure is the local average of the Status '
								. 'individuals at your institution have earned on this problem. The Status is the '
								. 'percentage correct (from 0% to 100%) recorded for the problem.  A low figure may  '
								. 'represent a difficult problem.  The Status is often fairly high since  '
								. 'many students will work on a problem until they get it correct or nearly so.'
						))
							. CGI::p({ class => 'mb-0' }, $r->maketext(
							'Reviewing a problem and looking at both the average Attempts and  '
								. 'average Status should give instructors valuable information about '
								. 'the difficulty of the problem.'
							)),
						data_bs_toggle    => 'popover',
						data_bs_placement => 'top',
						data_bs_html      => 'true',
						data_bs_trigger   => 'hover focus',
						tabindex          => 0,
						role              => 'button'
					},
					$r->maketext('Status') . ': '
				),
				wwRound(0, 100 * $stats->{average_status})
			);
		}
	}

	my $problem_stats = '';
	if ($global_problem_stats || $local_problem_stats) {
		$problem_stats = $global_problem_stats . $local_problem_stats;
	}

	print $mltstart;
	# Print the cell
	print CGI::div(
		{ id => "pgrow$cnt", style => $noshow, class => "lb-problem-row $noshowclass" },
		CGI::div(
			{ class => 'card p-2' },
			CGI::div(
				{ class => 'lb-problem-header d-flex flex-wrap justify-content-between' },
				CGI::div(
					{ class => 'lb-problem-add d-flex align-items-center mb-1' },
					CGI::button({
						name              => 'add_me',
						value             => $r->maketext('Add'),
						data_bs_title     => $r->maketext('Add problem to target set'),
						data_source_file  => $sourceFileName,
						class             => 'btn btn-primary btn-sm',
						data_bs_toggle    => 'tooltip',
						data_bs_placement => 'top'
					}),
				),
				CGI::div({ class => 'd-flex flex-wrap align-items-center mb-1 gap-2' },
					$problem_stats),
				CGI::div(
					{ class => 'lb-problem-icons mb-1 d-flex align-items-center' },
					$MOtag, $mlt, $rerand,
					$edit_link,
					$try_link,
					CGI::span(
						{
							class             => 'dont-show btn btn-sm btn-secondary',
							data_bs_title     => $r->maketext('Hide this problem'),
							data_row_cnt      => $cnt,
							data_bs_toggle    => 'tooltip',
							data_bs_placement => 'top',
							tabindex          => 0,
							role              => 'button',
							aria_label        => 'hide this problem'
						},
						CGI::i({ class => 'fas fa-times', aria_hidden => 'true' }, '')
					)
				)
			),
			CGI::div(
				{ class => 'lb-problem-sub-header d-flex' },
				CGI::div({ class => 'lb-problem-path font-sm flex-grow-1 flex-shrink-1' }, $sourceFileName),
				CGI::div(
					{ class => 'lb-inset text-nowrap', id => "inset$cnt" },
					$self->{isInSet}{$sourceFileName} ? CGI::i(CGI::b('(in target set)')) : ''
				)
			),
			CGI::hidden({ name => "filetrial$cnt", default => $sourceFileName, override => 1 }),
			$tagwidget,
			CGI::div(
				CGI::div({ class => 'psr_render_area', id => "psr_render_area_$cnt", data_pg_file => $pg_file }, ''),
				''
			)
		)
	);
	print $mltend;
}

sub clear_default {
	my $r = shift;
	my $param = shift;
	my $default = shift;
	my $newvalue = $r->param($param) || '';
	$newvalue = '' if($newvalue eq $default);
	$r->param($param, $newvalue);
}

### Mainly deal with more like this

sub process_search {
	my $r = shift;
	my @dbsearch = @_;
	# Build a hash of MLT entries keyed by morelt_id
	my %mlt = ();
	my $mltind;
	for my $indx (0..$#dbsearch) {
		$dbsearch[$indx]->{filepath} = "Library/".$dbsearch[$indx]->{path}."/".$dbsearch[$indx]->{filename};
# For debugging
$dbsearch[$indx]->{oindex} = $indx;
		if($mltind = $dbsearch[$indx]->{morelt}) {
			if(defined($mlt{$mltind})) {
				push @{$mlt{$mltind}}, $indx;
			} else {
				$mlt{$mltind} = [$indx];
			}
		}
	}
	# Now filepath is set and we have a hash of mlt entries

	# Find MLT leaders, mark entries for no show,
	# set up children array for leaders
	for my $mltid (keys %mlt) {
		my @idlist = @{$mlt{$mltid}};
		if(scalar(@idlist)>1) {
			my $leader = WeBWorK::Utils::ListingDB::getMLTleader($r, $mltid) || 0;
			my $hold = undef;
			for my $subindx (@idlist) {
				if($dbsearch[$subindx]->{pgid} == $leader) {
					$dbsearch[$subindx]->{children}=[];
					$hold = $subindx;
				} else {
					$dbsearch[$subindx]->{noshow}=1;
				}
			}
			do { # we did not find the leader
				$hold = $idlist[0];
				$dbsearch[$hold]->{noshow} = undef;
				$dbsearch[$hold]->{children}=[];
			} unless($hold);
			$mlt{$mltid} = $dbsearch[$hold]; # store ref to leader
		} else { # only one, no more
			$dbsearch[$idlist[0]]->{morelt} = 0;
			delete $mlt{$mltid};
		}
	}

	# Put children in leader and delete them, record index of leaders
	$mltind = 0;
	while ($mltind < scalar(@dbsearch)) {
		if($dbsearch[$mltind]->{noshow}) {
			# move the entry to the leader
			my $mltval = $dbsearch[$mltind]->{morelt};
			push @{$mlt{$mltval}->{children}}, $dbsearch[$mltind];
			splice @dbsearch, $mltind, 1;
		} else {
			if($dbsearch[$mltind]->{morelt}) { # a leader
				for my $mltid (keys %mlt) {
					if($mltid == $dbsearch[$mltind]->{morelt}) {
						$mlt{$mltid}->{index} = $mltind;
						last;
					}
				}
			}
			$mltind++;
		}
	}
	# Last pass, reinsert children into dbsearch
	my @leaders = keys(%mlt);
	@leaders = reverse sort {$mlt{$a}->{index} <=> $mlt{$b}->{index}} @leaders;
	for my $i (@leaders) {
		my $base = $mlt{$i}->{index};
		splice @dbsearch, $base+1, 0, @{$mlt{$i}->{children}};
	}

	return @dbsearch;
}

sub pre_header_initialize {
	my ($self) = @_;
	my $r = $self->r;
	## For all cases, lets set some things
	$self->{error}=0;
	my $ce = $r->ce;
	my $db = $r->db;
	my $maxShown = $r->param('max_shown') || MAX_SHOW_DEFAULT;
	$maxShown = 10000000 if($maxShown eq 'All'); # let's hope there aren't more
	my $library_basic = $r->param('library_is_basic') || 1;
	$self->{problem_seed} = $r->param('problem_seed') || 1234;
	## Fix some parameters
	for my $key (keys(%{ LIB2_DATA() })) {
		clear_default($r, LIB2_DATA->{$key}->{name}, LIB2_DATA->{$key}->{all} );
	}
	##  Grab library sets to display from parameters list.  We will
	##  modify this as we go through the if/else tree
	$self->{current_library_set} =  $r->param('library_sets');

	##	These directories will have individual buttons
	%problib = %{$ce->{courseFiles}{problibs}} if $ce->{courseFiles}{problibs};

	my $userName = $r->param('user');
	my $user = $db->getUser($userName); # checked
	die "record for user $userName (real user) does not exist."
		unless defined $user;
	my $authz = $r->authz;
	unless ($authz->hasPermissions($userName, "modify_problem_sets")) {
		return(""); # Error message already produced in the body
	}

	## Now one action we have to deal with here
	if ($r->param('edit_local')) {
		my $urlpath = $r->urlpath;
		my $db = $r->db;
		my $checkset = $db->getGlobalSet($r->param('local_sets'));
		if (not defined($checkset)) {
			$self->{error} = 1;
			$self->addbadmessage($r->maketext('You need to select a "Target Set" before you can edit it.'));
		} else {
			my $page = $urlpath->newFromModule('WeBWorK::ContentGenerator::Instructor::ProblemSetDetail',  $r, setID=>$r->param('local_sets'), courseID=>$urlpath->arg("courseID"));
			my $url = $self->systemLink($page);
			$self->reply_with_redirect($url);
		}
	}

	## Next, lots of set up so that errors can be reported with message()

	############# List of problems we have already printed

	$self->{past_problems} = get_past_problem_files($r);
	# if we don't end up reusing problems, this will be wiped out
	# if we do redisplay the same problems, we must adjust this accordingly
	my $none_shown = scalar(@{$self->{past_problems}})==0;
	my @pg_files=();
	my $use_previous_problems = 1;
	my $first_shown = $r->param('first_shown') || 0;
	my $last_shown = $r->param('last_shown');
	if (not defined($last_shown)) {
		$last_shown = -1;
	}
	my $first_index = $r->param('first_index') || 0;
	my $last_index = $r->param('last_index');
	if (not defined($last_index)) {
		$last_index = -1;
	}
	my $total_probs = $r->param('total_probs') || 0;
	my @all_past_list = (); # these are include requested, but not shown
	my ($j, $count, $omlt, $nmlt, $hold) = (0,0,-1,0,0);
	while (defined($r->param("all_past_list$j"))) {
		$nmlt = $r->param("all_past_mlt$j") || 0;
		push @all_past_list, {'filepath' => $r->param("all_past_list$j"), 'morelt' => $nmlt};
		if($nmlt != $omlt or $nmlt == 0) {
			$count++ if($j>0);
			if($j>$hold+1) {
				$all_past_list[$hold]->{children} = [2..($j-$hold)];
			}
			$omlt = $nmlt;
			$hold = $j;
		} else { # equal and nonzero, so a child
			$all_past_list[$j]->{noshow} = 1;
		}
		$j++;
	}
	if($nmlt && $j-$hold>1) { $all_past_list[$hold]->{children} = [ 2..($j-$hold)]; }
	$count++ if($j>0);

	############# Default of which problem selector to display

	my $browse_which = $r->param('browse_which') || 'browse_npl_library';

	## check for problem lib buttons
	my $browse_lib = '';
	foreach my $lib (keys %problib) {
		if ($r->param("browse_$lib")) {
			$browse_lib = "browse_$lib";
			last;
		}
	}

	########### Start the logic through if elsif elsif ...
    debug("browse_lib", $r->param("$browse_lib"));
    debug("browse_npl_library", $r->param("browse_npl_library"));
    debug("browse_mysets", $r->param("browse_mysets"));
    debug("browse_setdefs", $r->param("browse_setdefs"));
	##### Asked to browse certain problems
	if ($browse_lib ne '') {
		$browse_which = $browse_lib;
		$self->{current_library_set} = "";
		$use_previous_problems = 0; @pg_files = (); ## clear old problems
	} elsif ($r->param('browse_npl_library')) {
		$browse_which = 'browse_npl_library';
		$self->{current_library_set} = "";
		$use_previous_problems = 0; @pg_files = (); ## clear old problems
	} elsif ($r->param('browse_local')) {
		$browse_which = 'browse_local';
		$use_previous_problems = 0; @pg_files = (); ## clear old problems
	} elsif ($r->param('browse_mysets')) {
		$browse_which = 'browse_mysets';
		$use_previous_problems = 0; @pg_files = (); ## clear old problems
	} elsif ($r->param('browse_setdefs')) {
		$browse_which = 'browse_setdefs';
		$self->{current_library_set} = "";
		$use_previous_problems = 0; @pg_files = (); ## clear old problems

		##### Change the seed value

	} elsif ($r->param('rerandomize')) {
		$self->{problem_seed}= 1+$self->{problem_seed};
		#$r->param('problem_seed', $problem_seed);
		$self->addbadmessage($r->maketext('Changing the problem seed for display, but there are no problems showing.')) if $none_shown;

		##### Clear the display

	} elsif ($r->param('cleardisplay')) {
		@pg_files = ();
		$use_previous_problems=0;
		$self->addbadmessage($r->maketext('The display was already cleared.')) if $none_shown;

		##### View problems selected from the local list

	} elsif ($r->param('view_local_set')) {

		my $set_to_display = $self->{current_library_set};
		if (not defined($set_to_display) or $set_to_display eq $r->maketext(SELECT_LOCAL_STRING) or $set_to_display eq "Found no directories containing problems") {
			$self->addbadmessage($r->maketext('You need to select a set to view.'));
		} else {
			$set_to_display = '.' if $set_to_display eq $r->maketext(MY_PROBLEMS);
			$set_to_display = substr($browse_which,7) if $set_to_display eq $r->maketext(MAIN_PROBLEMS);
			@pg_files = list_pg_files($ce->{courseDirs}->{templates},
				"$set_to_display");
			@pg_files = map {{'filepath'=> $_, 'morelt'=>0}} @pg_files;
			$use_previous_problems=0;
		}

		##### View problems selected from the a set in this course

	} elsif ($r->param('view_mysets_set')) {

		my $set_to_display = $self->{current_library_set};
		debug("set_to_display is $set_to_display");
		if (not defined($set_to_display)
				or $set_to_display eq "Select a Homework Set"
				or $set_to_display eq $r->maketext(NO_LOCAL_SET_STRING)) {
			$self->addbadmessage($r->maketext("You need to select a set from this course to view."));
		} else {
			@pg_files = map { { 'filepath' => $_->source_file, 'morelt' => 0 } }
				$db->getGlobalProblemsWhere({ set_id => $set_to_display });
			$use_previous_problems = 0;
		}

		##### View from the library database

	} elsif ($r->param('lib_view')) {

		@pg_files=();
		my @dbsearch = WeBWorK::Utils::ListingDB::getSectionListings($r);
		@pg_files = process_search($r, @dbsearch);
		$use_previous_problems=0;

		##### View a set from a set*.def

	} elsif ($r->param('view_setdef_set')) {

		my $set_to_display = $self->{current_library_set};
		debug("set_to_display is $set_to_display");
		if (not defined($set_to_display)
				or $set_to_display eq "Select a Set Definition File"
				or $set_to_display eq $r->maketext(NO_LOCAL_SET_STRING)) {
			$self->addbadmessage($r->maketext("You need to select a set definition file to view."));
		} else {
			@pg_files= $self->read_set_def($set_to_display);
			@pg_files = map {{'filepath'=> $_, 'morelt'=>0}} @pg_files;
		}
		$use_previous_problems=0;

		##### Edit the current local homework set

	} elsif ($r->param('edit_local')) { ## Jump to set edit page

		; # already handled


		##### Make a new local homework set

	} elsif ($r->param('new_local_set')) {
		if ($r->param('new_set_name') !~ /^[\w .-]*$/) {
			$self->addbadmessage($r->maketext("The name '[_1]' is not a valid set name.  Use only letters, digits, -, _, and .",$r->param('new_set_name')));
		} else {
			my $newSetName = $r->param('new_set_name');
			# if we want to munge the input set name, do it here
			$newSetName =~ s/\s/_/g;
			debug("local_sets was ", $r->param('local_sets'));
			$r->param('local_sets',$newSetName);  ## use of two parameter param
			debug("new value of local_sets is ", $r->param('local_sets'));
			my $newSetRecord	 = $db->getGlobalSet($newSetName);
			if (! $newSetName) {
			    $self->addbadmessage($r->maketext("You did not specify a new set name."));
			} elsif (defined($newSetRecord)) {
			    $self->addbadmessage($r->maketext("The set name '[_1]' is already in use.  Pick a different name if you would like to start a new set.",$newSetName));
			} else {			# Do it!
				$newSetRecord = $db->newGlobalSet();
				$newSetRecord->set_id($newSetName);
				$newSetRecord->set_header("defaultHeader");
				$newSetRecord->hardcopy_header("defaultHeader");
				# It's convenient to set the due date two weeks from now so that it is
				# not accidentally available to students.

				my $dueDate = time+2*60*60*24*7;
				my $display_tz = $ce->{siteDefaults}{timezone};
				my $fDueDate = $self->formatDateTime($dueDate, $display_tz, "%m/%d/%Y at %I:%M%P");
				my $dueTime = $ce->{pg}{timeAssignDue};

				# We replace the due time by the one from the config variable
				# and try to bring it back to unix time if possible
				$fDueDate =~ s/\d\d:\d\d(am|pm|AM|PM)/$dueTime/;

				$dueDate = $self->parseDateTime($fDueDate, $display_tz);
				$newSetRecord->open_date($dueDate - 60*$ce->{pg}{assignOpenPriorToDue});
				$newSetRecord->due_date($dueDate);
				$newSetRecord->answer_date($dueDate + 60*$ce->{pg}{answersOpenAfterDueDate});

				$newSetRecord->visible(1);
				$newSetRecord->enable_reduced_scoring(0);
				$newSetRecord->assignment_type('default');
				eval {$db->addGlobalSet($newSetRecord)};
				if ($@) {
					$self->addbadmessage("Problem creating set $newSetName<br> $@");
				} else {
					$self->addgoodmessage($r->maketext("Set [_1] has been created.", $newSetName));
					my $selfassign = $r->param('selfassign') || "";
					$selfassign = "" if($selfassign =~ /false/i); # deal with javascript false
					if($selfassign) {
						$self->assignSetToUser($userName, $newSetRecord);
						$self->addgoodmessage($r->maketext("Set [_1] was assigned to [_2]", $newSetName,$userName));
					}
				}
			}
		}

	} elsif ($r->param('next_page')) {
		# Can set first/last problem, but not index yet
		$first_index = $last_index+1;
		my $oli = 0;
		my $cnt = 0;
		while(($oli = next_prob_group($last_index, @all_past_list)) != -1 and $cnt<$maxShown) {
			$cnt++;
			$last_index = $oli;
		}
		$last_index = end_prob_group($last_index, @all_past_list);
	} elsif ($r->param('prev_page')) {
		# Can set first/last index, but not problem yet
		$last_index = $first_index-1;
		my $oli = 0;
		my $cnt = 0;
		while(($oli = prev_prob_group($first_index, @all_past_list)) != -1 and $cnt<$maxShown) {
			$cnt++;
			$first_index = $oli;
		}
		$first_index = 0 if($first_index<0);

	#} elsif ($r->param('select_all')) {
		#;
	} elsif ($r->param('library_basic')) {
		$library_basic = 1;
		for my $jj (qw(textchapter textsection textbook)) {
			$r->param('library_'.$jj,'');
		}
	} elsif ($r->param('library_advanced')) {
		$library_basic = 2;
	} elsif ($r->param('library_reset')) {
		for my $jj (qw(chapters sections subjects textbook keywords)) {
			$r->param('library_'.$jj,'');
		}
	#} elsif ($r->param('select_none')) {
	#	;
	} else {
		##### No action requested, probably our first time here
		;
	}				##### end of the if elsif ...


	# Get the list of local sets sorted by set_id.
	my @all_db_sets = map { $_->[0] } $db->listGlobalSetsWhere({}, 'set_id');

	if ($use_previous_problems) {
		@pg_files = @all_past_list;
		$first_shown = 0;
		$last_shown = 0;
		my ($oli, $cnt) = (0,0);
		while($oli < $first_index and ($oli = next_prob_group($first_shown, @pg_files)) != -1) {
			$cnt++;
			$first_shown = $oli;
		}
		$first_shown = $cnt;
		$last_shown = $oli;
		while($oli <= $last_index and $oli != -1) {
			$oli = next_prob_group($last_shown, @pg_files);
			$cnt++;
			$last_shown = $oli;
		}
		$last_shown = $cnt-1;
		$total_probs = $count;
	} else {
		### Main place to set first/last shown for new problems
		$first_shown = 0;
		$first_index = 0;
		$last_index = 0;
		$last_shown = 1;
		$total_probs = 0;
		my $oli = 0;
		while(($oli = next_prob_group($last_index, @pg_files)) != -1 and $last_shown<$maxShown) {
			$last_shown++;
			$last_index = $oli;
		}
		$total_probs = $last_shown;
		# $last_index points to start of last group
		$last_shown--; # first_shown = 0
		$last_index = end_prob_group($last_index, @pg_files);
		$oli = $last_index;
		while(($oli = next_prob_group($oli, @pg_files)) != -1) {
			$total_probs++;
		}
	}


        my $library_stats_handler = '';

	if ($ce->{problemLibrary}{showLibraryGlobalStats} ||
	   $ce->{problemLibrary}{showLibraryLocalStats} ) {
	    $library_stats_handler = WeBWorK::Utils::LibraryStats->new($ce);
	}

	############# Now store data in self for retreival by body
	$self->{first_shown} = $first_shown;
	$self->{last_shown} = $last_shown;
	$self->{first_index} = $first_index;
	$self->{last_index} = $last_index;
	$self->{total_probs} = $total_probs;
	$self->{browse_which} = $browse_which;
	#$self->{problem_seed} = $problem_seed;
	$self->{pg_files} = \@pg_files;
	$self->{all_db_sets} = \@all_db_sets;
	$self->{library_basic} = $library_basic;
	$self->{library_stats_handler} = $library_stats_handler;
}


sub title {
	my ($self) = @_;
	return $self->r->maketext("Library Browser");
}

sub body {
	my ($self) = @_;

	my $r = $self->r;
	my $ce = $r->ce;		# course environment
	my $db = $r->db;		# database
	my $j;			# garden variety counter

	my $courseID = $self->r->urlpath->arg("courseID");
	my $userName = $r->param('user');

	my $user = $db->getUser($userName); # checked
	die "record for user $userName (real user) does not exist."
		unless defined $user;

	### Check that this is a professor
	my $authz = $r->authz;
	unless ($authz->hasPermissions($userName, "modify_problem_sets")) {
		print "User $userName returned " . $authz->hasPermissions($userName, "modify_problem_sets") . " for permission";
		return (CGI::div(
			{ class => 'alert alert-danger p-1 mb-0' },
			CGI::em("You are not authorized to access the Instructor tools.")
		));
	}

	my $showHints = $r->param('showHints');
	my $showSolutions = $r->param('showSolutions');

	##########	Extract information computed in pre_header_initialize

	my $first_shown = $self->{first_shown};
	my $last_shown = $self->{last_shown};
	my $first_index = $self->{first_index};
	my $last_index = $self->{last_index};
	my $total_probs = $self->{total_probs};
	my $browse_which = $self->{browse_which};
	my $problem_seed = $self->{problem_seed}||1234;
	my @pg_files = @{$self->{pg_files}};
	my @all_db_sets = @{$self->{all_db_sets}};

	my @plist = map {$_->{filepath}} @pg_files[$first_index..$last_index];

	# If there are problems to view and a target set is selected, then create a hash of source files in the target set.
	if (@plist) {
		my $setName = $r->param("local_sets");
		if (defined $setName) {
			$self->{isInSet} =
				{ map { $_->[0] => 1 } $db->{problem}->get_fields_where(['source_file'], { set_id => $setName }) };
		}
	}

	##########	Top part
	print CGI::start_form({ method => "POST", action => $r->uri, name => 'library_browser_form' }),
		$self->hidden_authen_fields,
		CGI::hidden({ id => 'hidden_courseID', name => 'courseID', default => $courseID });
	print CGI::hidden(-name=>'browse_which', -value=>$browse_which,-override=>1),
		CGI::hidden(-name=>'problem_seed', -value=>$problem_seed, -override=>1);
	for ($j = 0 ; $j < scalar(@pg_files) ; $j++) {
		print CGI::hidden(-name=>"all_past_list$j", -value=>$pg_files[$j]->{filepath}, -override=>1)."\n";
		print CGI::hidden(-name=>"all_past_mlt$j", -value=>($pg_files[$j]->{morelt} || 0), -override=>1)."\n";
	}

	print CGI::hidden(-name=>'first_shown', -value=>$first_shown,-override=>1);

	print CGI::hidden(-name=>'last_shown', -value=>$last_shown, -override=>1);
	print CGI::hidden(-name=>'first_index', -value=>$first_index);
	print CGI::hidden(-name=>'last_index', -value=>$last_index);
	print CGI::hidden(-name=>'total_probs', -value=>$total_probs);

	print CGI::start_div({ class => 'library-browser-table' });
	$self->make_top_row('all_db_sets' => \@all_db_sets, 'browse_which' => $browse_which);
	print CGI::end_div();

	########## Now print problems
	my ($jj,$mltnumleft)=(0,-1);
	for ($jj=0; $jj<scalar(@plist); $jj++) {
		$pg_files[$jj+$first_index]->{filepath} =~ s|^$ce->{courseDirs}->{templates}/?||;
		# For MLT boxes, need to know if we are at the end of a group
		# make_data_row can't figure this out since it only sees one file
		$mltnumleft--;
		my $sourceFileData = $pg_files[$jj+$first_index];
		$self->make_data_row($sourceFileData, $plist[$jj], $jj+1,$mltnumleft);
		$mltnumleft = scalar(@{$sourceFileData->{children}}) if($sourceFileData->{children});
	}

	########## Finish things off
	my ($next_button, $prev_button) = ("", "");
	if ($first_index > 0) {
		$prev_button = CGI::submit({
			name => "prev_page",
			value => $r->maketext("Previous page"),
			class => 'btn btn-secondary btn-sm'
		});
	}
	if ((1+$last_index)<scalar(@pg_files)) {
		$next_button = CGI::submit({
			name => "next_page",
			value => $r->maketext("Next page"),
			class => 'btn btn-secondary btn-sm'
		});
	}
	if (scalar(@pg_files) > 0) {
		print CGI::div(
			{ class => 'my-2' },
			CGI::span(
				{ id => 'what_shown' },
				CGI::span({ id => 'firstshown' }, $first_shown + 1) . "-"
					. CGI::span({ id => 'lastshown' }, $last_shown + 1)
				)
				. " "
				. $r->maketext("of") . " "
				. CGI::span({ id => 'totalshown' }, $total_probs) . " "
				. $r->maketext("shown") . ".",
			$prev_button,
			" ",
			$next_button,
		);
		print CGI::p(
			$r->maketext(
				'Some problems shown above represent multiple similar problems from the database.  If the (top) '
					. 'information line for a problem has a letter M for "More", hover your mouse over the M  to '
					. 'see how many similar problems are hidden, or click on the M to see the problems.  If you click '
					. 'to view these problems, the M becomes an L, which can be clicked on to hide the problems again.'
				)
		);
	}

	print CGI::end_form();

	return "";
}

sub output_JS {
<<<<<<< HEAD
	my $self = shift;
	my $ce   = $self->r->ce;

	print CGI::script({ src => getAssetURL($ce, 'node_modules/iframe-resizer/js/iframeResizer.min.js') }, '');
	print CGI::script({ src => getAssetURL($ce, 'js/apps/SetMaker/setmaker.js'), defer => undef },        '');
=======
	my $self               = shift;
	my $ce                 = $self->r->ce;
	my $webwork_htdocs_url = $ce->{webwork_htdocs_url};

	print CGI::script({ src => "$webwork_htdocs_url/node_modules/iframe-resizer/js/iframeResizer.min.js" }, '');
	print CGI::script({ src => "$webwork_htdocs_url/js/apps/SetMaker/setmaker.js", defer => undef },        '');
>>>>>>> 7bf241ed

	if ($self->r->authz->hasPermissions(scalar($self->r->param('user')), 'modify_tags')) {
		print CGI::script(
			{
				id        => 'tag-widget-script',
				src       => "$ce->{webworkURLs}{htdocs}/js/apps/TagWidget/tagwidget.js",
				defer     => undef,
				data_taxo => "$ce->{webworkURLs}{htdocs}/DATA/tagging-taxonomy.json"
			},
			''
		);
	}

	return '';
}

=head1 AUTHOR

Written by John Jones, jj (at) asu.edu.

=cut

1;<|MERGE_RESOLUTION|>--- conflicted
+++ resolved
@@ -2219,20 +2219,11 @@
 }
 
 sub output_JS {
-<<<<<<< HEAD
 	my $self = shift;
 	my $ce   = $self->r->ce;
 
 	print CGI::script({ src => getAssetURL($ce, 'node_modules/iframe-resizer/js/iframeResizer.min.js') }, '');
 	print CGI::script({ src => getAssetURL($ce, 'js/apps/SetMaker/setmaker.js'), defer => undef },        '');
-=======
-	my $self               = shift;
-	my $ce                 = $self->r->ce;
-	my $webwork_htdocs_url = $ce->{webwork_htdocs_url};
-
-	print CGI::script({ src => "$webwork_htdocs_url/node_modules/iframe-resizer/js/iframeResizer.min.js" }, '');
-	print CGI::script({ src => "$webwork_htdocs_url/js/apps/SetMaker/setmaker.js", defer => undef },        '');
->>>>>>> 7bf241ed
 
 	if ($self->r->authz->hasPermissions(scalar($self->r->param('user')), 'modify_tags')) {
 		print CGI::script(
