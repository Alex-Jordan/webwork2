################################################################################
# WeBWorK Online Homework Delivery System
# Copyright &copy; 2000-2018 The WeBWorK Project, http://openwebwork.sf.net/
# $CVSHeader: webwork2/lib/WeBWorK/ContentGenerator/GatewayQuiz.pm,v 1.54 2008/07/01 13:12:56 glarose Exp $
#
# This program is free software; you can redistribute it and/or modify it under
# the terms of either: (a) the GNU General Public License as published by the
# Free Software Foundation; either version 2, or (at your option) any later
# version, or (b) the "Artistic License" which comes with this package.
#
# This program is distributed in the hope that it will be useful, but WITHOUT
# ANY WARRANTY; without even the implied warranty of MERCHANTABILITY or FITNESS
# FOR A PARTICULAR PURPOSE.  See either the GNU General Public License or the
# Artistic License for more details.
################################################################################

package WeBWorK::ContentGenerator::GatewayQuiz;
use base qw(WeBWorK::ContentGenerator);

=head1 NAME

WeBWorK::ContentGenerator::GatewayQuiz - display a quiz of problems on one page,
deal with versioning sets

=cut

use strict;
use warnings;
use WeBWorK::CGI;
use File::Path qw(rmtree);
use WeBWorK::Form;
use WeBWorK::PG;
use WeBWorK::PG::ImageGenerator;
use WeBWorK::PG::IO;
use WeBWorK::Utils qw(writeLog writeCourseLog encodeAnswers decodeAnswers
	ref2string makeTempDirectory path_is_subdir sortByName before after
	between wwRound is_restricted);  # use the ContentGenerator formatDateTime, not the version in Utils
use WeBWorK::DB::Utils qw(global2user user2global);
use WeBWorK::Utils::Tasks qw(fake_set fake_set_version fake_problem);
use WeBWorK::Debug;
use WeBWorK::ContentGenerator::Instructor qw(assignSetVersionToUser);
use WeBWorK::Authen::LTIAdvanced::SubmitGrade;
use WeBWorK::Utils::AttemptsTable;
use WeBWorK::ContentGenerator::Instructor::SingleProblemGrader;
use PGrandom;

use Caliper::Sensor;
use Caliper::Entity;

# template method
sub templateName {
	return "gateway";
}

################################################################################
# "can" methods
################################################################################

# Subroutines to determine if a user "can" perform an action. Each subroutine is
# called with the following arguments:
#
#     ($self, $User, $PermissionLevel, $EffectiveUser, $Set, $Problem)

# *** The "can" routines are taken from Problem.pm, with small modifications
# *** to look at number of attempts per version, not per set, and to allow
# *** showing of correct answers after all attempts at a version are used

sub can_showOldAnswers {
	my ($self, $User, $PermissionLevel, $EffectiveUser, $Set, $Problem, $tmplSet) = @_;
	my $authz = $self->r->authz;
	# we'd like to use "! $Set->hide_work()", but that hides students' work
	# as they're working on the set, which isn't quite right.  so use instead:
	return 0 unless $authz->hasPermissions($User->user_id,"can_show_old_answers");

	return (before($Set->due_date()) ||
		$authz->hasPermissions($User->user_id,"view_hidden_work") ||
		($Set->hide_work() eq 'N' ||
			($Set->hide_work() eq 'BeforeAnswerDate' && time > $tmplSet->answer_date)));
}

# gateway change here: add $submitAnswers as an optional additional argument
#   to be included if it's defined
sub can_showCorrectAnswers {
	my ($self, $User, $PermissionLevel, $EffectiveUser, $Set, $Problem,
		$tmplSet, $submitAnswers) = @_;
	my $authz = $self->r->authz;

	# gateway change here to allow correct answers to be viewed after all attempts
	#   at a version are exhausted as well as if it's after the answer date
	# $addOne allows us to count the current submission
	my $addOne = defined($submitAnswers) ? $submitAnswers : 0;
	my $maxAttempts = $Set->attempts_per_version() || 0;
	my $attemptsUsed = $Problem->num_correct + $Problem->num_incorrect + $addOne || 0;

	# this is complicated by trying to address hiding scores by problem---that
	#    is, if $set->hide_score_by_problem and $set->hide_score are both set,
	#    then we should allow scores to be shown, but not show the score on
	#    any individual problem.  to deal with this, we make
	#    can_showCorrectAnswers give the least restrictive view of hiding, and
	#    then filter scores for the problems themselves later

	#    showing correcrt answers but not showing scores doesn't make sense
	#    so we should hide the correct answers if we aren not showing
	#    scores GG.

	my $canShowScores = $Set->hide_score_by_problem eq 'N' &&
		($Set->hide_score eq 'N' ||
			($Set->hide_score eq 'BeforeAnswerDate' && after($tmplSet->answer_date)));

	return (((after($Set->answer_date) ||
				($attemptsUsed >= $maxAttempts && $maxAttempts != 0 &&
					$Set->due_date() == $Set->answer_date())) ||
			$authz->hasPermissions($User->user_id, "show_correct_answers_before_answer_date")) &&
		($authz->hasPermissions($User->user_id, "view_hidden_work") || $canShowScores));
}

sub can_showProblemGrader {
	my ($self, $User, $PermissionLevel, $EffectiveUser, $Set, $Problem) = @_;
	my $authz = $self->r->authz;

	return ($authz->hasPermissions($User->user_id, "access_instructor_tools") &&
		$authz->hasPermissions($User->user_id, "score_sets") &&
		$Set->set_id ne "Undefined_Set" && !$self->{invalidSet});
}

sub can_showHints {
	#my ($self, $User, $PermissionLevel, $EffectiveUser, $Set, $Problem) = @_;
	return 1;
}

# gateway change here: add $submitAnswers as an optional additional argument
#   to be included if it's defined
sub can_showSolutions {
	my ($self, $User, $PermissionLevel, $EffectiveUser, $Set, $Problem,
		$tmplSet, $submitAnswers) = @_;
	my $authz = $self->r->authz;

	# this is the same as can_showCorrectAnswers
	# gateway change here to allow correct answers to be viewed after all attempts
	#   at a version are exhausted as well as if it's after the answer date
	# $addOne allows us to count the current submission
	my $addOne = defined($submitAnswers) ? $submitAnswers : 0;
	my $attempts_per_version = $Set->attempts_per_version() || 0;
	my $attemptsUsed = $Problem->num_correct+$Problem->num_incorrect+$addOne || 0;

	# this is complicated by trying to address hiding scores by problem---that
	#    is, if $set->hide_score_by_problem and $set->hide_score are both set,
	#    then we should allow scores to be shown, but not show the score on
	#    any individual problem.  to deal with this, we make can_showSolutions
	#    give the least restrictive view of hiding, and then filter scores for
	#    the problems themselves later
	#    showing correcrt answers but not showing scores doesn't make sense
	#    so we should hide the correct answers if we aren not showing
	#    scores GG.

	my $canShowScores = $Set->hide_score_by_problem eq 'N' &&
		($Set->hide_score eq 'N' ||
			($Set->hide_score eq 'BeforeAnswerDate' && after($tmplSet->answer_date)));

	return (((after($Set->answer_date) ||
				($attemptsUsed >= $attempts_per_version &&
					$attempts_per_version != 0 &&
					$Set->due_date() == $Set->answer_date())) ||
			$authz->hasPermissions($User->user_id, "show_correct_answers_before_answer_date")) &&
		($authz->hasPermissions($User->user_id, "view_hidden_work") || $canShowScores));
}

# gateway change here: add $submitAnswers as an optional additional argument
#   to be included if it's defined
# we also allow for a version_last_attempt_time which is the time the set was
#   submitted; if that's present we use that instead of the current time to
#   decide if we can record the answers.  this deals with the time between the
#   submission time and the proctor authorization.
sub can_recordAnswers {
	my ($self, $User, $PermissionLevel, $EffectiveUser, $Set, $Problem,
		$tmplSet, $submitAnswers) = @_;
	my $authz = $self->r->authz;

	# easy first case: never record answers for undefined sets
	return 0 if $Set->set_id eq "Undefined_Set";

	my $timeNow = defined($self->{timeNow}) ? $self->{timeNow} : time();
	# get the sag time after the due date in which we'll still grade the test
	my $grace = $self->{ce}->{gatewayGracePeriod};

	my $submitTime = ($Set->assignment_type eq 'proctored_gateway' &&
		defined($Set->version_last_attempt_time()) && $Set->version_last_attempt_time())
		? $Set->version_last_attempt_time() : $timeNow;

	if ($User->user_id ne $EffectiveUser->user_id) {
		my $recordAsOther = $authz->hasPermissions($User->user_id, "record_answers_when_acting_as_student");
		my $recordVersionsAsOther = $authz->hasPermissions($User->user_id, "record_set_version_answers_when_acting_as_student");

		if ($recordAsOther) {
			return $recordAsOther;
		} elsif (!$recordVersionsAsOther) {
			return $recordVersionsAsOther;
		}
		## if we're not allowed to record answers as another user,
		##    return that permission.  if we're allowed to record
		##    only set version answers, then we allow that between
		##    the open and close dates, and so drop out of this
		##    conditional to the usual one.
		## it isn't clear if this is the correct behavior, but I
		##    think it's probably reasonable.
	}

	if (before($Set->open_date, $submitTime)) {
		return $authz->hasPermissions($User->user_id, "record_answers_before_open_date");
	} elsif (between($Set->open_date, $Set->due_date + $grace, $submitTime)) {

		# gateway change here; we look at maximum attempts per version, not for the set,
		#   to determine the number of attempts allowed
		# $addOne allows us to count the current submission
		my $addOne = (defined($submitAnswers) && $submitAnswers) ? 1 : 0;
		my $attempts_per_version = $Set->attempts_per_version() || 0;
		my $attempts_used = $Problem->num_correct+$Problem->num_incorrect+$addOne;
		if ($attempts_per_version == 0 or $attempts_used < $attempts_per_version) {
			return $authz->hasPermissions($User->user_id, "record_answers_after_open_date_with_attempts");
		} else {
			return $authz->hasPermissions($User->user_id, "record_answers_after_open_date_without_attempts");
		}
	} elsif (between(($Set->due_date + $grace), $Set->answer_date, $submitTime)) {
		return $authz->hasPermissions($User->user_id, "record_answers_after_due_date");
	} elsif (after($Set->answer_date, $submitTime)) {
		return $authz->hasPermissions($User->user_id, "record_answers_after_answer_date");
	}
}

# gateway change here: add $submitAnswers as an optional additional argument
#   to be included if it's defined
# we also allow for a version_last_attempt_time which is the time the set was
#   submitted; if that's present we use that instead of the current time to
#   decide if we can check the answers.  this deals with the time between the
#   submission time and the proctor authorization.
sub can_checkAnswers {
	my ($self, $User, $PermissionLevel, $EffectiveUser, $Set, $Problem,
		$tmplSet, $submitAnswers) = @_;
	my $authz = $self->r->authz;

	# if we can record answers then we dont need to be able to check them
	# unless we have that specific permission.
	if ($self->can_recordAnswers($User, $PermissionLevel, $EffectiveUser,
			$Set, $Problem, $tmplSet, $submitAnswers)
		&& !$authz->hasPermissions($User->user_id, "can_check_and_submit_answers")) {
		return 0;
	}

	my $timeNow = defined($self->{timeNow}) ? $self->{timeNow} : time();
	# get the sag time after the due date in which we'll still grade the test
	my $grace = $self->{ce}->{gatewayGracePeriod};

	my $submitTime = ($Set->assignment_type eq 'proctored_gateway' &&
		defined($Set->version_last_attempt_time()) && $Set->version_last_attempt_time())
		? $Set->version_last_attempt_time() : $timeNow;

	# this is further complicated by trying to address hiding scores by
	#    problem---that is, if $set->hide_score_by_problem and
	#    $set->hide_score are both set, then we should allow scores to
	#    be shown, but not show the score on any individual problem.
	#    to deal with this, we use the least restrictive view of hiding
	#    here, and then filter for the problems themselves later
	#    showing correcrt answers but not showing scores doesn't make sense
	#    so we should hide the correct answers if we aren not showing
	#    scores GG.

	my $canShowScores = $Set->hide_score_by_problem eq 'N' && ($Set->hide_score eq 'N' ||
		($Set->hide_score eq 'BeforeAnswerDate' && after($tmplSet->answer_date)));

	if (before($Set->open_date, $submitTime)) {
		return $authz->hasPermissions($User->user_id, "check_answers_before_open_date");
	} elsif (between($Set->open_date, $Set->due_date + $grace, $submitTime)) {

		# gateway change here; we look at maximum attempts per version, not for the set,
		#   to determine the number of attempts allowed
		# $addOne allows us to count the current submission
		my $addOne = (defined($submitAnswers) && $submitAnswers) ? 1 : 0;
		my $attempts_per_version = $Set->attempts_per_version() || 0;
		my $attempts_used = $Problem->num_correct + $Problem->num_incorrect + $addOne;

		if ($attempts_per_version == -1 or $attempts_used < $attempts_per_version) {
			return ($authz->hasPermissions($User->user_id, "check_answers_after_open_date_with_attempts") &&
				($authz->hasPermissions($User->user_id, "view_hidden_work") ||
					$canShowScores));
		} else {
			return ($authz->hasPermissions($User->user_id, "check_answers_after_open_date_without_attempts") &&
				($authz->hasPermissions($User->user_id, "view_hidden_work") ||
					$canShowScores));
		}
	} elsif (between(($Set->due_date + $grace), $Set->answer_date, $submitTime)) {
		return ($authz->hasPermissions($User->user_id, "check_answers_after_due_date")  &&
			($authz->hasPermissions($User->user_id, "view_hidden_work") ||
				$canShowScores));
	} elsif (after($Set->answer_date, $submitTime)) {
		return ($authz->hasPermissions($User->user_id, "check_answers_after_answer_date") &&
			($authz->hasPermissions($User->user_id, "view_hidden_work") ||
				$canShowScores));
	}
}

sub can_showScore {
	my ($self, $User, $PermissionLevel, $EffectiveUser, $Set, $Problem,
		$tmplSet, $submitAnswers) = @_;
	my $authz = $self->r->authz;

	my $timeNow = defined($self->{timeNow}) ? $self->{timeNow} : time();

	# address hiding scores by problem
	my $canShowScores = ($Set->hide_score eq 'N' ||
		($Set->hide_score eq 'BeforeAnswerDate' &&
			after($tmplSet->answer_date)));

	return ($authz->hasPermissions($User->user_id,"view_hidden_work") || $canShowScores);
}

sub can_useMathView {
	my ($self, $User, $EffectiveUser, $Set, $Problem, $submitAnswers) = @_;
	my $ce= $self->r->ce;

	return $ce->{pg}->{specialPGEnvironmentVars}->{entryAssist} eq 'MathView';
}

sub can_useWirisEditor {
	my ($self, $User, $EffectiveUser, $Set, $Problem, $submitAnswers) = @_;
	my $ce= $self->r->ce;

	return $ce->{pg}->{specialPGEnvironmentVars}->{entryAssist} eq 'WIRIS';
}

sub can_useMathQuill {
	my ($self, $User, $EffectiveUser, $Set, $Problem, $submitAnswers) = @_;
	my $ce= $self->r->ce;

	return $ce->{pg}->{specialPGEnvironmentVars}->{entryAssist} eq 'MathQuill';
}

################################################################################
# output utilities
################################################################################

sub attemptResults {
	my $self = shift;
	my $pg = shift;
	my $showAttemptAnswers = shift;
	my $showCorrectAnswers = shift;
	my $showAttemptResults = $showAttemptAnswers && shift;
	my $showSummary = shift;
	my $showAttemptPreview = shift || 0;
	my $colorAnswers = $showAttemptResults;
	my $ce = $self->{ce};

	# for color coding the responses.
	$self->{correct_ids} = [] unless $self->{correct_ids};
	$self->{incorrect_ids} = [] unless $self->{incorrect_ids};

	# to make grabbing these options easier, we'll pull them out now...
	my %imagesModeOptions = %{$ce->{pg}{displayModeOptions}{images}};

	my $imgGen = WeBWorK::PG::ImageGenerator->new(
		tempDir         => $ce->{webworkDirs}{tmp},
		latex           => $ce->{externalPrograms}{latex},
		dvipng          => $ce->{externalPrograms}{dvipng},
		useCache        => 1,
		cacheDir        => $ce->{webworkDirs}{equationCache},
		cacheURL        => $ce->{webworkURLs}{equationCache},
		cacheDB         => $ce->{webworkFiles}{equationCacheDB},
		dvipng_align    => $imagesModeOptions{dvipng_align},
		dvipng_depth_db => $imagesModeOptions{dvipng_depth_db},
	);

	my $showEvaluatedAnswers = $ce->{pg}{options}{showEvaluatedAnswers} // '';

	# Create AttemptsTable object
	my $tbl = WeBWorK::Utils::AttemptsTable->new(
		$pg->{answers},
		answersSubmitted       => 1,
		answerOrder            => $pg->{flags}{ANSWER_ENTRY_ORDER},
		displayMode            => $self->{displayMode},
		showHeadline           => 0,
		showAnswerNumbers      => 0,
		showAttemptAnswers     => $showAttemptAnswers && $showEvaluatedAnswers,
		showAttemptPreviews    => $showAttemptPreview,
		showAttemptResults     => $showAttemptResults,
		showCorrectAnswers     => $showCorrectAnswers,
		showMessages           => $showAttemptAnswers, # internally checks for messages
		showSummary            => $showSummary,
		imgGen                 => $imgGen, # not needed if ce is present ,
		ce                     => '',      # not needed if $imgGen is present
		maketext               => WeBWorK::Localize::getLoc($ce->{language}),
	);

	my $answerTemplate = $tbl->answerTemplate;
	$tbl->imgGen->render(refresh => 1) if $tbl->displayMode eq 'images';
	push(@{$self->{correct_ids}}, @{$tbl->correct_ids}) if $colorAnswers;
	push(@{$self->{incorrect_ids}}, @{$tbl->incorrect_ids}) if $colorAnswers;
	return $answerTemplate;
}

sub handle_input_colors {
	my $self = shift;
	my $r = $self->r;
	my $ce = $r->ce;
	my $site_url = $ce->{webworkURLs}{htdocs};

	return if $self->{previewAnswers};  # don't color previewed answers

	# The color.js file, which uses javascript to color the input fields based on whether they are correct or incorrect.
	print CGI::start_script({type=>"text/javascript", src=>"$site_url/js/apps/InputColor/color.js"}), CGI::end_script();
	print CGI::start_script({type=>"text/javascript"}),
<<<<<<< HEAD
			"color_inputs([\n  ",
				join(",\n  ",map {"'$_'"} @{$self->{correct_ids}||[]}),
			"\n],[\n  ",
				join(",\n  ",map {"'$_'"} @{$self->{incorrect_ids}||[]}),
			"]\n);",
		CGI::end_script();
}

sub get_instructor_comment {
	my ($self, $problem) = @_;

	return unless ref($problem) =~ /ProblemVersion/;

	my $db = $self->r->db;
	my $userPastAnswerID = $db->latestProblemPastAnswer($self->{ce}{courseName}, $problem->user_id,
		$problem->set_id . ",v" . $problem->version_id, $problem->problem_id);

	if ($userPastAnswerID) {
		my $userPastAnswer = $db->getPastAnswer($userPastAnswerID);
		return $userPastAnswer->comment_string;
	}

	return "";
=======
		"color_inputs([",
	   	join(", ", map {"'$_'"} @{$self->{correct_ids} || []}), "],\n[",
		join(", ", map {"'$_'"} @{$self->{incorrect_ids} || []}), "]);",
		CGI::end_script();
>>>>>>> bb92f227
}

################################################################################
# Template escape implementations
################################################################################

# FIXME need to make $Set and $set be used consistently

sub pre_header_initialize {
	my ($self)     = @_;

	my $r = $self->r;
	my $ce = $r->ce;
	my $db = $r->db;
	my $authz = $r->authz;
	my $urlpath = $r->urlpath;

	my $setName = $urlpath->arg("setID");
	my $userName = $r->param('user');
	my $effectiveUserName = $r->param('effectiveUser');
	my $key = $r->param('key');

	# should we allow a new version to be created when acting as a user?
	my $verCreateOK = defined($r->param('createnew_ok')) ? $r->param('createnew_ok') : 0;

	# user checks
	my $User = $db->getUser($userName);
	die "record for user $userName (real user) does not exist." unless defined $User;

	my $EffectiveUser = $db->getUser($effectiveUserName);
	die "record for user $effectiveUserName (effective user) does not exist." unless defined $EffectiveUser;

	my $PermissionLevel = $db->getPermissionLevel($userName);
	die "permission level record for $userName does not exist (but the user does? odd...)"
	unless defined($PermissionLevel);

	my $permissionLevel = $PermissionLevel->permission;

	# we could be coming in with $setName = the versioned or nonversioned set
	# deal with that first
	my $requestedVersion = ($setName =~ /,v(\d+)$/) ? $1 : 0;
	$setName =~ s/,v\d+$//;
	# note that if we're already working with a version we want to be sure to stick
	# with that version.  we do this after we've validated that the user is
	# assigned the set, below

	###################################
	# gateway set and problem collection
	###################################

	# we need the template (user) set, the merged set-version, and a
	#    problem from the set to be able to test whether we're creating a
	#    new set version.  assemble these
	my ($tmplSet, $set, $Problem) = (0, 0, 0);

	# if the set comes in as "Undefined_Set", then we're trying/editing a
	#    single problem in a set, and so create a fake set with which to work
	#    if the user has the authorization to do that.
	if ($setName eq "Undefined_Set") {

		# make sure these are defined
		$requestedVersion = 1;
		$self->{assignment_type} = 'gateway';

		if (!$authz->hasPermissions($userName, "modify_problem_sets")) {
			$self->{invalidSet} = "You do not have the " .
				"authorization level required to view/edit undefined sets.";

			# define these so that we can drop through
			#    to report the error in body()
			$tmplSet = fake_set($db);
			$set     = fake_set_version($db);
			$Problem = fake_problem($db);
		} else {
			# in this case we're creating a fake set from the input, so
			#    the input must include a source file.
			if (!$r->param("sourceFilePath")) {
				$self->{invalidSet} = "An Undefined_Set was requested, but no source " .
					"file for the contained problem was provided.";

				# define these so that we can drop through
				#    to report the error in body()
				$tmplSet = fake_set($db);
				$set     = fake_set_version($db);
				$Problem = fake_problem($db);

			} else {
				my $sourceFPath = $r->param("sourceFilePath");
				die("sourceFilePath is unsafe!") unless
				path_is_subdir($sourceFPath, $ce->{courseDirs}->{templates}, 1);

				$tmplSet = fake_set($db);
				$set     = fake_set_version($db);
				$Problem = fake_problem($db);

				$tmplSet->assignment_type("gateway");
				$tmplSet->attempts_per_version(0);
				$tmplSet->time_interval(0);
				$tmplSet->versions_per_interval(1);
				$tmplSet->version_time_limit(0);
				$tmplSet->version_creation_time(time());
				$tmplSet->problem_randorder(0);
				$tmplSet->problems_per_page(1);
				$tmplSet->hide_score('N');
				$tmplSet->hide_score_by_problem('N');
				$tmplSet->hide_work('N');
				$tmplSet->time_limit_cap('0');
				$tmplSet->restrict_ip('No');

				$set->assignment_type("gateway");
				$set->time_interval(0);
				$set->versions_per_interval(1);
				$set->version_time_limit(0);
				$set->version_creation_time(time());
				$set->time_limit_cap('0');

				$Problem->problem_id(1);
				$Problem->source_file($sourceFPath);
				$Problem->user_id($effectiveUserName);
				$Problem->value(1);
				$Problem->problem_seed($r->param("problemSeed")) if ($r->param("problemSeed"));
			}
		}
	} else {
		# get template set: the non-versioned set that's assigned to the user
		#    if this fails/failed in authz->checkSet, then $self->{invalidSet} is set
		$tmplSet = $db->getMergedSet($effectiveUserName, $setName);

		$self->{isOpen} = $authz->hasPermissions($userName, "view_unopened_sets") || (time >= $tmplSet->open_date && !(
				$ce->{options}{enableConditionalRelease} &&
				is_restricted($db, $tmplSet, $effectiveUserName)));

		die("You do not have permission to view unopened sets") unless $self->{isOpen};


		# now we know that we're in a gateway test, save the assignment test
		#    for the processing of proctor keys for graded proctored tests;
		#    if we failed to get the set from the database, we store a fake
		#    value here to be able to continue
		$self->{'assignment_type'} = $tmplSet->assignment_type() || 'gateway';

		# next, get the latest (current) version of the set if we don't have a
		#     requested version number
		my @allVersionIds = $db->listSetVersions($effectiveUserName, $setName);
		my $latestVersion = (@allVersionIds ? $allVersionIds[-1] : 0);

		# double check that any requested version makes sense
		$requestedVersion = $latestVersion
		if ($requestedVersion !~ /^\d+$/ ||
			$requestedVersion > $latestVersion ||
			$requestedVersion < 0);

		die("No requested version when returning to problem?!")
		if (($r->param("previewAnswers") ||
				$r->param("checkAnswers") ||
				$r->param("submitAnswers") ||
				$r->param("newPage")) && ! $requestedVersion);

		# to test for a proctored test, we need the set version, not the
		#    template, to allow a finished proctored test to be checked as an
		#    unproctored test.  so we get the versioned set here
		if ($requestedVersion) {
			# if a specific set version was requested, it was stored in the $authz
			#    object when we did the set check
			$set = $db->getMergedSetVersion($effectiveUserName,
				$setName,
				$requestedVersion);
		} elsif ($latestVersion) {
			# otherwise, if there's a current version, which we take to be the
			#    latest version taken, we use that
			$set = $db->getMergedSetVersion($effectiveUserName,
				$setName,
				$latestVersion);
		} else {
			# and if neither of those work, get a dummy set so that we have
			#    something to work with
			my $userSetClass = $ce->{dbLayout}->{set_version}->{record};
			# FIXME RETURN TO: should this be global2version?
			$set = global2user($userSetClass, $db->getGlobalSet($setName));
			die "set  $setName  not found."  unless $set;
			$set->user_id($effectiveUserName);
			$set->psvn('000');
			$set->set_id("$setName");  # redundant?
			$set->version_id(0);
		}
	}
	my $setVersionNumber = ($set) ? $set->version_id() : 0;

	#################################
	# assemble gateway parameters
	#################################

	# we get the open/close dates for the gateway from the template set.
	#    note $isOpen/Closed give the open/close dates for the gateway
	#    as a whole (that is, the merged user|global set).  because the
	#    set could be bad (if $self->{invalidSet}), we check ->open_date
	#    before actually testing the date
	my $isOpen = $tmplSet && $tmplSet->open_date && (after($tmplSet->open_date()) ||
		$authz->hasPermissions($userName, "view_unopened_sets"));

	# FIXME for $isClosed, "record_answers_after_due_date" isn't quite
	#    the right description, but it seems reasonable
	my $isClosed = $tmplSet && $tmplSet->due_date && (after($tmplSet->due_date()) &&
		! $authz->hasPermissions($userName, "record_answers_after_due_date"));

	# to determine if we need a new version, we need to know whether this
	#    version exceeds the number of attempts per version.  (among other
	#    things,) the number of attempts is a property of the problem, so
	#    get a problem to check that.  note that for a gateway/quiz all
	#    problems will have the same number of attempts.  This means that
	#    if the set doesn't have any problems we're up a creek, so check
	#    for that here and bail if it's the case
	my @setPNum = $setName eq "Undefined_Set" ? (1) : $db->listUserProblems($EffectiveUser->user_id, $setName);
	die("Set $setName contains no problems.") if (!@setPNum);

	# if we assigned a fake problem above, $Problem is already defined.
	#    otherwise, we get the Problem, or define it to be undefined if
	#    the set hasn't been versioned to the user yet--this gets fixed
	#    when we assign the setVersion
	if (!$Problem) {
		$Problem = $setVersionNumber
			? $db->getMergedProblemVersion($EffectiveUser->user_id, $setName, $setVersionNumber, $setPNum[0])
			: undef;
	}

	# note that having $maxAttemptsPerVersion set to an infinite/0 value is
	#    nonsensical; if we did that, why have versions? (might want to do it for one individual?)
	# Its actually a good thing for "repeatable" practice sets
	my $maxAttemptsPerVersion = $tmplSet->attempts_per_version() || 0;
	my $timeInterval          = $tmplSet->time_interval() || 0;
	my $versionsPerInterval   = $tmplSet->versions_per_interval() || 0;
	my $timeLimit             = $tmplSet->version_time_limit() || 0;

	# what happens if someone didn't set one of these?  I think this can
	# happen if we're handed a malformed set, where the values in the
	# database are null.
	$timeInterval = 0 if (! defined($timeInterval) || $timeInterval eq '');
	$versionsPerInterval = 0 if (! defined($versionsPerInterval) ||
		$versionsPerInterval eq '');

	# every problem in the set must have the same submission characteristics
	my $currentNumAttempts = (defined($Problem) && $Problem->num_correct() ne '')
		? $Problem->num_correct() + $Problem->num_incorrect() : 0;

	# $maxAttempts turns into the maximum number of versions we can create;
	#    if $Problem isn't defined, we can't have made any attempts, so it
	#    doesn't matter
	my $maxAttempts = (defined($Problem) && defined($Problem->max_attempts()) && $Problem->max_attempts())
		? $Problem->max_attempts() : -1;

	# finding the number of versions per time interval is a little harder.
	#    we interpret the time interval as a rolling interval: that is,
	#    if we allow two sets per day, that's two sets in any 24 hour
	#    period.  this is probably not what we really want, but it's
	#    more extensible to a limitation like "one version per hour",
	#    and we can set it to two sets per 12 hours for most "2ce daily"
	#    type applications
	my $timeNow = time();
	my $grace = $ce->{gatewayGracePeriod};

	my $currentNumVersions = 0;  # this is the number of versions in the
	#    time interval
	my $totalNumVersions = 0;

	# we don't need to check this if $self->{invalidSet} is already set,
	#    or if we're working with an Undefined_Set
	if ($setVersionNumber && ! $self->{invalidSet} && $setName ne "Undefined_Set") {
		my @setVersionIDs = $db->listSetVersions($effectiveUserName, $setName);
		my @setVersions = $db->getSetVersions(map {[$effectiveUserName, $setName,, $_]} @setVersionIDs);
		foreach (@setVersions) {
			$totalNumVersions++;
			$currentNumVersions++
			if (!$timeInterval ||
				$_->version_creation_time() > ($timeNow - $timeInterval));
		}
	}

	####################################
	# new version creation conditional
	####################################

	my $versionIsOpen = 0;  # can we do anything to this version?

	# recall $isOpen = timeNow > openDate [for the merged userset] and
	#    $isClosed = timeNow > dueDate [for the merged userset]
	#    again, if $self->{invalidSet} is already set, we don't need to
	#    to check this
	if ($isOpen && ! $isClosed && ! $self->{invalidSet}) {

		# if no specific version is requested, we can create a new one if
		#    need be
		if (!$requestedVersion) {
			if (($maxAttempts == -1 ||
					$totalNumVersions < $maxAttempts)
				&&
				($setVersionNumber == 0 ||
					(
						($currentNumAttempts>=$maxAttemptsPerVersion
							||
							$timeNow >= $set->due_date + $grace)
						&&
						(! $versionsPerInterval
							||
							$currentNumVersions < $versionsPerInterval)
					)
				)
				&&
				($effectiveUserName eq $userName ||
					($authz->hasPermissions($userName, "record_answers_when_acting_as_student") ||
						($authz->hasPermissions($userName, "create_new_set_version_when_acting_as_student") && $verCreateOK)))

			) {
				# assign set, get the right name, version
				#    number, etc., and redefine the $set
				#    and $Problem we're working with
				my $setTmpl = $db->getUserSet($effectiveUserName,$setName);
				WeBWorK::ContentGenerator::Instructor::assignSetVersionToUser($self, $effectiveUserName, $setTmpl);
				$setVersionNumber++;

				# get a clean version of the set to save,
				#    and the merged version to use in the
				#    rest of the routine
				my $cleanSet = $db->getSetVersion($effectiveUserName, $setName, $setVersionNumber);
				$set = $db->getMergedSetVersion($effectiveUserName, $setName, $setVersionNumber);

				$Problem = $db->getMergedProblemVersion($effectiveUserName, $setName, $setVersionNumber, 1);

				# because we're creating this on the fly,
				#    it should be visible
				$set->visible(1);
				# set up creation time, open and due dates
				my $ansOffset = $set->answer_date() - $set->due_date();
				$set->version_creation_time($timeNow);
				$set->open_date($timeNow);
				# figure out the due date, taking into account
				#    any time limit cap
				my $dueTime = ($timeLimit == 0 || ($set->time_limit_cap && $timeNow+$timeLimit > $set->due_date))
					? $set->due_date : $timeNow+$timeLimit;

				$set->due_date($dueTime);
				$set->answer_date($set->due_date + $ansOffset);
				$set->version_last_attempt_time(0);

				# put this new info into the database.  we
				#    put back that data which we need for the
				#    version, and leave blank any information
				#    that we'd like to inherit from the user
				#    set or global set.  we set the data which
				#    determines if a set is open, because we
				#    don't want the set version to reopen after
				#    it's complete
				$cleanSet->version_creation_time($set->version_creation_time);
				$cleanSet->open_date($set->open_date);
				$cleanSet->due_date($set->due_date);
				$cleanSet->answer_date($set->answer_date);
				$cleanSet->version_last_attempt_time($set->version_last_attempt_time);
				$cleanSet->version_time_limit($set->version_time_limit);
				$cleanSet->attempts_per_version($set->attempts_per_version);
				$cleanSet->assignment_type($set->assignment_type);
				$db->putSetVersion($cleanSet);

				# we have a new set version, so it's open
				$versionIsOpen = 1;

				# also reset the number of attempts for this
				#    set to zero
				$currentNumAttempts = 0;

			} elsif ($maxAttempts != -1 && $totalNumVersions > $maxAttempts) {
				$self->{invalidSet} = "No new versions of this assignment are available, " .
					"because you have already taken the maximum number allowed.";

			} elsif ($effectiveUserName ne $userName &&
				$authz->hasPermissions($userName, "create_new_set_version_when_acting_as_student")) {

				$self->{invalidSet} = "User $effectiveUserName is being acted " .
					"as.  If you continue, you will create a new version of this set " .
					"for that user, which will count against their allowed maximum " .
					"number of versions for the current time interval.  IN GENERAL, THIS " .
					"IS NOT WHAT YOU WANT TO DO.  Please be sure that you want to " .
					"do this before clicking the \"Create new set version\" link " .
					"below.  Alternately, PRESS THE \"BACK\" BUTTON and continue.";
				$self->{invalidVersionCreation} = 1;

			} elsif ($effectiveUserName ne $userName) {
				$self->{invalidSet} = "User $effectiveUserName is being acted as.  " .
					"When acting as another user, new versions of the set cannot be created.";
				$self->{invalidVersionCreation} = 2;

			} elsif (($maxAttemptsPerVersion == 0 || $currentNumAttempts < $maxAttemptsPerVersion) &&
				$timeNow < $set->due_date() + $grace) {
				if (between($set->open_date(), $set->due_date() + $grace, $timeNow)) {
					$versionIsOpen = 1;
				} else {
					$versionIsOpen = 0;  # redundant
					$self->{invalidSet} = "No new  versions of this assignment" .
						" are available,\nbecause the set is not open or its time" .
						" limit has expired.\n";
				}

			} elsif ($versionsPerInterval &&
				($currentNumVersions >= $versionsPerInterval)){
				$self->{invalidSet} = "You have already taken all available versions of this " .
					"test in the current time interval.  You may take the test again after " .
					"the time interval has expired.";

			}

		} else {
			# (we're still in the $isOpen && ! $isClosed conditional here)
			#    if a specific version is requested, then we only check to
			#    see if it's open
			if (($currentNumAttempts < $maxAttemptsPerVersion)
				&&
				($effectiveUserName eq $userName ||
					$authz->hasPermissions($userName, "record_set_version_answers_when_acting_as_student"))
			) {
				if (between($set->open_date(), $set->due_date() + $grace, $timeNow)) {
					$versionIsOpen = 1;
				} else {
					$versionIsOpen = 0;  # redundant
				}
			}
		}

		# closed set, with attempt at a new one
	} elsif (!$self->{invalidSet} && !$requestedVersion) {
		$self->{invalidSet} = "This set is closed.  No new set versions may be taken.";
	}


	####################################
	# save problem and user data
	####################################

	my $psvn = $set->psvn();
	$self->{tmplSet} = $tmplSet;
	$self->{set} = $set;
	$self->{problem} = $Problem;
	$self->{requestedVersion} = $requestedVersion;

	$self->{userName} = $userName;
	$self->{effectiveUserName} = $effectiveUserName;
	$self->{user} = $User;
	$self->{effectiveUser}   = $EffectiveUser;
	$self->{permissionLevel} = $permissionLevel;

	$self->{isOpen} = $isOpen;
	$self->{isClosed} = $isClosed;
	$self->{versionIsOpen} = $versionIsOpen;

	$self->{timeNow} = $timeNow;

	####################################
	# form processing
	####################################

	# this is the same as the following, but doesn't appear in Problem.pm
	my $newPage = $r->param("newPage");
	$self->{newPage} = $newPage;

	# also get the current page, if it's given
	my $currentPage = $r->param("currentPage") || 1;

	# this is a hack manage previewing a page.  we set previewAnswers to
	# yes if either of the following are true:
	#  1. the "previewAnswers" input is set (the "preview" button was clicked), or
	#  2. the "previewHack" input is set (a preview link was used)
	my $prevOr = $r->param('previewAnswers') || $r->param('previewHack');
	$r->param('previewAnswers', $prevOr) if (defined($prevOr));

	# [This section lifted from Problem.pm] ##############################

	# set options from form fields (see comment at top of file for names)
	my $displayMode      = $User->displayMode || $ce->{pg}->{options}->{displayMode};
	my $redisplay        = $r->param("redisplay");
	my $submitAnswers    = $r->param("submitAnswers") // 0;
	my $checkAnswers     = $r->param("checkAnswers") // 0;
	my $previewAnswers   = $r->param("previewAnswers") // 0;

	my $formFields = { WeBWorK::Form->new_from_paramable($r)->Vars };

	$self->{displayMode}    = $displayMode;
	$self->{redisplay}      = $redisplay;
	$self->{submitAnswers}  = $submitAnswers;
	$self->{checkAnswers}   = $checkAnswers;
	$self->{previewAnswers} = $previewAnswers;
	$self->{formFields}     = $formFields;

	# now that we've set all the necessary variables quit out if the set or
	#    problem is invalid

	return if $self->{invalidSet} || $self->{invalidProblem};

	# [End lifted section] ###############################################

	####################################
	# permissions
	####################################

	# bail without doing anything if the set isn't yet open for this user
	if (!($self->{isOpen} || $authz->hasPermissions($userName,"view_unopened_sets"))) {
		$self->{invalidSet} = "This set is not yet open.";
		return;
	}

	# what does the user want to do?
	my %want = (
		showOldAnswers     => $User->showOldAnswers ne '' ?
			$User->showOldAnswers : $ce->{pg}->{options}->{showOldAnswers},
		# showProblemGrader implies showCorrectAnswers.  This is a convenience for grading.
		showCorrectAnswers => $r->param('showProblemGrader') ||
			(($r->param("showCorrectAnswers") || $ce->{pg}->{options}->{showCorrectAnswers})
				&& ($submitAnswers || $checkAnswers)),
		showProblemGrader  => $r->param('showProblemGrader') || 0,
		showHints          => $r->param("showHints") || $ce->{pg}->{options}->{showHints},
		showSolutions      => ($r->param("showSolutions") || $ce->{pg}->{options}->{showSolutions}) &&
			($submitAnswers || $checkAnswers),
		recordAnswers      => $submitAnswers && !$authz->hasPermissions($userName, "avoid_recording_answers"),
		# we also want to check answers if we were checking answers and are
		#    switching between pages
		checkAnswers       => $checkAnswers,
		useMathView        => $User->useMathView ne '' ? $User->useMathView : $ce->{pg}->{options}->{useMathView},
		useWirisEditor     => $User->useWirisEditor ne '' ? $User->useWirisEditor : $ce->{pg}->{options}->{useWirisEditor},
		useMathQuill       => $User->useMathQuill ne '' ? $User->useMathQuill : $ce->{pg}->{options}->{useMathQuill},
	);

	# are certain options enforced?
	my %must = (
		showOldAnswers     => 0,
		showCorrectAnswers => 0,
		showProblemGrader  => 0,
		showHints          => 0,
		showSolutions      => 0,
		recordAnswers      => 0,
		checkAnswers       => 0,
		useMathView        => 0,
		useWirisEditor     => 0,
		useMathQuill       => 0,
	);

	# does the user have permission to use certain options?
	my @args = ($User, $PermissionLevel, $EffectiveUser, $set, $Problem, $tmplSet);
	my $sAns = $submitAnswers ? 1 : 0;
	my %can = (
		showOldAnswers        => $self->can_showOldAnswers(@args),
		showCorrectAnswers    => $self->can_showCorrectAnswers(@args, $sAns),
		showProblemGrader     => $self->can_showProblemGrader(@args),
		showHints             => $self->can_showHints(@args),
		showSolutions         => $self->can_showSolutions(@args, $sAns),
		recordAnswers         => $self->can_recordAnswers(@args),
		checkAnswers          => $self->can_checkAnswers(@args),
		recordAnswersNextTime => $self->can_recordAnswers(@args, $sAns),
		checkAnswersNextTime  => $self->can_checkAnswers(@args, $sAns),
		showScore             => $self->can_showScore(@args),
		useMathView           => $self->can_useMathView(@args),
		useWirisEditor        => $self->can_useWirisEditor(@args),
		useMathQuill          => $self->can_useMathQuill(@args)
	);

	# final values for options
	my %will;
	foreach (keys %must) {
		$will{$_} = $can{$_} && ($must{$_} || $want{$_}) ;
	}
	##### store fields #####

	## FIXME: the following is present in Problem.pm, but missing here.  how do we
	##   deal with it in the context of multiple problems with possible hints?
	## ##### fix hint/solution options #####
	## $can{showHints}     &&= $pg->{flags}->{hintExists}
	##                     &&= $pg->{flags}->{showHintLimit}<=$pg->{state}->{num_of_incorrect_ans};
	##    $can{showSolutions} &&= $pg->{flags}->{solutionExists};

	$self->{want} = \%want;
	$self->{must} = \%must;
	$self->{can}  = \%can;
	$self->{will} = \%will;


	####################################
	# set up problem numbering and multipage variables
	####################################

	my @problemNumbers;
	if ($setName eq "Undefined_Set") {
		@problemNumbers = (1);
	} else {
		@problemNumbers = $db->listProblemVersions($effectiveUserName, $setName, $setVersionNumber);
	}

	# to speed up processing of long (multi-page) tests, we want to only
	#    translate those problems that are being submitted or are currently
	#    being displayed.  so work out here which problems are on the
	#    current page.
	my ($numPages, $pageNumber, $numProbPerPage) = (1, 0, 0);
	my ($startProb, $endProb) = (0, $#problemNumbers);

	# update startProb and endProb for multipage tests
	if (defined($set->problems_per_page) && $set->problems_per_page) {
		$numProbPerPage = $set->problems_per_page;
		$pageNumber = ($newPage) ? $newPage : $currentPage;

		$numPages = scalar(@problemNumbers)/$numProbPerPage;
		$numPages = int($numPages) + 1 if (int($numPages) != $numPages);

		$startProb = ($pageNumber - 1)*$numProbPerPage;
		$startProb = 0 if ($startProb < 0 || $startProb > $#problemNumbers);
		$endProb = ($startProb + $numProbPerPage > $#problemNumbers)
			? $#problemNumbers : $startProb + $numProbPerPage - 1;
	}


	# set up problem list for randomly ordered tests
	my @probOrder = (0..$#problemNumbers);

	# there's a routine to do this somewhere, I think...
	if ($set->problem_randorder) {
		my @newOrder = ();
		# we need to keep the random order the same each time the set is loaded!
		#    this requires either saving the order in the set definition, or
		#    being sure that the random seed that we use is the same each time
		#    the same set is called.  we'll do the latter by setting the seed
		#    to the psvn of the problem set.  we use a local PGrandom object
		#    to avoid mucking with the system seed.
		my $pgrand = PGrandom->new();
		$pgrand->srand($set->psvn);
		while (@probOrder) {
			my $i = int($pgrand->rand(scalar(@probOrder)));
			push(@newOrder, $probOrder[$i]);
			splice(@probOrder, $i, 1);
		}
		@probOrder = @newOrder;
	}
	# now $probOrder[i] = the problem number, numbered from zero, that's
	#    displayed in the ith position on the test

	# make a list of those problems we're displaying
	my @probsToDisplay = ();
	for (my $i=0; $i<@probOrder; $i++) {
		push(@probsToDisplay, $probOrder[$i])
			if ($i >= $startProb && $i <= $endProb);
	}

	####################################
	# process problems
	####################################

	my @problems = ();
	my @pg_results = ();
	# pg errors are stored here; initialize it to empty to start
	$self->{errors} = [ ];

	# process the problems as needed
	my @mergedProblems;
	if ($setName eq "Undefined_Set") {
		@mergedProblems = ($Problem);
	} else {
		@mergedProblems = $db->getAllMergedProblemVersions($effectiveUserName, $setName, $setVersionNumber);
	}

	for my $pIndex (0 .. $#problemNumbers) {

		if ( ! defined( $mergedProblems[$pIndex] ) ) {
			$self->{invalidSet} = "One or more of the problems " .
			"in this set have not been assigned to you.";
			return;
		}
		my $ProblemN = $mergedProblems[$pIndex];

		# sticky answers are set up here
		if (not ($submitAnswers or $previewAnswers or $checkAnswers or $newPage) and $will{showOldAnswers}) {
			my %oldAnswers = decodeAnswers($ProblemN->last_answer);
			$formFields->{$_} = $oldAnswers{$_} foreach (keys %oldAnswers);
		}

		push(@problems, $ProblemN);

		# if we don't have to translate this problem, just store a placeholder in the array.
		my $pg = 0;
		# this is the actual translation of each problem.  errors are 
		#    stored in @{$self->{errors}} in each case
		if ((grep /^$pIndex$/, @probsToDisplay) || $submitAnswers) {
			$pg = $self->getProblemHTML($self->{effectiveUser},
				$set, $formFields,
				$ProblemN);
			WeBWorK::ContentGenerator::ProblemUtil::ProblemUtil::insert_mathquill_responses($self, $pg)
			if ($self->{will}->{useMathQuill});
		}
		push(@pg_results, $pg);
	}
	$self->{ra_problems} = \@problems;
	$self->{ra_pg_results}=\@pg_results;

	$self->{startProb} = $startProb;
	$self->{endProb} = $endProb;
	$self->{numPages} = $numPages;
	$self->{pageNumber} = $pageNumber;
	$self->{ra_probOrder} = \@probOrder;
}

sub head {
	my ($self) = @_;
	return "" if !defined($self->{ra_pg_results});
	my $head_text = "";
	for (@{$self->{ra_pg_results}})
	{
		next if !ref($_);
		$head_text .= $_->{head_text} if $_->{head_text};
	}
	return $head_text;
}

sub path {
	my ($self, $args) = @_;

	my $r = $self->{r};
	my $setName = $r->urlpath->arg("setID");
	my $ce = $self->{ce};
	my $root = $ce->{webworkURLs}->{root};
	my $courseName = $ce->{courseName};

	return $self->pathMacro($args, "Home" => "$root",
		$courseName => "$root/$courseName",
		$setName => "");
}

sub nav {
	my ($self, $args) = @_;
	my $r = $self->{r};
	my $db = $r->db;
	my $user = $r->param("user");
	my $effectiveUser = $r->param('effectiveUser');

	# Set up and display a student navigation for those that have permission to act as a student.
	if ($r->authz->hasPermissions($user, "become_student") && $effectiveUser ne $user) {
		my $setName = $self->{set}->set_id;

		return "" if $setName eq "Undefined_Set";

		my $setVersion = $self->{set}->version_id;
		my $courseName = $self->{ce}{courseName};

		# Find all versions of this set that have been taken (excluding those taken by the current user).
		my @users = grep { $_->[0] ne $user } $db->listSetVersionsWhere({ set_id => { like => "$setName,v\%" } });
		my @userRecords = $db->getUsers(map { $_->[0] } @users);

		# Format the student names for display, and associate the users with the test versions.
		for (0 .. $#userRecords) {
			$userRecords[$_]{displayName} = ($userRecords[$_]->last_name || $userRecords[$_]->first_name
				? $userRecords[$_]->last_name . ", " . $userRecords[$_]->first_name
				: $userRecords[$_]->user_id);
			$userRecords[$_]{setVersion} = $users[$_][2];
		}

		# Sort by last name, then first name, then user_id, then set version.
		@userRecords = sort {
			lc($a->last_name) cmp lc($b->last_name) ||
			lc($a->first_name) cmp lc($b->first_name) ||
			lc($a->user_id) cmp lc($b->user_id) ||
			lc($a->{setVersion}) <=> lc($b->{setVersion})
		} @userRecords;

		# Find the previous, current, and next test.
		my $currentTestIndex = 0;
		for (0 .. $#userRecords) {
			$currentTestIndex = $_, last
			if $userRecords[$_]->user_id eq $effectiveUser && $userRecords[$_]->{setVersion} == $setVersion;
		}
		my $prevTest = $currentTestIndex > 0 ? $userRecords[$currentTestIndex - 1] : 0;
		my $nextTest = $currentTestIndex < $#userRecords ? $userRecords[$currentTestIndex + 1] : 0;

		# Mark the current test.
		$userRecords[$currentTestIndex]{currentTest} = 1;

		my $setPage = $r->urlpath->newFromModule(__PACKAGE__, $r,
			courseID => $courseName, setID => "$setName,v%s");

		# Cap the number of tests shown to at most 200.
		my $numAfter = $#userRecords - $currentTestIndex;
		my $numBefore = 200 - ($numAfter < 100 ? $numAfter : 100);
		my $minTestIndex = $currentTestIndex < $numBefore ? 0 : $currentTestIndex - $numBefore;
		my $maxTestIndex = $minTestIndex + 200 < $#userRecords ? $minTestIndex + 200 : $#userRecords;

		# Set up the student nav.
		print join("",
			CGI::start_div({ class => 'user-nav' }),
			$prevTest
			? CGI::a({
					href => sprintf($self->systemLink($setPage, params => { effectiveUser => $prevTest->user_id,
								currentPage => $self->{pageNumber},
								showProblemGrader => $self->{will}{showProblemGrader} }), $prevTest->{setVersion}),
					data_toggle => "tooltip", data_placement => "top",
					title => "$prevTest->{displayName} (test $prevTest->{setVersion})",
					class => "nav_button student-nav-button"
				}, $r->maketext("Previous Test"))
			: CGI::span({ class => "gray_button" }, $r->maketext("Previous Test")),
			" ",
			CGI::start_span({ class => "btn-group student-nav-selector" }),
			CGI::a({ class => "btn btn-primary dropdown-toggle", role => "button", data_toggle => "dropdown", href => "#" },
				$userRecords[$currentTestIndex]{displayName} .
				" (test $userRecords[$currentTestIndex]{setVersion}) " .
				CGI::span({ class => "caret" }, "")),
			CGI::start_ul({ class => "dropdown-menu", role => "menu", aria_labelledby => "studentSelector" }),
			(
				map {
					CGI::li(
					CGI::a({ tabindex => "-1", style => $_->{currentTest} ? "background-color: #8F8" : "",
						href => sprintf($self->systemLink($setPage, params => { effectiveUser => $_->user_id,
									currentPage => $self->{pageNumber},
									showProblemGrader => $self->{will}{showProblemGrader} }), $_->{setVersion}) },
					"$_->{displayName} (test $_->{setVersion})" )
					)
				}
				@userRecords[$minTestIndex ..  $maxTestIndex]
			),
			CGI::end_ul(),
			CGI::end_span(),
			" ",
			$nextTest
			? CGI::a({
					href => sprintf($self->systemLink($setPage, params => { effectiveUser => $nextTest->user_id,
								currentPage => $self->{pageNumber},
								showProblemGrader => $self->{will}{showProblemGrader} }), $nextTest->{setVersion}),
					data_toggle => "tooltip", data_placement => "top",
					title => "$nextTest->{displayName} (test $nextTest->{setVersion})",
					class => "nav_button student-nav-button"
				}, $r->maketext("Next Test"))
			: CGI::span({ class => "gray_button" }, $r->maketext("Next Test")),
			CGI::end_div()
		);
	}

	return "";
}

sub body {
	my $self = shift();
	my $r = $self->r;
	my $ce = $r->ce;
	my $db = $r->db;
	my $authz = $r->authz;
	my $urlpath = $r->urlpath;
	my $user = $r->param('user');
	my $effectiveUser = $r->param('effectiveUser');
	my $courseID = $urlpath->arg("courseID");

	# report everything with the same time that we started with
	my $timeNow = $self->{timeNow};
	my $grace = $ce->{gatewayGracePeriod};

	#########################################
	# preliminary error checking and output
	#########################################

	# if $self->{invalidSet} is set, then we have an error and should
	#    just bail with the appropriate error message

	if ($self->{invalidSet} || $self->{invalidProblem}) {
		# delete any proctor keys that are floating around
		if ($self->{'assignment_type'} eq 'proctored_gateway') {
			my $proctorID = $r->param('proctor_user');
			if ($proctorID) {
				eval{ $db->deleteKey("$effectiveUser,$proctorID"); };
				eval{ $db->deleteKey("$effectiveUser,$proctorID,g"); };
			}
		}

		my $newlink = '';
		my $usernote = '';
		if (defined($self->{invalidVersionCreation}) &&
			$self->{invalidVersionCreation} == 1) {
			my $gwpage = $urlpath->newFromModule($urlpath->module,$r,
				courseID=>$urlpath->arg("courseID"), setID=>$urlpath->arg("setID"));
			my $link = $self->systemLink($gwpage,
				params=>{effectiveUser => $effectiveUser, user => $user, createnew_ok => 1});
			$newlink = CGI::p(CGI::a({href=>$link}, "Create new set version."));
			$usernote = " (acted as by $user)";
		} elsif (defined($self->{invalidVersionCreation}) &&
			  $self->{invalidVersionCreation} == 2) {
			$usernote = " (acted as by $user)";
		}

		return CGI::div({class=>"ResultsWithError"},
			CGI::p("The selected problem set (" .
				$urlpath->arg("setID") . ") is not " .
				"a valid set for $effectiveUser" .
				"$usernote:"),
			CGI::p($self->{invalidSet}),
			$newlink);
	}

	my $tmplSet = $self->{tmplSet};
	my $set = $self->{set};
	my $Problem = $self->{problem};
	my $permissionLevel = $self->{permissionLevel};
	my $submitAnswers = $self->{submitAnswers};
	my $checkAnswers = $self->{checkAnswers};
	my $previewAnswers = $self->{previewAnswers};
	my $newPage = $self->{newPage};
	my %want = %{$self->{want}};
	my %can = %{$self->{can}};
	my %must = %{$self->{must}};
	my %will = %{$self->{will}};

	my @problems = @{$self->{ra_problems}};
	my @pg_results = @{$self->{ra_pg_results}};
	my @pg_errors = @{$self->{errors}};
	my $requestedVersion = $self->{requestedVersion};

	my $startProb = $self->{startProb};
	my $endProb = $self->{endProb};
	my $numPages = $self->{numPages};
	my $pageNumber = $self->{pageNumber};
	my @probOrder = @{$self->{ra_probOrder}};

	my $setName  = $set->set_id;
	my $versionNumber = $set->version_id;
	my $setVName = "$setName,v$versionNumber";
	my $numProbPerPage = $set->problems_per_page;

	# translation errors -- we use the same output routine as Problem.pm,
	#    but play around to allow for errors on multiple translations
	#    because we have an array of problems to deal with.
	if (@pg_errors) {
		my $errorNum = 1;
		my ($message, $context) = ('', '');
		foreach (@pg_errors) {

			$message .= "$errorNum. " if (@pg_errors > 1);
			$message .= $_->{message} . CGI::br() . "\n";

			$context .= CGI::p((@pg_errors > 1? "$errorNum.": '') .
				$_->{context}) . "\n\n" . CGI::div({ class => 'gwDivider' }, "") . "\n\n";
		}
		return $self->errorOutput($message, $context);
	}

	####################################
	# answer processing
	####################################

	debug("begin answer processing");

	my @scoreRecordedMessage = ('') x scalar(@problems);
	my $LTIGradeResult = -1;

	####################################
	# save results to database as appropriate
	####################################

	if ($submitAnswers || (($previewAnswers || $newPage) && $can{recordAnswers})) {
		# if we're submitting answers, we have to save the problems
		#    to the database.
		# if we're previewing or switching pages and can still
		#    record answers, we save the last answer for future
		#    reference

		# first, if we're submitting answers for a proctored exam,
		#    we want to delete the proctor keys that authorized
		#    that grading, so that it isn't possible to just log
		#    in and take another proctored test without getting
		#    reauthorized
		if ($submitAnswers && $self->{'assignment_type'} eq 'proctored_gateway') {
			my $proctorID = $r->param('proctor_user');

			# if we don't have attempts left, delete all
			#    proctor keys for this user
			if ($set->attempts_per_version - 1 - $Problem->num_correct - $Problem->num_incorrect <= 0) {
				eval { $db->deleteAllProctorKeys($effectiveUser); };
			} else {
				# otherwise, delete only the grading key
				eval { $db->deleteKey("$effectiveUser,$proctorID,g"); };
				# in this case we may have a past, login,
				#    proctor key that we can keep so that
				#    we don't have to get another login to
				#    continue working the test
				if ($r->param("past_proctor_user") && $r->param("past_proctor_key")) {
					$r->param("proctor_user", $r->param("past_proctor_user"));
					$r->param("proctor_key", $r->param("past_proctor_key"));
				}
			}
			# this is unsubtle, but we'd rather not have bogus
			#    keys sitting around
			if ($@) {
				die("ERROR RESETTING PROCTOR GRADING KEY(S): $@\n");
			}

		}

		my @pureProblems = $db->getAllProblemVersions($effectiveUser, $setName, $versionNumber);
		foreach my $i (0 .. $#problems) {  # process each problem
			# this code is essentially that from Problem.pm
			# begin problem loop for sticky answers
			my $pureProblem = $pureProblems[$i];

			# store answers in problem for sticky answers later
			# my %answersToStore;

			# we have to be a little careful about getting the
			#    answers that we're saving, because we don't have
			#    a pg_results object for all problems if we're not
			#    submitting
			my %answerHash = ();
			my @answer_order = ();
			my $encoded_last_answer_string;
			if (ref($pg_results[$i])) {
				my ($past_answers_string, $scores, $isEssay); #not used here
				($past_answers_string, $encoded_last_answer_string, $scores, $isEssay) =
				WeBWorK::ContentGenerator::ProblemUtil::ProblemUtil::create_ans_str_from_responses($self, $pg_results[$i]);
			} else {
				my $prefix = sprintf('Q%04d_',$i+1);
				my @fields = sort grep {/^(?!previous).*$prefix/} (keys %{$self->{formFields}});
				my %answersToStore = map {$_ => $self->{formFields}->{$_}} @fields;
				my @answer_order = @fields;
				$encoded_last_answer_string = encodeAnswers(%answersToStore, @answer_order);
			}
			# and get the last answer
			$problems[$i]->last_answer($encoded_last_answer_string);
			$pureProblem->last_answer($encoded_last_answer_string);

			# next, store the state in the database if that makes sense
			if ($submitAnswers && $will{recordAnswers}) {
				$problems[$i]->status(wwRound(2,$pg_results[$i]->{state}->{recorded_score}));
				$problems[$i]->attempted(1);
				$problems[$i]->num_correct($pg_results[$i]->{state}->{num_of_correct_ans});
				$problems[$i]->num_incorrect($pg_results[$i]->{state}->{num_of_incorrect_ans});
				$pureProblem->status(wwRound(2,$pg_results[$i]->{state}->{recorded_score}));
				$pureProblem->attempted(1);
				$pureProblem->num_correct($pg_results[$i]->{state}->{num_of_correct_ans});
				$pureProblem->num_incorrect($pg_results[$i]->{state}->{num_of_incorrect_ans});

				if ($db->putProblemVersion($pureProblem)) {
					$scoreRecordedMessage[$i] = $r->maketext("Your score on this problem was recorded.");
				} else {
					$scoreRecordedMessage[$i] = $r->maketext("Your score was not recorded because there was a " .
						"failure in storing the problem record to the database.");
				}
				# write the transaction log
				writeLog($self->{ce}, "transaction",
					$problems[$i]->problem_id . "\t" .
					$problems[$i]->set_id . "\t" .
					$problems[$i]->user_id . "\t" .
					$problems[$i]->source_file . "\t" .
					$problems[$i]->value . "\t" .
					$problems[$i]->max_attempts . "\t" .
					$problems[$i]->problem_seed . "\t" .
					$problems[$i]->status . "\t" .
					$problems[$i]->attempted . "\t" .
					$problems[$i]->last_answer . "\t" .
					$problems[$i]->num_correct . "\t" .
					$problems[$i]->num_incorrect
				);
			} elsif ($submitAnswers) {
				# this is the case where we submitted answers
				#    but can't save them; report an error
				#    message

				if ($self->{isClosed}) {
					$scoreRecordedMessage[$i] = $r->maketext("Your score was not recorded because this problem " .
						"set version is not open.");
				} elsif ($problems[$i]->num_correct + $problems[$i]->num_incorrect >= $set->attempts_per_version) {
					$scoreRecordedMessage[$i] = $r->maketext("Your score was not recorded because you have no " .
						"attempts remaining on this set version.");
				} elsif (! $self->{versionIsOpen}) {
					my $endTime = ($set->version_last_attempt_time) ? $set->version_last_attempt_time : $timeNow;
					if ($endTime > $set->due_date && $endTime < $set->due_date + $grace) {
						$endTime = $set->due_date;
					}
					my $elapsed = int(($endTime - $set->open_date)/0.6 + 0.5)/100;
					# we assume that allowed is an even
					#    number of minutes
					my $allowed = ($set->due_date - $set->open_date)/60;
					$scoreRecordedMessage[$i] = $r->maketext("Your score was not recorded because you have " .
						"exceeded the time limit for this test. (Time taken: [_1] min; allowed: [_2] min.)",
						$elapsed, $allowed);
				} else {
					$scoreRecordedMessage[$i] = $r->maketext("Your score was not recorded.");
				}
			} else {
				# finally, we must be previewing or switching
				#    pages.  save only the last answer for the
				#    problems
				$db->putProblemVersion($pureProblem);
			}
		} # end loop through problems
		# end loop through problems for sticky answer

		#Try to update the student score on the LMS
		# if that option is enabled.
		my $LTIGradeMode = $self->{ce}->{LTIGradeMode} // '';
		if ($submitAnswers && $will{recordAnswers} && $LTIGradeMode && $self->{ce}->{LTIGradeOnSubmit}) {
			my $grader = WeBWorK::Authen::LTIAdvanced::SubmitGrade->new($r);
			if ($LTIGradeMode eq 'course') {
				$LTIGradeResult = $grader->submit_course_grade($effectiveUser);
			} elsif ($LTIGradeMode eq 'homework') {
				$LTIGradeResult = $grader->submit_set_grade($effectiveUser, $setName);
			}
		}

		## finally, log student answers if we're submitting,
		##    previewing, or changing pages, provided that we can
		##    record answers.  note that this will log an overtime
		##    submission (or any case where someone submits the
		##    test, or spoofs a request to submit a test)

		my $answer_log = $self->{ce}->{courseFiles}->{logs}->{'answer_log'};

		# this is carried over from Problem.pm
		if (defined($answer_log)) {
			foreach my $i (0 .. $#problems) {
				# begin problem loop for passed answers
				my $past_answers_string = '';
				my $scores = '';
				my $isEssay = 0;
				# note that we store these answers in the
				#    order that they are presented, not the
				#    actual problem order
				if (ref($pg_results[$probOrder[$i]])) {
					my %answerHash = %{ $pg_results[$probOrder[$i]]->{answers} };
					my $encoded_last_answer_string; #not used here
					($past_answers_string, $encoded_last_answer_string, $scores, $isEssay) =
					WeBWorK::ContentGenerator::ProblemUtil::ProblemUtil::create_ans_str_from_responses(
						$self, $pg_results[$probOrder[$i]]
					);
					$past_answers_string =~ s/\t+$/\t/;
				} else {
					my $prefix = sprintf('Q%04d_', ($probOrder[$i]+1));
					my @fields = sort grep {/^(?!previous).*$prefix/} (keys %{$self->{formFields}});
					foreach (@fields) {
						$past_answers_string .= $self->{formFields}->{$_} . "\t";
						$scores .= $self->{formFields}->{"probstatus" . ($probOrder[$i]+1)} >= 1 ? "1" : "0" if ($submitAnswers);
					}
					$past_answers_string =~ s/\t+$/\t/;
				}


				# Prefix answer string with submission type
				my $answerPrefix;
				if ($submitAnswers) {
					$answerPrefix = "[submit] ";
				} elsif ($previewAnswers) {
					$answerPrefix = "[preview] ";
				} else {
					$answerPrefix = "[newPage] ";
				}

				if (!$past_answers_string || $past_answers_string =~ /^\t$/) {
					$past_answers_string = "$answerPrefix" .
					"No answer entered\t";
				} else {
					$past_answers_string = "$answerPrefix" .
					"$past_answers_string";
				}

				#Write to courseLog
				writeCourseLog($self->{ce}, "answer_log",
					join("", '|',
						$problems[$i]->user_id,
						'|', $setVName,
						'|', ($i+1), '|', $scores,
						"\t$timeNow\t",
						"$past_answers_string"),
				);
				#add to PastAnswer db
				my $pastAnswer = $db->newPastAnswer();
				$pastAnswer->course_id($courseID);
				$pastAnswer->user_id($problems[$i]->user_id);
				$pastAnswer->set_id($setVName);
				$pastAnswer->problem_id($problems[$i]->problem_id);
				$pastAnswer->timestamp($timeNow);
				$pastAnswer->scores($scores);
				$pastAnswer->answer_string($past_answers_string);
				$pastAnswer->source_file($problems[$i]->source_file);

				$db->addPastAnswer($pastAnswer);

			}
		}

		my $caliper_sensor = Caliper::Sensor->new($self->{ce});
		if ($caliper_sensor->caliperEnabled()) {
			my $events = [];

			my $startTime = $r->param('startTime');
			my $endTime = time();
			if ($submitAnswers && $will{recordAnswers}) {
				foreach my $i (0 .. $#problems) {
					my $problem = $problems[$i];
					my $pg = $pg_results[$i];
					my $completed_question_event = {
						'type' => 'AssessmentItemEvent',
						'action' => 'Completed',
						'profile' => 'AssessmentProfile',
						'object' => Caliper::Entity::problem_user(
							$self->{ce},
							$db,
							$problem->set_id(),
							$versionNumber,
							$problem->problem_id(),
							$problem->user_id(),
							$pg
						),
						'generated' => Caliper::Entity::answer(
							$self->{ce},
							$db,
							$problem->set_id(),
							$versionNumber,
							$problem->problem_id(),
							$problem->user_id(),
							$pg,
							0, # don't track start/end time for gateway problems (multiple answers per page)
							0 # don't track start/end time for gateway problems (multiple answers per page)
						),
					};
					push @$events, $completed_question_event;
				}
				my $submitted_set_event = {
					'type' => 'AssessmentEvent',
					'action' => 'Submitted',
					'profile' => 'AssessmentProfile',
					'object' => Caliper::Entity::problem_set(
						$self->{ce},
						$db,
						$setName
					),
					'generated' => Caliper::Entity::problem_set_attempt(
						$self->{ce},
						$db,
						$setName,
						$versionNumber,
						$effectiveUser,
						$startTime,
						$endTime
					),
				};
				push @$events, $submitted_set_event;
			} else {
				my $paused_set_event = {
					'type' => 'AssessmentEvent',
					'action' => 'Paused',
					'profile' => 'AssessmentProfile',
					'object' => Caliper::Entity::problem_set(
						$self->{ce},
						$db,
						$setName
					),
					'generated' => Caliper::Entity::problem_set_attempt(
						$self->{ce},
						$db,
						$setName,
						$versionNumber,
						$effectiveUser,
						$startTime,
						$endTime
					),
				};
				push @$events, $paused_set_event;
			}
			my $tool_use_event = {
				'type' => 'ToolUseEvent',
				'action' => 'Used',
				'profile' => 'ToolUseProfile',
				'object' => Caliper::Entity::webwork_app(),
			};
			push @$events, $tool_use_event;
			$caliper_sensor->sendEvents($r, $events);

			# reset start time
			$r->param('startTime', '');
		}
	}
	debug("end answer processing");
	# end problem loop

	# additional set-level database manipulation: we want to save the time
	#    that a set was submitted, and for proctored tests we want to reset
	#    the assignment type after a set is submitted for the last time so
	#    that it's possible to look at it later without getting proctor
	#    authorization
	if (($submitAnswers &&
			($will{recordAnswers} ||
				(! $set->version_last_attempt_time() &&
					$timeNow > $set->due_date + $grace))) ||
		(! $can{recordAnswersNextTime} &&
			$set->assignment_type() eq 'proctored_gateway')) {

		my $setName = $set->set_id();

		# save the submission time if we're recording the answer, or if the
		#     first submission occurs after the due_date
		if ($submitAnswers &&
			($will{recordAnswers} ||
				(!$set->version_last_attempt_time() &&
					$timeNow > $set->due_date + $grace))) {
			$set->version_last_attempt_time($timeNow);
		}
		if (!$can{recordAnswersNextTime} &&
			$set->assignment_type() eq 'proctored_gateway') {
			$set->assignment_type('gateway');
		}
		# again, we save only parameters that are determine access to the
		#    set version
		my $cleanSet = $db->getSetVersion($effectiveUser, $setName, $versionNumber);
		$cleanSet->assignment_type($set->assignment_type);
		$cleanSet->version_last_attempt_time($set->version_last_attempt_time);
		$db->putSetVersion($cleanSet);
	}


	####################################
	# output
	####################################

	# some convenient output variables
	my $canShowProblemScores = $can{showScore} &&
		($set->hide_score_by_problem eq 'N' ||
			$authz->hasPermissions($user, "view_hidden_work"));

	my $canShowWork = $authz->hasPermissions($user, "view_hidden_work") ||
		($set->hide_work eq 'N' || ($set->hide_work eq 'BeforeAnswerDate' && $timeNow>$tmplSet->answer_date));

	# for nicer answer checking on multi-page tests, we want to keep
	#    track of any changes that someone made to a different page,
	#    and what their score was.  we use @probStatus to do this.  we
	#    initialize this to any known scores, and then update this when
	#    calculating the score for checked or submitted tests
	my @probStatus = ();
	# we also figure out recorded score for the set, if any, and score
	#    on this attempt
	my $recordedScore = 0;
	my $totPossible = 0;
	foreach (@problems) {
		my $pv = ($_->value()) ? $_->value() : 1;
		$totPossible += $pv;
		$recordedScore += $_->status*$pv if (defined($_->status));
		push(@probStatus, ($r->param("probstatus" . $_->problem_id) || $_->status || 0));
	}

	# to get the attempt score, we have to figure out what the score on
	#    each part of each problem is, and multiply the total for the
	#    problem by the weight (value) of the problem.  to make things
	#    even more interesting, we are avoiding translating all of the
	#    problems when checking answers
	my $attemptScore = 0;
	if ($will{recordAnswers} || $will{checkAnswers}) {
		my $i=0;
		foreach my $pg (@pg_results) {
			my $pValue = $problems[$i]->value() ? $problems[$i]->value() : 1;
			my $pScore = 0;
			my $numParts = 0;
			if (ref($pg)) {  # then we have a pg object
				###
				$pScore = $pg->{state}->{recorded_score};
				$probStatus[$i] = $pScore;
				$numParts = 1;
				###

			} else {
				# if we don't have a pg object, use any known
				#    problem status (this defaults to zero)
				$pScore = $probStatus[$i];
			}
			$attemptScore += $pScore*$pValue/($numParts > 0 ? $numParts : 1);
			$i++;
		}
	}

	# we want to print elapsed and allowed times; allowed is easy
	my $allowed = sprintf("%.0f", 10*($set->due_date - $set->open_date)/6) / 100;
	# elapsed is a little harder; we're counting to the last submission
	#    time, or to the current time if the test hasn't been submitted,
	#    and if the submission fell in the grace period round it to the
	#    due_date
	my $exceededAllowedTime = 0;
	my $endTime = ($set->version_last_attempt_time) ? $set->version_last_attempt_time : $timeNow;
	if ($endTime > $set->due_date && $endTime < $set->due_date + $grace) {
		$endTime = $set->due_date;
	} elsif ($endTime > $set->due_date) {
		$exceededAllowedTime = 1;
	}
	my $elapsedTime = int(($endTime - $set->open_date)/0.6 + 0.5)/100;

	# also get number of remaining attempts (important for sets with
	#    multiple attempts per version)
	my $numLeft = ($set->attempts_per_version || 0) - $Problem->num_correct - $Problem->num_incorrect
		- ($submitAnswers && $will{recordAnswers} ? 1 : 0);
	my $attemptNumber = $Problem->num_correct + $Problem->num_incorrect;

	# a handy noun for when referring to a test
	my $testNoun = (($set->attempts_per_version || 0) > 1) ? $r->maketext("submission") : $r->maketext("test");
	my $testNounNum = (($set->attempts_per_version ||0) > 1)
		? $r->maketext("submission (test [_1])",$versionNumber) : $r->maketext("test ([_1])",$versionNumber);

	##### start output of test headers:
	##### display information about recorded and checked scores
	$attemptScore = wwRound(2,$attemptScore);
	if ($will{recordAnswers}) {
		# the distinction between $can{recordAnswers} and ! $can{} has
		#    been dealt with above and recorded in @scoreRecordedMessage
		my $divClass = 'ResultsWithoutError';
		my $recdMsg = '';
		foreach (@scoreRecordedMessage) {
			if ($_ !~ $r->maketext('Your score on this problem was recorded.')) {
				$recdMsg = $_;
				$divClass = 'ResultsWithError';
				last;
			}
		}
		print CGI::start_div({class=>$divClass});

		if ($recdMsg) {
			# then there was an error when saving the results
			print CGI::strong($r->maketext("Your score on this [_1] was NOT recorded.",$testNounNum),
				$recdMsg), CGI::br();
		} else {
			# no error; print recorded message
			print CGI::strong($r->maketext("Your score on this [_1] WAS recorded.",$testNounNum)), CGI::br();

			# and show the score if we're allowed to do that
			if ($can{showScore}) {
				print CGI::strong($r->maketext("Your score on this [_1] is [_2]/[_3].",
						$testNoun,$attemptScore,$totPossible));
			} else {
				if ($set->hide_score eq 'BeforeAnswerDate') {
					print $r->maketext("(Your score on this [_1] is not available until [_2].)",
						$testNoun, $self->formatDateTime($set->answer_date));
				} else {
					print $r->maketext("(Your score on this [_1] is not available.)",$testNoun);
				}
			}

			# Print a message if we are trying to send the score to
			# an LMS
			if ($LTIGradeResult != -1) {
				print CGI::br();
				print $LTIGradeResult ?
				$r->maketext("Your score was successfully sent to the LMS.") :
				$r->maketext("Your score was not successfully sent to the LMS.");
			}
		}

		# finally, if there is another, recorded message, print that
		#    too so that we know what's going on
		print CGI::end_div();
		if ($set->attempts_per_version > 1 && $attemptNumber > 1 &&
			$recordedScore != $attemptScore && $can{showScore}) {
			print CGI::start_div({class=>'gwMessage'});
			my $recScore = wwRound(2,$recordedScore);
			print $r->maketext("The recorded score for this test is  [_1]/[_2].",$recScore,$totPossible);
			print CGI::end_div();
		}

	} elsif ($will{checkAnswers}) {
		if ($can{showScore}) {
			print CGI::start_div({class=>'gwMessage'});
			print CGI::strong($r->maketext("Your score on this (checked, not recorded) submission is [_1]/[_2].",
					$attemptScore,$totPossible)), CGI::br();
			my $recScore = wwRound(2,$recordedScore);
			print $r->maketext("The recorded score for this test is [_1]/[_2].",$recScore, $totPossible);
			print CGI::end_div();
		}
	}

	##### remaining output of test headers:
	##### display timer or information about elapsed time, "printme" link,
	##### and information about any recorded score if not submitAnswers or
	##### checkAnswers
	if ($can{recordAnswersNextTime}) {

		# print timer
		my $timeLeft = $set->due_date() - $timeNow;  # this is in secs
		# dont print the timer if there is over 24 hours because its kind of silly
		if ($timeLeft < 86400) {
			print CGI::div({-id=>"gwTimer"},"\n");
			print CGI::start_form({-name=>"gwTimeData", -method=>"POST", -action=>$r->uri});
			print CGI::hidden({-name=>"serverTime", -value=>$timeNow}), "\n";
			print CGI::hidden({-name=>"serverDueTime", -value=>$set->due_date()}), "\n";
			print CGI::end_form();
		}
		if ($timeLeft < 1 && $timeLeft > 0 &&
			!$authz->hasPermissions($user, "record_answers_when_acting_as_student")) {
			print CGI::span({-class=>"resultsWithError"},
				CGI::b($r->maketext("You have less than 1 minute to complete this test.")."\n"));
		} elsif ($timeLeft <= 0 &&
			!$authz->hasPermissions($user, "record_answers_when_acting_as_student")) {
			print CGI::span({-class=>"resultsWithError"},
				CGI::b($r->maketext("You are out of time.  Press grade now!")."\n"));
		}
		# if there are multiple attempts per version, indicate the
		#    number remaining, and if we've submitted a multiple
		#    attempt multi-page test, show the score on the previous
		#    submission
		if ($set->attempts_per_version > 1) {
			print CGI::em($r->maketext("You have [_1] attempt(s) remaining on this test.",$numLeft));
			if ($numLeft < $set->attempts_per_version && $numPages > 1 && $can{showScore}) {
				print CGI::start_div({-id=>"gwScoreSummary"}),
					CGI::strong({},$r->maketext("Score summary for last submit:"));
				print CGI::start_table();
				print CGI::Tr({}, CGI::th({-align=>"left"}, $r->maketext("Prob")),
					CGI::td(""), CGI::th($r->maketext("Status")),
					CGI::td(""), CGI::th($r->maketext("Result")));
				for (my $i=0; $i<@probStatus; $i++) {
					print CGI::Tr({}, CGI::td({},[
								($i+1), "", int(100*$probStatus[$probOrder[$i]]+0.5) . "%", "",
								$probStatus[$probOrder[$i]] == 1 ? $r->maketext("Correct") : $r->maketext("Incorrect")
							]));
				}
				print CGI::end_table(), CGI::end_div();
			}
		}
	} else {
		if (! $checkAnswers && ! $submitAnswers) {
			if ($can{showScore}) {
				print CGI::start_div({class=>'gwMessage'});

				my $scMsg = $r->maketext("Your recorded score on this test (number [_1]) is [_2]/[_3].",
					$versionNumber, wwRound(2,$recordedScore), $totPossible);
				if ($exceededAllowedTime && $recordedScore == 0) {
					$scMsg .= $r->maketext("You exceeded the allowed time.");
				} else {
					$scMsg .= ".  ";
				}
				print CGI::strong($scMsg), CGI::br();
				print CGI::end_div();
			}
		}

		if ($set->version_last_attempt_time) {
			print CGI::start_div({class=>'gwMessage'});
			print $r->maketext("Time taken on test: [_1] min ([_2] min allowed).",$elapsedTime,$allowed);
			print CGI::end_div();
		} elsif ($exceededAllowedTime && $recordedScore != 0) {
			print CGI::start_div({class=>'gwMessage'});
			print $r->maketext("(This test is overtime because it was not submitted in the allowed time.)");
			print CGI::end_div();
		}

		if ($canShowWork && $set->set_id ne "Undefined_Set") {
			print $r->maketext("The test (which is number [_1]) may  no longer be submitted for a grade.",$versionNumber);
			print "" . (($can{showScore}) ? $r->maketext("You may still check your answers.") : ".") ;

			# print a "printme" link if we're allowed to see our
			#    work
			my $link = $ce->{webworkURLs}->{root} . '/' .
				$ce->{courseName} . '/hardcopy/' .
				$set->set_id . ',v' . $set->version_id . '/?' .
				$self->url_authen_args;
			my $printmsg = CGI::div({-class=>'gwPrintMe'},
				CGI::a({-href=>$link}, $r->maketext("Print Test")));
			print $printmsg;
		}
	}

	# this is a hack to get a URL that won't require a proctor login if
	#    we've submitted a proctored test for the last time.  above we've
	#    reset the assignment_type in this case, so we'll use that to
	#    decide if we should give a path to an unproctored test.
	my $action = $r->uri();
	$action =~ s/proctored_quiz_mode/quiz_mode/ if ($set->assignment_type() eq 'gateway');
	# we also want to be sure that if we're in a set, the 'action' in the
	#    form points us to the same set.
	my $setname = $set->set_id;
	my $setvnum = $set->version_id;
	$action =~ s/(quiz_mode\/$setname)\/?$/$1,v$setvnum\//;  #"

	# now, we print out the rest of the page if we're not hiding submitted
	#    answers
	if (!$can{recordAnswersNextTime} && !$canShowWork) {
		print CGI::start_div({class=>"gwProblem"});
		if ($set->hide_work eq 'BeforeAnswerDate') {
			print CGI::strong($r->maketext("Completed results for this assignment are not available until [_1]",
					$self->formatDateTime($set->answer_date)));
		} else {
			print CGI::strong($r->maketext("Completed results for this assignment are not available."));
		}
		print CGI::end_div();

	# else: we're not hiding answers
	} else {
		my $startTime = $r->param('startTime') || time();

		print CGI::start_form({-name=>"gwquiz", -method=>"POST", -action=>$action}),
			$self->hidden_authen_fields,
			$self->hidden_proctor_authen_fields;

		# hacks to use a javascript link to trigger previews and jump to
		#    subsequent pages of a multipage test
		print CGI::hidden({-name=>'previewHack', -value=>''}), CGI::br();
		print CGI::hidden({-name=>'startTime', -value=>$startTime});
		if ($numProbPerPage && $numPages > 1) {
			print CGI::hidden({-name=>'newPage', -value=>''});
			print CGI::hidden({-name=>'currentPage', -value=>$pageNumber});
		}

		# the link for a preview; for a multipage test, this also needs to
		#    keep track of what page we're on
		my $jsprevlink = 'javascript:document.gwquiz.previewHack.value="1";';
		$jsprevlink .= "document.gwquiz.newPage.value=\"$pageNumber\";" if ($numProbPerPage && $numPages > 1);
		$jsprevlink .= 'document.gwquiz.submit();';

		# set up links between problems and, for multi-page tests, pages
		my $jumpLinks = '';
		my $probRow = [ ];
		for my $i (0 .. $#pg_results) {

			my $pn = $i + 1;
			if ($i >= $startProb && $i <= $endProb) {
				push(@$probRow, CGI::b(" [ ")) if ($i == $startProb);
				push(@$probRow, " &nbsp;" .
					CGI::a({-href=>"#",
							-onclick=>"jumpTo($pn);return false;"},
						"$pn") . "&nbsp; ");
				push(@$probRow, CGI::b(" ] ")) if ($i == $endProb);
			} elsif (!($i % $numProbPerPage)) {
				push(@$probRow, " &nbsp;&nbsp; ",
					" &nbsp;&nbsp; ", " &nbsp;&nbsp; ");
			}
		}
		if ($numProbPerPage && $numPages > 1) {
			my $pageRow = [ CGI::th({scope=>"row"}, CGI::b($r->maketext('Jump to Page:'))),
				CGI::td(CGI::b(' [ ')) ];
			for my $i (1 .. $numPages) {
				my $pn = ($i == $pageNumber) ? $i : CGI::a({-href=>'javascript:' .
						"document.gwquiz.newPage.value=\"$i\";" .
						'document.gwquiz.submit();'}, "&nbsp;$i&nbsp;");

				my $colspan =  0;
				if ($i == $pageNumber) {
					$colspan = ($#pg_results - ($i-1)*$numProbPerPage > $numProbPerPage)
						? $numProbPerPage : $#pg_results - ($i-1)*$numProbPerPage + 1;
				} else {
					$colspan = 1;
				}
				push(@$pageRow, CGI::td({-colspan=>$colspan, -align=>'center'}, $pn));
				push(@$pageRow, CGI::td([CGI::b(' ] '), CGI::b(' [ ')]))
				if ($i != $numPages);
			}
			push(@$pageRow, CGI::td(CGI::b(' ] ')));
			$jumpLinks = CGI::table({class=>"gwNavigation", role=>"navigation", 'aria-label'=>"problem navigation"},
				CGI::Tr(@$pageRow),
				CGI::Tr(CGI::th(CGI::b($r->maketext("Jump to Problem:"))), CGI::td($probRow)));
		} else {
			$jumpLinks = CGI::table({class=>"gwNavigation", role=>"navigation", 'aria-label'=>"problem navigation"},
				CGI::Tr(CGI::th(CGI::b($r->maketext("Jump to Problem:"))), CGI::td($probRow)));
		}

		print $jumpLinks,"\n";

		# print out problems and attempt results, as appropriate
		# note: args to attemptResults are (self,) $pg, $showAttemptAnswers,
		#    $showCorrectAnswers, $showAttemptResults (and-ed with
		#    $showAttemptAnswers), $showSummary, $showAttemptPreview (or-ed
		#    with zero)
		my $problemNumber = 0;

		foreach my $i (0 .. $#pg_results) {
			my $pg = $pg_results[$probOrder[$i]];
			$problemNumber++;

			if ($i >= $startProb && $i <= $endProb) {

				my $recordMessage = '';
				my $resultsTable = '';

				if ($pg->{flags}->{showPartialCorrectAnswers}>=0 && $submitAnswers) {
					if ($scoreRecordedMessage[$probOrder[$i]] !~
						$r->maketext("Your score on this problem was recorded.")) {
						$recordMessage = CGI::span({class=>"resultsWithError"},
							$r->maketext("ANSWERS NOT RECORDED --"),
							$scoreRecordedMessage[$probOrder[$i]]);

					}
					$resultsTable =
					$self->attemptResults($pg, 1, $will{showCorrectAnswers},
						$pg->{flags}->{showPartialCorrectAnswers} && $canShowProblemScores,
						$canShowProblemScores, 1);

				} elsif ($will{checkAnswers} || $will{showProblemGrader}) {
					$recordMessage = CGI::span({class=>"resultsWithError"},
						$r->maketext("ANSWERS ONLY CHECKED -- "),
						$r->maketext("ANSWERS NOT RECORDED"));

					$resultsTable = $self->attemptResults($pg, 1, $will{showCorrectAnswers},
						$pg->{flags}->{showPartialCorrectAnswers} && $canShowProblemScores,
						$canShowProblemScores, 1);

				} elsif ($previewAnswers) {
					$recordMessage = CGI::span({class=>"resultsWithError"},
						$r->maketext("PREVIEW ONLY -- ANSWERS NOT RECORDED"));
					$resultsTable = $self->attemptResults($pg, 1, 0, 0, 0, 1);
				}

				print CGI::start_div({class=>"gwProblem"});
				print CGI::div({-id=>"prob$i"},"");
				print CGI::h2($r->maketext("Problem [_1].",$problemNumber)), $recordMessage;

				my $instructor_comment = $self->get_instructor_comment($problems[$probOrder[$i]]);
				if ($instructor_comment) {
					print CGI::start_div({ id => "answerComment", class => "answerComments" });
					print CGI::b($r->maketext("Instructor Comment:")),  CGI::br();
					print CGI::escapeHTML($instructor_comment);
					print CGI::end_div();
				}

				print CGI::div({class=>"problem-content"}, $pg->{body_text}),
					CGI::p($pg->{result}->{msg} ? CGI::b($r->maketext("Note")).': ' : "", CGI::i($pg->{result}->{msg}));
				print CGI::p({class=>"gwPreview"}, CGI::a({-href=>"$jsprevlink"}, $r->maketext("preview answers")));

				print $resultsTable if $resultsTable;

				# Initialize the problem graders for the problem.
				if ($self->{will}{showProblemGrader}) {
					my $problem_grader = new WeBWorK::ContentGenerator::Instructor::SingleProblemGrader(
						$self->r, $pg, $problems[$probOrder[$i]]);
					$problem_grader->insertGrader;
				}

				print CGI::end_div();
				# finally, store the problem status for
				#    continued attempts recording
				my $pNum = $probOrder[$i] + 1;
				print CGI::hidden({-name=>"probstatus$pNum", -value=>$probStatus[$probOrder[$i]]});

				print "\n", CGI::div({ class => 'gwDivider' }, ""), "\n";
			} else {
				# keep the jump to anchors so that jumping to
				#    problem number 6 still works, even if
				#    we're viewing only problems 5-7, etc.
				print CGI::div({-id=>"prob$i"},""), "\n";
				# and print out hidden fields with the current
				#    last answers
				my $curr_prefix = 'Q' . sprintf("%04d", $probOrder[$i]+1) . '_';
				my @curr_fields = grep {/^(?!previous).*$curr_prefix/} keys %{$self->{formFields}};
				foreach my $curr_field (@curr_fields) {
					foreach (split(/\0/, $self->{formFields}->{$curr_field} // '')) {
						print CGI::hidden({-name=>$curr_field, -value=>$_});
					}
				}
				# finally, store the problem status for
				#    continued attempts recording
				my $pNum = $probOrder[$i] + 1;
				print CGI::hidden({-name=>"probstatus$pNum", -value=>$probStatus[$probOrder[$i]]});
			}
		}

		$self->handle_input_colors;

		print CGI::div($jumpLinks, "\n");
		print "\n", CGI::div({ class => 'gwDivider' }, ""), "\n";

		if ($can{showCorrectAnswers}) {
			print CGI::checkbox(
				-name    => "showCorrectAnswers",
				-checked => $want{showCorrectAnswers} || $want{showProblemGrader},
				-label   => $r->maketext("Show correct answers"),
			);
		}
		if ($can{showSolutions}) {
			print CGI::checkbox(
				-name    => "showSolutions",
				-checked => $will{showSolutions},
				-label   => $r->maketext("Show Solutions"),
			);
		}
		if ($can{showProblemGrader}) {
			print CGI::checkbox(
				-name    => "showProblemGrader",
				-checked => $want{showProblemGrader},
				-label   => $r->maketext("Show problem graders"),
			);
		}

		print CGI::p(
			CGI::submit(-name => "previewAnswers", -label => $r->maketext("Preview Test")),
			($can{recordAnswersNextTime}
				? CGI::submit(-name=>"submitAnswers", -label=>$r->maketext("Grade Test")) : " "),
			($can{checkAnswersNextTime} && !$can{recordAnswersNextTime}
				? CGI::submit(-name=>"checkAnswers", -label=>$r->maketext("Check Test")) : " "),
			($numProbPerPage && $numPages > 1 && $can{recordAnswersNextTime}
				? CGI::br() . CGI::em($r->maketext("Note: grading the test grades all problems, not just those on this page."))
				: " "));

		print(CGI::hidden(
				-name   => 'sourceFilePath',
				-value  =>  $r->param("sourceFilePath")
			))  if defined($r->param("sourceFilePath"));
		print(CGI::hidden(
				-name   => 'problemSeed',
				-value  =>  $r->param("problemSeed")
			))  if defined($r->param("problemSeed"));

		print CGI::end_form();
	}

	# finally, put in a show answers option if appropriate
	# print answer inspection button
	if ($authz->hasPermissions($user, "view_answers")) {
		my $hiddenFields = $self->hidden_authen_fields;
		my $firstProb = $startProb+1;
		my $lastProb = $endProb+1;
		$hiddenFields =~ s/\"hidden_/\"pastans-hidden_/g;
		my $pastAnswersPage = $urlpath->newFromModule("WeBWorK::ContentGenerator::Instructor::ShowAnswers",
			$r, courseID => $ce->{courseName});
		my $showPastAnswersURL = $self->systemLink($pastAnswersPage, authen => 0); # no authen info for form action
		print "\n", CGI::start_form(-method=>"POST",-action=>$showPastAnswersURL,-target=>"WW_Info"),"\n",
			$hiddenFields,"\n",
			CGI::hidden(-name => 'courseID',  -value=>$ce->{courseName}), "\n",
			CGI::hidden(-name => 'selected_sets',  -value=>$setVName), "\n",
			CGI::hidden(-name => 'selected_users',    -value=>$effectiveUser), "\n";
		for (my $prob=$firstProb; $prob <= $lastProb; $prob++) {
			print CGI::hidden(-name => 'selected_problems', -value=>"$prob"), "\n";
		}

		print CGI::p(CGI::submit(-name => 'action',  -value=>$r->maketext('Show Past Answers'))), "\n";

		print CGI::end_form();
	}

	# prints the achievement message if there is one
	#If achievements enabled, and if we are not in a try it page, check to see if there are new ones.and print them.
	#Gateways are special.  We only provide the first problem just to seed the data, but all of the problems from the
	#gateway will be provided to the achievement evaluator
	if ($ce->{achievementsEnabled} && $will{recordAnswers} && $submitAnswers && $set->set_id ne 'Undefined_Set') {
		print  WeBWorK::AchievementEvaluator::checkForAchievements($problems[0],
			$pg_results[0], $r, setVersion=>$versionNumber);

	}

	return "";
}


###########################################################################
# Evaluation utilities
############################################################################

sub getProblemHTML {
	my ($self, $EffectiveUser, $set, $formFields,
		$mergedProblem, $pgFile) = @_;
	# in:  $EffectiveUser is the effective user we're working as, $set is the
	#      merged set version, %$formFields the form fields from the input form
	#      that we need to worry about putting into the HTML we're generating,
	#      and $mergedProblem and $pgFile are what we'd expect.
	#      $pgFile is optional
	# out: the translated problem is returned

	my $r = $self->r;
	my $ce = $r->ce;
	my $db = $r->db;
	my $key =  $r->param('key');
	my $setName = $set->set_id;
	my $setVersionNumber = $set->version_id;
	my $permissionLevel = $self->{permissionLevel};
	my $psvn = $set->psvn();

	if (defined($mergedProblem) && $mergedProblem->problem_id) {
		# nothing needs to be done
	} elsif ($pgFile) {
		$mergedProblem = WeBWorK::DB::Record::ProblemVersion->new(
			set_id => $setName,
			version_id => $setVersionNumber,
			problem_id => 0,
			login_id => $EffectiveUser->user_id,
			source_file => $pgFile,
			# the rest of Problem's fields are not needed, i think
		);
	}
	# figure out if we're allowed to get solutions and call PG->new accordingly.
	my $showCorrectAnswers = $self->{will}->{showCorrectAnswers};
	my $showHints          = $self->{will}->{showHints};
	my $showSolutions      = $self->{will}->{showSolutions};
	my $processAnswers     = $self->{will}->{checkAnswers};

	# FIXME  I'm not sure that problem_id is what we want here  FIXME
	my $problemNumber = $mergedProblem->problem_id;

	my $pg = WeBWorK::PG->new(
		$ce,
		$EffectiveUser,
		$key,
		$set,
		$mergedProblem,
		$psvn,
		$formFields,
		{ # translation options
			displayMode     => $self->{displayMode},
			showHints       => $showHints,
			showSolutions   => $showSolutions,
			refreshMath2img => $showHints || $showSolutions,
			processAnswers  => 1,
			QUIZ_PREFIX     => 'Q' .
			sprintf("%04d",$problemNumber) . '_',
		},
	);


	# FIXME  is problem_id the correct thing in the following two stanzas?
	# FIXME  the original version had "problem number", which is what we want.
	# FIXME  I think problem_id will work, too
	if ($pg->{warnings} ne "") {
		push @{$self->{warnings}}, {
			set     => "$setName,v$setVersionNumber",
			problem => $mergedProblem->problem_id,
			message => $pg->{warnings},
		};
	}

	if ($pg->{flags}->{error_flag}) {
		push @{$self->{errors}}, {
			set     => "$setName,v$setVersionNumber",
			problem => $mergedProblem->problem_id,
			message => $pg->{errors},
			context => $pg->{body_text},
		};
		# if there was an error, body_text contains
		# the error context, not TeX code
		$pg->{body_text} = undef;
	}

	return    $pg;
}

sub output_JS{
	my $self = shift;
	my $r = $self->r;
	my $ce = $r->ce;

	my $site_url = $ce->{webworkURLs}->{htdocs};

	# The Base64.js file, which handles base64 encoding and decoding
	print CGI::start_script({type=>"text/javascript", src=>"$site_url/js/apps/Base64/Base64.js"}), CGI::end_script();

	# This is for MathView.
	if ($self->{will}->{useMathView}) {
		if ((grep(/MathJax/,@{$ce->{pg}->{displayModes}}))) {
			print CGI::start_script({type=>"text/javascript", src=>"$ce->{webworkURLs}->{MathJax}"}), CGI::end_script();

			print "<link href=\"$site_url/js/apps/MathView/mathview.css\" rel=\"stylesheet\" />";
			print CGI::start_script({type=>"text/javascript"});
			print "mathView_basepath = \"$site_url/images/mathview/\";";
			print CGI::end_script();
			print CGI::start_script({type=>"text/javascript",
					src=>"$site_url/js/apps/MathView/$ce->{pg}->{options}->{mathViewLocale}"}), CGI::end_script();
			print CGI::start_script({type=>"text/javascript",
					src=>"$site_url/js/apps/MathView/mathview.js"}), CGI::end_script();
		} else {
			warn ("MathJax must be installed and enabled as a display mode for the math viewer to work");
		}
	}

	# WIRIS EDITOR
	if ($self->{will}->{useWirisEditor}) {
		print CGI::start_script({type=>"text/javascript",
				src=>"$site_url/js/apps/WirisEditor/quizzes.js"}), CGI::end_script();
		print CGI::start_script({type=>"text/javascript",
				src=>"$site_url/js/apps/WirisEditor/wiriseditor.js"}), CGI::end_script();
		print CGI::start_script({type=>"text/javascript",
				src=>"$site_url/js/apps/WirisEditor/mathml2webwork.js"}), CGI::end_script();
	}


	# MathQuill interface
	if ($self->{will}->{useMathQuill}) {
		print "<link href=\"$site_url/js/apps/MathQuill/mathquill.css\" rel=\"stylesheet\" />";
		print "<link href=\"$site_url/js/apps/MathQuill/mqeditor.css\" rel=\"stylesheet\" />";
		print CGI::start_script({type=>"text/javascript",
				src=>"$site_url/js/apps/MathQuill/mathquill.min.js"}), CGI::end_script();
		print CGI::start_script({type=>"text/javascript",
				src=>"$site_url/js/apps/MathQuill/mqeditor.js"}), CGI::end_script();
	}

	print CGI::start_script({type=>"text/javascript",
			src=>"$site_url/js/vendor/other/knowl.js"}),CGI::end_script();

	# This is for the problem grader
	if ($self->{will}{showProblemGrader}) {
		print CGI::start_script({type=>"text/javascript", src=>"$site_url/js/apps/ProblemGrader/problemgrader.js"}),
			CGI::end_script();
	}

	#This is for page specfific js
	print CGI::start_script({type=>"text/javascript",
			src=>"$site_url/js/apps/GatewayQuiz/gateway.js"}), CGI::end_script();

	return "";
}

sub output_achievement_CSS {
	return "";
}

1;<|MERGE_RESOLUTION|>--- conflicted
+++ resolved
@@ -407,36 +407,27 @@
 	# The color.js file, which uses javascript to color the input fields based on whether they are correct or incorrect.
 	print CGI::start_script({type=>"text/javascript", src=>"$site_url/js/apps/InputColor/color.js"}), CGI::end_script();
 	print CGI::start_script({type=>"text/javascript"}),
-<<<<<<< HEAD
-			"color_inputs([\n  ",
-				join(",\n  ",map {"'$_'"} @{$self->{correct_ids}||[]}),
-			"\n],[\n  ",
-				join(",\n  ",map {"'$_'"} @{$self->{incorrect_ids}||[]}),
-			"]\n);",
-		CGI::end_script();
-}
-
-sub get_instructor_comment {
-	my ($self, $problem) = @_;
-
-	return unless ref($problem) =~ /ProblemVersion/;
-
-	my $db = $self->r->db;
-	my $userPastAnswerID = $db->latestProblemPastAnswer($self->{ce}{courseName}, $problem->user_id,
-		$problem->set_id . ",v" . $problem->version_id, $problem->problem_id);
-
-	if ($userPastAnswerID) {
-		my $userPastAnswer = $db->getPastAnswer($userPastAnswerID);
-		return $userPastAnswer->comment_string;
-	}
-
-	return "";
-=======
 		"color_inputs([",
 	   	join(", ", map {"'$_'"} @{$self->{correct_ids} || []}), "],\n[",
 		join(", ", map {"'$_'"} @{$self->{incorrect_ids} || []}), "]);",
 		CGI::end_script();
->>>>>>> bb92f227
+}
+
+sub get_instructor_comment {
+	my ($self, $problem) = @_;
+
+	return unless ref($problem) =~ /ProblemVersion/;
+
+	my $db = $self->r->db;
+	my $userPastAnswerID = $db->latestProblemPastAnswer($self->{ce}{courseName}, $problem->user_id,
+		$problem->set_id . ",v" . $problem->version_id, $problem->problem_id);
+
+	if ($userPastAnswerID) {
+		my $userPastAnswer = $db->getPastAnswer($userPastAnswerID);
+		return $userPastAnswer->comment_string;
+	}
+
+	return "";
 }
 
 ################################################################################
@@ -1236,7 +1227,7 @@
 			: CGI::span({ class => "gray_button" }, $r->maketext("Previous Test")),
 			" ",
 			CGI::start_span({ class => "btn-group student-nav-selector" }),
-			CGI::a({ class => "btn btn-primary dropdown-toggle", role => "button", data_toggle => "dropdown", href => "#" },
+			CGI::a({ class => "btn btn-primary dropdown-toggle", role => "button", data_toggle => "dropdown" },
 				$userRecords[$currentTestIndex]{displayName} .
 				" (test $userRecords[$currentTestIndex]{setVersion}) " .
 				CGI::span({ class => "caret" }, "")),
