################################################################################
# WeBWorK Online Homework Delivery System
# Copyright &copy; 2000-2018 The WeBWorK Project, http://openwebwork.sf.net/
# $CVSHeader: webwork2/lib/WeBWorK/ContentGenerator/GatewayQuiz.pm,v 1.54 2008/07/01 13:12:56 glarose Exp $
#
# This program is free software; you can redistribute it and/or modify it under
# the terms of either: (a) the GNU General Public License as published by the
# Free Software Foundation; either version 2, or (at your option) any later
# version, or (b) the "Artistic License" which comes with this package.
#
# This program is distributed in the hope that it will be useful, but WITHOUT
# ANY WARRANTY; without even the implied warranty of MERCHANTABILITY or FITNESS
# FOR A PARTICULAR PURPOSE.  See either the GNU General Public License or the
# Artistic License for more details.
################################################################################

package WeBWorK::ContentGenerator::GatewayQuiz;
use base qw(WeBWorK::ContentGenerator);

=head1 NAME

WeBWorK::ContentGenerator::GatewayQuiz - display a quiz of problems on one page,
deal with versioning sets

=cut

use strict;
use warnings;
use WeBWorK::CGI;
use File::Path qw(rmtree);
use WeBWorK::Form;
use WeBWorK::PG;
use WeBWorK::PG::ImageGenerator;
use WeBWorK::PG::IO;
use WeBWorK::Utils qw(writeLog writeCourseLog encodeAnswers decodeAnswers
	ref2string makeTempDirectory path_is_subdir sortByName before after
	between wwRound is_restricted);  # use the ContentGenerator formatDateTime, not the version in Utils
use WeBWorK::DB::Utils qw(global2user user2global);
use WeBWorK::Utils::Tasks qw(fake_set fake_set_version fake_problem);
use WeBWorK::Debug;
use WeBWorK::ContentGenerator::Instructor qw(assignSetVersionToUser);
use WeBWorK::Authen::LTIAdvanced::SubmitGrade;
use WeBWorK::Utils::AttemptsTable;
use WeBWorK::ContentGenerator::Instructor::SingleProblemGrader;
use PGrandom;

use Caliper::Sensor;
use Caliper::Entity;

# template method
sub templateName {
	return "gateway";
}

################################################################################
# "can" methods
################################################################################

# Subroutines to determine if a user "can" perform an action. Each subroutine is
# called with the following arguments:
#
#     ($self, $User, $PermissionLevel, $EffectiveUser, $Set, $Problem)

# *** The "can" routines are taken from Problem.pm, with small modifications
# *** to look at number of attempts per version, not per set, and to allow
# *** showing of correct answers after all attempts at a version are used

sub can_showOldAnswers {
	my ($self, $User, $PermissionLevel, $EffectiveUser, $Set, $Problem, $tmplSet) = @_;
	my $authz = $self->r->authz;
	# we'd like to use "! $Set->hide_work()", but that hides students' work
	# as they're working on the set, which isn't quite right.  so use instead:
	return 0 unless $authz->hasPermissions($User->user_id,"can_show_old_answers");

	return (before($Set->due_date()) ||
		$authz->hasPermissions($User->user_id,"view_hidden_work") ||
		($Set->hide_work() eq 'N' ||
			($Set->hide_work() eq 'BeforeAnswerDate' && time > $tmplSet->answer_date)));
}

# gateway change here: add $submitAnswers as an optional additional argument
#   to be included if it's defined
sub can_showCorrectAnswers {
	my ($self, $User, $PermissionLevel, $EffectiveUser, $Set, $Problem,
		$tmplSet, $submitAnswers) = @_;
	my $authz = $self->r->authz;

	# gateway change here to allow correct answers to be viewed after all attempts
	#   at a version are exhausted as well as if it's after the answer date
	# $addOne allows us to count the current submission
	my $addOne = defined($submitAnswers) ? $submitAnswers : 0;
	my $maxAttempts = $Set->attempts_per_version() || 0;
	my $attemptsUsed = $Problem->num_correct + $Problem->num_incorrect + $addOne || 0;

	# this is complicated by trying to address hiding scores by problem---that
	#    is, if $set->hide_score_by_problem and $set->hide_score are both set,
	#    then we should allow scores to be shown, but not show the score on
	#    any individual problem.  to deal with this, we make
	#    can_showCorrectAnswers give the least restrictive view of hiding, and
	#    then filter scores for the problems themselves later

	#    showing correcrt answers but not showing scores doesn't make sense
	#    so we should hide the correct answers if we aren not showing
	#    scores GG.

	my $canShowScores = $Set->hide_score_by_problem eq 'N' &&
		($Set->hide_score eq 'N' ||
			($Set->hide_score eq 'BeforeAnswerDate' && after($tmplSet->answer_date)));

	return (((after($Set->answer_date) ||
				($attemptsUsed >= $maxAttempts && $maxAttempts != 0 &&
					$Set->due_date() == $Set->answer_date())) ||
			$authz->hasPermissions($User->user_id, "show_correct_answers_before_answer_date")) &&
		($authz->hasPermissions($User->user_id, "view_hidden_work") || $canShowScores));
}

sub can_showProblemGrader {
	my ($self, $User, $PermissionLevel, $EffectiveUser, $Set, $Problem) = @_;
	my $authz = $self->r->authz;

	return ($authz->hasPermissions($User->user_id, "access_instructor_tools") &&
		$authz->hasPermissions($User->user_id, "score_sets") &&
		$Set->set_id ne "Undefined_Set" && !$self->{invalidSet});
}

sub can_showHints {
	#my ($self, $User, $PermissionLevel, $EffectiveUser, $Set, $Problem) = @_;
	return 1;
}

# gateway change here: add $submitAnswers as an optional additional argument
#   to be included if it's defined
sub can_showSolutions {
	my ($self, $User, $PermissionLevel, $EffectiveUser, $Set, $Problem,
		$tmplSet, $submitAnswers) = @_;
	my $authz = $self->r->authz;

	# this is the same as can_showCorrectAnswers
	# gateway change here to allow correct answers to be viewed after all attempts
	#   at a version are exhausted as well as if it's after the answer date
	# $addOne allows us to count the current submission
	my $addOne = defined($submitAnswers) ? $submitAnswers : 0;
	my $attempts_per_version = $Set->attempts_per_version() || 0;
	my $attemptsUsed = $Problem->num_correct+$Problem->num_incorrect+$addOne || 0;

	# this is complicated by trying to address hiding scores by problem---that
	#    is, if $set->hide_score_by_problem and $set->hide_score are both set,
	#    then we should allow scores to be shown, but not show the score on
	#    any individual problem.  to deal with this, we make can_showSolutions
	#    give the least restrictive view of hiding, and then filter scores for
	#    the problems themselves later
	#    showing correcrt answers but not showing scores doesn't make sense
	#    so we should hide the correct answers if we aren not showing
	#    scores GG.

	my $canShowScores = $Set->hide_score_by_problem eq 'N' &&
		($Set->hide_score eq 'N' ||
			($Set->hide_score eq 'BeforeAnswerDate' && after($tmplSet->answer_date)));

	return (((after($Set->answer_date) ||
				($attemptsUsed >= $attempts_per_version &&
					$attempts_per_version != 0 &&
					$Set->due_date() == $Set->answer_date())) ||
			$authz->hasPermissions($User->user_id, "show_correct_answers_before_answer_date")) &&
		($authz->hasPermissions($User->user_id, "view_hidden_work") || $canShowScores));
}

# gateway change here: add $submitAnswers as an optional additional argument
#   to be included if it's defined
# we also allow for a version_last_attempt_time which is the time the set was
#   submitted; if that's present we use that instead of the current time to
#   decide if we can record the answers.  this deals with the time between the
#   submission time and the proctor authorization.
sub can_recordAnswers {
	my ($self, $User, $PermissionLevel, $EffectiveUser, $Set, $Problem,
		$tmplSet, $submitAnswers) = @_;
	my $authz = $self->r->authz;

	# easy first case: never record answers for undefined sets
	return 0 if $Set->set_id eq "Undefined_Set";

	my $timeNow = defined($self->{timeNow}) ? $self->{timeNow} : time();
	# get the sag time after the due date in which we'll still grade the test
	my $grace = $self->{ce}->{gatewayGracePeriod};

	my $submitTime = ($Set->assignment_type eq 'proctored_gateway' &&
		defined($Set->version_last_attempt_time()) && $Set->version_last_attempt_time())
		? $Set->version_last_attempt_time() : $timeNow;

	if ($User->user_id ne $EffectiveUser->user_id) {
		my $recordAsOther = $authz->hasPermissions($User->user_id, "record_answers_when_acting_as_student");
		my $recordVersionsAsOther = $authz->hasPermissions($User->user_id, "record_set_version_answers_when_acting_as_student");

		if ($recordAsOther) {
			return $recordAsOther;
		} elsif (!$recordVersionsAsOther) {
			return $recordVersionsAsOther;
		}
		## if we're not allowed to record answers as another user,
		##    return that permission.  if we're allowed to record
		##    only set version answers, then we allow that between
		##    the open and close dates, and so drop out of this
		##    conditional to the usual one.
		## it isn't clear if this is the correct behavior, but I
		##    think it's probably reasonable.
	}

	if (before($Set->open_date, $submitTime)) {
		return $authz->hasPermissions($User->user_id, "record_answers_before_open_date");
	} elsif (between($Set->open_date, $Set->due_date + $grace, $submitTime)) {

		# gateway change here; we look at maximum attempts per version, not for the set,
		#   to determine the number of attempts allowed
		# $addOne allows us to count the current submission
		my $addOne = (defined($submitAnswers) && $submitAnswers) ? 1 : 0;
		my $attempts_per_version = $Set->attempts_per_version() || 0;
		my $attempts_used = $Problem->num_correct+$Problem->num_incorrect+$addOne;
		if ($attempts_per_version == 0 or $attempts_used < $attempts_per_version) {
			return $authz->hasPermissions($User->user_id, "record_answers_after_open_date_with_attempts");
		} else {
			return $authz->hasPermissions($User->user_id, "record_answers_after_open_date_without_attempts");
		}
	} elsif (between(($Set->due_date + $grace), $Set->answer_date, $submitTime)) {
		return $authz->hasPermissions($User->user_id, "record_answers_after_due_date");
	} elsif (after($Set->answer_date, $submitTime)) {
		return $authz->hasPermissions($User->user_id, "record_answers_after_answer_date");
	}
}

# gateway change here: add $submitAnswers as an optional additional argument
#   to be included if it's defined
# we also allow for a version_last_attempt_time which is the time the set was
#   submitted; if that's present we use that instead of the current time to
#   decide if we can check the answers.  this deals with the time between the
#   submission time and the proctor authorization.
sub can_checkAnswers {
	my ($self, $User, $PermissionLevel, $EffectiveUser, $Set, $Problem,
		$tmplSet, $submitAnswers) = @_;
	my $authz = $self->r->authz;

	# if we can record answers then we dont need to be able to check them
	# unless we have that specific permission.
	if ($self->can_recordAnswers($User, $PermissionLevel, $EffectiveUser,
			$Set, $Problem, $tmplSet, $submitAnswers)
		&& !$authz->hasPermissions($User->user_id, "can_check_and_submit_answers")) {
		return 0;
	}

	my $timeNow = defined($self->{timeNow}) ? $self->{timeNow} : time();
	# get the sag time after the due date in which we'll still grade the test
	my $grace = $self->{ce}->{gatewayGracePeriod};

	my $submitTime = ($Set->assignment_type eq 'proctored_gateway' &&
		defined($Set->version_last_attempt_time()) && $Set->version_last_attempt_time())
		? $Set->version_last_attempt_time() : $timeNow;

	# this is further complicated by trying to address hiding scores by
	#    problem---that is, if $set->hide_score_by_problem and
	#    $set->hide_score are both set, then we should allow scores to
	#    be shown, but not show the score on any individual problem.
	#    to deal with this, we use the least restrictive view of hiding
	#    here, and then filter for the problems themselves later
	#    showing correcrt answers but not showing scores doesn't make sense
	#    so we should hide the correct answers if we aren not showing
	#    scores GG.

	my $canShowScores = $Set->hide_score_by_problem eq 'N' && ($Set->hide_score eq 'N' ||
		($Set->hide_score eq 'BeforeAnswerDate' && after($tmplSet->answer_date)));

	if (before($Set->open_date, $submitTime)) {
		return $authz->hasPermissions($User->user_id, "check_answers_before_open_date");
	} elsif (between($Set->open_date, $Set->due_date + $grace, $submitTime)) {

		# gateway change here; we look at maximum attempts per version, not for the set,
		#   to determine the number of attempts allowed
		# $addOne allows us to count the current submission
		my $addOne = (defined($submitAnswers) && $submitAnswers) ? 1 : 0;
		my $attempts_per_version = $Set->attempts_per_version() || 0;
		my $attempts_used = $Problem->num_correct + $Problem->num_incorrect + $addOne;

		if ($attempts_per_version == -1 or $attempts_used < $attempts_per_version) {
			return ($authz->hasPermissions($User->user_id, "check_answers_after_open_date_with_attempts") &&
				($authz->hasPermissions($User->user_id, "view_hidden_work") ||
					$canShowScores));
		} else {
			return ($authz->hasPermissions($User->user_id, "check_answers_after_open_date_without_attempts") &&
				($authz->hasPermissions($User->user_id, "view_hidden_work") ||
					$canShowScores));
		}
	} elsif (between(($Set->due_date + $grace), $Set->answer_date, $submitTime)) {
		return ($authz->hasPermissions($User->user_id, "check_answers_after_due_date")  &&
			($authz->hasPermissions($User->user_id, "view_hidden_work") ||
				$canShowScores));
	} elsif (after($Set->answer_date, $submitTime)) {
		return ($authz->hasPermissions($User->user_id, "check_answers_after_answer_date") &&
			($authz->hasPermissions($User->user_id, "view_hidden_work") ||
				$canShowScores));
	}
}

sub can_showScore {
	my ($self, $User, $PermissionLevel, $EffectiveUser, $Set, $Problem,
		$tmplSet, $submitAnswers) = @_;
	my $authz = $self->r->authz;

	my $timeNow = defined($self->{timeNow}) ? $self->{timeNow} : time();

	# address hiding scores by problem
	my $canShowScores = ($Set->hide_score eq 'N' ||
		($Set->hide_score eq 'BeforeAnswerDate' &&
			after($tmplSet->answer_date)));

	return ($authz->hasPermissions($User->user_id,"view_hidden_work") || $canShowScores);
}

sub can_useMathView {
	my ($self, $User, $EffectiveUser, $Set, $Problem, $submitAnswers) = @_;
	my $ce= $self->r->ce;

	return $ce->{pg}->{specialPGEnvironmentVars}->{entryAssist} eq 'MathView';
}

sub can_useWirisEditor {
	my ($self, $User, $EffectiveUser, $Set, $Problem, $submitAnswers) = @_;
	my $ce= $self->r->ce;

	return $ce->{pg}->{specialPGEnvironmentVars}->{entryAssist} eq 'WIRIS';
}

sub can_useMathQuill {
	my ($self, $User, $EffectiveUser, $Set, $Problem, $submitAnswers) = @_;
	my $ce= $self->r->ce;

	return $ce->{pg}->{specialPGEnvironmentVars}->{entryAssist} eq 'MathQuill';
}

################################################################################
# output utilities
################################################################################

sub attemptResults {
	my $self = shift;
	my $pg = shift;
	my $showAttemptAnswers = shift;
	my $showCorrectAnswers = shift;
	my $showAttemptResults = $showAttemptAnswers && shift;
	my $showSummary = shift;
	my $showAttemptPreview = shift || 0;
	my $colorAnswers = $showAttemptResults;
	my $ce = $self->{ce};

	# for color coding the responses.
	$self->{correct_ids} = [] unless $self->{correct_ids};
	$self->{incorrect_ids} = [] unless $self->{incorrect_ids};

	# to make grabbing these options easier, we'll pull them out now...
	my %imagesModeOptions = %{$ce->{pg}{displayModeOptions}{images}};

	my $imgGen = WeBWorK::PG::ImageGenerator->new(
		tempDir         => $ce->{webworkDirs}{tmp},
		latex           => $ce->{externalPrograms}{latex},
		dvipng          => $ce->{externalPrograms}{dvipng},
		useCache        => 1,
		cacheDir        => $ce->{webworkDirs}{equationCache},
		cacheURL        => $ce->{webworkURLs}{equationCache},
		cacheDB         => $ce->{webworkFiles}{equationCacheDB},
		dvipng_align    => $imagesModeOptions{dvipng_align},
		dvipng_depth_db => $imagesModeOptions{dvipng_depth_db},
	);

	my $showEvaluatedAnswers = $ce->{pg}{options}{showEvaluatedAnswers} // '';

	# Create AttemptsTable object
	my $tbl = WeBWorK::Utils::AttemptsTable->new(
		$pg->{answers},
		answersSubmitted       => 1,
		answerOrder            => $pg->{flags}{ANSWER_ENTRY_ORDER},
		displayMode            => $self->{displayMode},
		showHeadline           => 0,
		showAnswerNumbers      => 0,
		showAttemptAnswers     => $showAttemptAnswers && $showEvaluatedAnswers,
		showAttemptPreviews    => $showAttemptPreview,
		showAttemptResults     => $showAttemptResults,
		showCorrectAnswers     => $showCorrectAnswers,
		showMessages           => $showAttemptAnswers, # internally checks for messages
		showSummary            => $showSummary,
		imgGen                 => $imgGen, # not needed if ce is present ,
		ce                     => '',      # not needed if $imgGen is present
		maketext               => WeBWorK::Localize::getLoc($ce->{language}),
	);

	my $answerTemplate = $tbl->answerTemplate;
	$tbl->imgGen->render(refresh => 1) if $tbl->displayMode eq 'images';
	push(@{$self->{correct_ids}}, @{$tbl->correct_ids}) if $colorAnswers;
	push(@{$self->{incorrect_ids}}, @{$tbl->incorrect_ids}) if $colorAnswers;
	return $answerTemplate;
}

sub handle_input_colors {
	my $self = shift;
	my $r = $self->r;
	my $ce = $r->ce;
	my $site_url = $ce->{webworkURLs}{htdocs};

	return if $self->{previewAnswers};  # don't color previewed answers

	# The color.js file, which uses javascript to color the input fields based on whether they are correct or incorrect.
	print CGI::start_script({type=>"text/javascript", src=>"$site_url/js/apps/InputColor/color.js"}), CGI::end_script();
	print CGI::start_script({type=>"text/javascript"}),
		"color_inputs([",
	   	join(", ", map {"'$_'"} @{$self->{correct_ids} || []}), "],\n[",
		join(", ", map {"'$_'"} @{$self->{incorrect_ids} || []}), "]);",
		CGI::end_script();
}

sub get_instructor_comment {
	my ($self, $problem) = @_;

	return unless ref($problem) =~ /ProblemVersion/;

	my $db = $self->r->db;
	my $userPastAnswerID = $db->latestProblemPastAnswer($self->{ce}{courseName}, $problem->user_id,
		$problem->set_id . ",v" . $problem->version_id, $problem->problem_id);

	if ($userPastAnswerID) {
		my $userPastAnswer = $db->getPastAnswer($userPastAnswerID);
		return $userPastAnswer->comment_string;
	}

	return "";
}

################################################################################
# Template escape implementations
################################################################################

# FIXME need to make $Set and $set be used consistently

sub pre_header_initialize {
	my ($self)     = @_;

	my $r = $self->r;
	my $ce = $r->ce;
	my $db = $r->db;
	my $authz = $r->authz;
	my $urlpath = $r->urlpath;

	my $setName = $urlpath->arg("setID");
	my $userName = $r->param('user');
	my $effectiveUserName = $r->param('effectiveUser');
	my $key = $r->param('key');

	# should we allow a new version to be created when acting as a user?
	my $verCreateOK = defined($r->param('createnew_ok')) ? $r->param('createnew_ok') : 0;

	# user checks
	my $User = $db->getUser($userName);
	die "record for user $userName (real user) does not exist." unless defined $User;

	my $EffectiveUser = $db->getUser($effectiveUserName);
	die "record for user $effectiveUserName (effective user) does not exist." unless defined $EffectiveUser;

	my $PermissionLevel = $db->getPermissionLevel($userName);
	die "permission level record for $userName does not exist (but the user does? odd...)"
	unless defined($PermissionLevel);

	my $permissionLevel = $PermissionLevel->permission;

	# we could be coming in with $setName = the versioned or nonversioned set
	# deal with that first
	my $requestedVersion = ($setName =~ /,v(\d+)$/) ? $1 : 0;
	$setName =~ s/,v\d+$//;
	# note that if we're already working with a version we want to be sure to stick
	# with that version.  we do this after we've validated that the user is
	# assigned the set, below

	###################################
	# gateway set and problem collection
	###################################

	# we need the template (user) set, the merged set-version, and a
	#    problem from the set to be able to test whether we're creating a
	#    new set version.  assemble these
	my ($tmplSet, $set, $Problem) = (0, 0, 0);

	# if the set comes in as "Undefined_Set", then we're trying/editing a
	#    single problem in a set, and so create a fake set with which to work
	#    if the user has the authorization to do that.
	if ($setName eq "Undefined_Set") {

		# make sure these are defined
		$requestedVersion = 1;
		$self->{assignment_type} = 'gateway';

		if (!$authz->hasPermissions($userName, "modify_problem_sets")) {
			$self->{invalidSet} = "You do not have the " .
				"authorization level required to view/edit undefined sets.";

			# define these so that we can drop through
			#    to report the error in body()
			$tmplSet = fake_set($db);
			$set     = fake_set_version($db);
			$Problem = fake_problem($db);
		} else {
			# in this case we're creating a fake set from the input, so
			#    the input must include a source file.
			if (!$r->param("sourceFilePath")) {
				$self->{invalidSet} = "An Undefined_Set was requested, but no source " .
					"file for the contained problem was provided.";

				# define these so that we can drop through
				#    to report the error in body()
				$tmplSet = fake_set($db);
				$set     = fake_set_version($db);
				$Problem = fake_problem($db);

			} else {
				my $sourceFPath = $r->param("sourceFilePath");
				die("sourceFilePath is unsafe!") unless
				path_is_subdir($sourceFPath, $ce->{courseDirs}->{templates}, 1);

				$tmplSet = fake_set($db);
				$set     = fake_set_version($db);
				$Problem = fake_problem($db);

				$tmplSet->assignment_type("gateway");
				$tmplSet->attempts_per_version(0);
				$tmplSet->time_interval(0);
				$tmplSet->versions_per_interval(1);
				$tmplSet->version_time_limit(0);
				$tmplSet->version_creation_time(time());
				$tmplSet->problem_randorder(0);
				$tmplSet->problems_per_page(1);
				$tmplSet->hide_score('N');
				$tmplSet->hide_score_by_problem('N');
				$tmplSet->hide_work('N');
				$tmplSet->time_limit_cap('0');
				$tmplSet->restrict_ip('No');

				$set->assignment_type("gateway");
				$set->time_interval(0);
				$set->versions_per_interval(1);
				$set->version_time_limit(0);
				$set->version_creation_time(time());
				$set->time_limit_cap('0');

				$Problem->problem_id(1);
				$Problem->source_file($sourceFPath);
				$Problem->user_id($effectiveUserName);
				$Problem->value(1);
				$Problem->problem_seed($r->param("problemSeed")) if ($r->param("problemSeed"));
			}
		}
	} else {
		# get template set: the non-versioned set that's assigned to the user
		#    if this fails/failed in authz->checkSet, then $self->{invalidSet} is set
		$tmplSet = $db->getMergedSet($effectiveUserName, $setName);

		$self->{isOpen} = $authz->hasPermissions($userName, "view_unopened_sets") || (time >= $tmplSet->open_date && !(
				$ce->{options}{enableConditionalRelease} &&
				is_restricted($db, $tmplSet, $effectiveUserName)));

		die("You do not have permission to view unopened sets") unless $self->{isOpen};


		# now we know that we're in a gateway test, save the assignment test
		#    for the processing of proctor keys for graded proctored tests;
		#    if we failed to get the set from the database, we store a fake
		#    value here to be able to continue
		$self->{'assignment_type'} = $tmplSet->assignment_type() || 'gateway';

		# next, get the latest (current) version of the set if we don't have a
		#     requested version number
		my @allVersionIds = $db->listSetVersions($effectiveUserName, $setName);
		my $latestVersion = (@allVersionIds ? $allVersionIds[-1] : 0);

		# double check that any requested version makes sense
		$requestedVersion = $latestVersion
		if ($requestedVersion !~ /^\d+$/ ||
			$requestedVersion > $latestVersion ||
			$requestedVersion < 0);

		die("No requested version when returning to problem?!")
		if (($r->param("previewAnswers") ||
				$r->param("checkAnswers") ||
				$r->param("submitAnswers") ||
				$r->param("newPage")) && ! $requestedVersion);

		# to test for a proctored test, we need the set version, not the
		#    template, to allow a finished proctored test to be checked as an
		#    unproctored test.  so we get the versioned set here
		if ($requestedVersion) {
			# if a specific set version was requested, it was stored in the $authz
			#    object when we did the set check
			$set = $db->getMergedSetVersion($effectiveUserName,
				$setName,
				$requestedVersion);
		} elsif ($latestVersion) {
			# otherwise, if there's a current version, which we take to be the
			#    latest version taken, we use that
			$set = $db->getMergedSetVersion($effectiveUserName,
				$setName,
				$latestVersion);
		} else {
			# and if neither of those work, get a dummy set so that we have
			#    something to work with
			my $userSetClass = $ce->{dbLayout}->{set_version}->{record};
			# FIXME RETURN TO: should this be global2version?
			$set = global2user($userSetClass, $db->getGlobalSet($setName));
			die "set  $setName  not found."  unless $set;
			$set->user_id($effectiveUserName);
			$set->psvn('000');
			$set->set_id("$setName");  # redundant?
			$set->version_id(0);
		}
	}
	my $setVersionNumber = ($set) ? $set->version_id() : 0;

	#################################
	# assemble gateway parameters
	#################################

	# we get the open/close dates for the gateway from the template set.
	#    note $isOpen/Closed give the open/close dates for the gateway
	#    as a whole (that is, the merged user|global set).  because the
	#    set could be bad (if $self->{invalidSet}), we check ->open_date
	#    before actually testing the date
	my $isOpen = $tmplSet && $tmplSet->open_date && (after($tmplSet->open_date()) ||
		$authz->hasPermissions($userName, "view_unopened_sets"));

	# FIXME for $isClosed, "record_answers_after_due_date" isn't quite
	#    the right description, but it seems reasonable
	my $isClosed = $tmplSet && $tmplSet->due_date && (after($tmplSet->due_date()) &&
		! $authz->hasPermissions($userName, "record_answers_after_due_date"));

	# to determine if we need a new version, we need to know whether this
	#    version exceeds the number of attempts per version.  (among other
	#    things,) the number of attempts is a property of the problem, so
	#    get a problem to check that.  note that for a gateway/quiz all
	#    problems will have the same number of attempts.  This means that
	#    if the set doesn't have any problems we're up a creek, so check
	#    for that here and bail if it's the case
	my @setPNum = $setName eq "Undefined_Set" ? (1) : $db->listUserProblems($EffectiveUser->user_id, $setName);
	die("Set $setName contains no problems.") if (!@setPNum);

	# if we assigned a fake problem above, $Problem is already defined.
	#    otherwise, we get the Problem, or define it to be undefined if
	#    the set hasn't been versioned to the user yet--this gets fixed
	#    when we assign the setVersion
	if (!$Problem) {
		$Problem = $setVersionNumber
			? $db->getMergedProblemVersion($EffectiveUser->user_id, $setName, $setVersionNumber, $setPNum[0])
			: undef;
	}

	# note that having $maxAttemptsPerVersion set to an infinite/0 value is
	#    nonsensical; if we did that, why have versions? (might want to do it for one individual?)
	# Its actually a good thing for "repeatable" practice sets
	my $maxAttemptsPerVersion = $tmplSet->attempts_per_version() || 0;
	my $timeInterval          = $tmplSet->time_interval() || 0;
	my $versionsPerInterval   = $tmplSet->versions_per_interval() || 0;
	my $timeLimit             = $tmplSet->version_time_limit() || 0;

	# what happens if someone didn't set one of these?  I think this can
	# happen if we're handed a malformed set, where the values in the
	# database are null.
	$timeInterval = 0 if (! defined($timeInterval) || $timeInterval eq '');
	$versionsPerInterval = 0 if (! defined($versionsPerInterval) ||
		$versionsPerInterval eq '');

	# every problem in the set must have the same submission characteristics
	my $currentNumAttempts = (defined($Problem) && $Problem->num_correct() ne '')
		? $Problem->num_correct() + $Problem->num_incorrect() : 0;

	# $maxAttempts turns into the maximum number of versions we can create;
	#    if $Problem isn't defined, we can't have made any attempts, so it
	#    doesn't matter
	my $maxAttempts = (defined($Problem) && defined($Problem->max_attempts()) && $Problem->max_attempts())
		? $Problem->max_attempts() : -1;

	# finding the number of versions per time interval is a little harder.
	#    we interpret the time interval as a rolling interval: that is,
	#    if we allow two sets per day, that's two sets in any 24 hour
	#    period.  this is probably not what we really want, but it's
	#    more extensible to a limitation like "one version per hour",
	#    and we can set it to two sets per 12 hours for most "2ce daily"
	#    type applications
	my $timeNow = time();
	my $grace = $ce->{gatewayGracePeriod};

	my $currentNumVersions = 0;  # this is the number of versions in the
	#    time interval
	my $totalNumVersions = 0;

	# we don't need to check this if $self->{invalidSet} is already set,
	#    or if we're working with an Undefined_Set
	if ($setVersionNumber && ! $self->{invalidSet} && $setName ne "Undefined_Set") {
		my @setVersionIDs = $db->listSetVersions($effectiveUserName, $setName);
		my @setVersions = $db->getSetVersions(map {[$effectiveUserName, $setName,, $_]} @setVersionIDs);
		foreach (@setVersions) {
			$totalNumVersions++;
			$currentNumVersions++
			if (!$timeInterval ||
				$_->version_creation_time() > ($timeNow - $timeInterval));
		}
	}

	####################################
	# new version creation conditional
	####################################

	my $versionIsOpen = 0;  # can we do anything to this version?

	# recall $isOpen = timeNow > openDate [for the merged userset] and
	#    $isClosed = timeNow > dueDate [for the merged userset]
	#    again, if $self->{invalidSet} is already set, we don't need to
	#    to check this
	if ($isOpen && ! $isClosed && ! $self->{invalidSet}) {

		# if no specific version is requested, we can create a new one if
		#    need be
		if (!$requestedVersion) {
			if (($maxAttempts == -1 ||
					$totalNumVersions < $maxAttempts)
				&&
				($setVersionNumber == 0 ||
					(
						($currentNumAttempts>=$maxAttemptsPerVersion
							||
							$timeNow >= $set->due_date + $grace)
						&&
						(! $versionsPerInterval
							||
							$currentNumVersions < $versionsPerInterval)
					)
				)
				&&
				($effectiveUserName eq $userName ||
					($authz->hasPermissions($userName, "record_answers_when_acting_as_student") ||
						($authz->hasPermissions($userName, "create_new_set_version_when_acting_as_student") && $verCreateOK)))

			) {
				# assign set, get the right name, version
				#    number, etc., and redefine the $set
				#    and $Problem we're working with
				my $setTmpl = $db->getUserSet($effectiveUserName,$setName);
				WeBWorK::ContentGenerator::Instructor::assignSetVersionToUser($self, $effectiveUserName, $setTmpl);
				$setVersionNumber++;

				# get a clean version of the set to save,
				#    and the merged version to use in the
				#    rest of the routine
				my $cleanSet = $db->getSetVersion($effectiveUserName, $setName, $setVersionNumber);
				$set = $db->getMergedSetVersion($effectiveUserName, $setName, $setVersionNumber);

				$Problem = $db->getMergedProblemVersion($effectiveUserName, $setName, $setVersionNumber, 1);

				# because we're creating this on the fly,
				#    it should be visible
				$set->visible(1);
				# set up creation time, open and due dates
				my $ansOffset = $set->answer_date() - $set->due_date();
				$set->version_creation_time($timeNow);
				$set->open_date($timeNow);
				# figure out the due date, taking into account
				#    any time limit cap
				my $dueTime = ($timeLimit == 0 || ($set->time_limit_cap && $timeNow+$timeLimit > $set->due_date))
					? $set->due_date : $timeNow+$timeLimit;

				$set->due_date($dueTime);
				$set->answer_date($set->due_date + $ansOffset);
				$set->version_last_attempt_time(0);

				# put this new info into the database.  we
				#    put back that data which we need for the
				#    version, and leave blank any information
				#    that we'd like to inherit from the user
				#    set or global set.  we set the data which
				#    determines if a set is open, because we
				#    don't want the set version to reopen after
				#    it's complete
				$cleanSet->version_creation_time($set->version_creation_time);
				$cleanSet->open_date($set->open_date);
				$cleanSet->due_date($set->due_date);
				$cleanSet->answer_date($set->answer_date);
				$cleanSet->version_last_attempt_time($set->version_last_attempt_time);
				$cleanSet->version_time_limit($set->version_time_limit);
				$cleanSet->attempts_per_version($set->attempts_per_version);
				$cleanSet->assignment_type($set->assignment_type);
				$db->putSetVersion($cleanSet);

				# we have a new set version, so it's open
				$versionIsOpen = 1;

				# also reset the number of attempts for this
				#    set to zero
				$currentNumAttempts = 0;

			} elsif ($maxAttempts != -1 && $totalNumVersions > $maxAttempts) {
				$self->{invalidSet} = "No new versions of this assignment are available, " .
					"because you have already taken the maximum number allowed.";

			} elsif ($effectiveUserName ne $userName &&
				$authz->hasPermissions($userName, "create_new_set_version_when_acting_as_student")) {

				$self->{invalidSet} = "User $effectiveUserName is being acted " .
					"as.  If you continue, you will create a new version of this set " .
					"for that user, which will count against their allowed maximum " .
					"number of versions for the current time interval.  IN GENERAL, THIS " .
					"IS NOT WHAT YOU WANT TO DO.  Please be sure that you want to " .
					"do this before clicking the \"Create new set version\" link " .
					"below.  Alternately, PRESS THE \"BACK\" BUTTON and continue.";
				$self->{invalidVersionCreation} = 1;

			} elsif ($effectiveUserName ne $userName) {
				$self->{invalidSet} = "User $effectiveUserName is being acted as.  " .
					"When acting as another user, new versions of the set cannot be created.";
				$self->{invalidVersionCreation} = 2;

			} elsif (($maxAttemptsPerVersion == 0 || $currentNumAttempts < $maxAttemptsPerVersion) &&
				$timeNow < $set->due_date() + $grace) {
				if (between($set->open_date(), $set->due_date() + $grace, $timeNow)) {
					$versionIsOpen = 1;
				} else {
					$versionIsOpen = 0;  # redundant
					$self->{invalidSet} = "No new  versions of this assignment" .
						" are available,\nbecause the set is not open or its time" .
						" limit has expired.\n";
				}

			} elsif ($versionsPerInterval &&
				($currentNumVersions >= $versionsPerInterval)){
				$self->{invalidSet} = "You have already taken all available versions of this " .
					"test in the current time interval.  You may take the test again after " .
					"the time interval has expired.";

			}

		} else {
			# (we're still in the $isOpen && ! $isClosed conditional here)
			#    if a specific version is requested, then we only check to
			#    see if it's open
			if (($currentNumAttempts < $maxAttemptsPerVersion)
				&&
				($effectiveUserName eq $userName ||
					$authz->hasPermissions($userName, "record_set_version_answers_when_acting_as_student"))
			) {
				if (between($set->open_date(), $set->due_date() + $grace, $timeNow)) {
					$versionIsOpen = 1;
				} else {
					$versionIsOpen = 0;  # redundant
				}
			}
		}

		# closed set, with attempt at a new one
	} elsif (!$self->{invalidSet} && !$requestedVersion) {
		$self->{invalidSet} = "This set is closed.  No new set versions may be taken.";
	}


	####################################
	# save problem and user data
	####################################

	my $psvn = $set->psvn();
	$self->{tmplSet} = $tmplSet;
	$self->{set} = $set;
	$self->{problem} = $Problem;
	$self->{requestedVersion} = $requestedVersion;

	$self->{userName} = $userName;
	$self->{effectiveUserName} = $effectiveUserName;
	$self->{user} = $User;
	$self->{effectiveUser}   = $EffectiveUser;
	$self->{permissionLevel} = $permissionLevel;

	$self->{isOpen} = $isOpen;
	$self->{isClosed} = $isClosed;
	$self->{versionIsOpen} = $versionIsOpen;

	$self->{timeNow} = $timeNow;

	####################################
	# form processing
	####################################

	# this is the same as the following, but doesn't appear in Problem.pm
	my $newPage = $r->param("newPage");
	$self->{newPage} = $newPage;

	# also get the current page, if it's given
	my $currentPage = $r->param("currentPage") || 1;

	# this is a hack manage previewing a page.  we set previewAnswers to
	# yes if either of the following are true:
	#  1. the "previewAnswers" input is set (the "preview" button was clicked), or
	#  2. the "previewHack" input is set (a preview link was used)
	my $prevOr = $r->param('previewAnswers') || $r->param('previewHack');
	$r->param('previewAnswers', $prevOr) if (defined($prevOr));

	# [This section lifted from Problem.pm] ##############################

	# set options from form fields (see comment at top of file for names)
	my $displayMode      = $User->displayMode || $ce->{pg}->{options}->{displayMode};
	my $redisplay        = $r->param("redisplay");
	my $submitAnswers    = $r->param("submitAnswers") // 0;
	my $checkAnswers     = $r->param("checkAnswers") // 0;
	my $previewAnswers   = $r->param("previewAnswers") // 0;

	my $formFields = { WeBWorK::Form->new_from_paramable($r)->Vars };

	$self->{displayMode}    = $displayMode;
	$self->{redisplay}      = $redisplay;
	$self->{submitAnswers}  = $submitAnswers;
	$self->{checkAnswers}   = $checkAnswers;
	$self->{previewAnswers} = $previewAnswers;
	$self->{formFields}     = $formFields;

	# now that we've set all the necessary variables quit out if the set or
	#    problem is invalid

	return if $self->{invalidSet} || $self->{invalidProblem};

	# [End lifted section] ###############################################

	####################################
	# permissions
	####################################

	# bail without doing anything if the set isn't yet open for this user
	if (!($self->{isOpen} || $authz->hasPermissions($userName,"view_unopened_sets"))) {
		$self->{invalidSet} = "This set is not yet open.";
		return;
	}

	# what does the user want to do?
	my %want = (
		showOldAnswers     => $User->showOldAnswers ne '' ?
			$User->showOldAnswers : $ce->{pg}->{options}->{showOldAnswers},
		# showProblemGrader implies showCorrectAnswers.  This is a convenience for grading.
		showCorrectAnswers => $r->param('showProblemGrader') ||
			(($r->param("showCorrectAnswers") || $ce->{pg}->{options}->{showCorrectAnswers})
				&& ($submitAnswers || $checkAnswers)),
		showProblemGrader  => $r->param('showProblemGrader') || 0,
		showHints          => $r->param("showHints") || $ce->{pg}->{options}->{showHints},
		showSolutions      => ($r->param("showSolutions") || $ce->{pg}->{options}->{showSolutions}) &&
			($submitAnswers || $checkAnswers),
		recordAnswers      => $submitAnswers && !$authz->hasPermissions($userName, "avoid_recording_answers"),
		# we also want to check answers if we were checking answers and are
		#    switching between pages
		checkAnswers       => $checkAnswers,
		useMathView        => $User->useMathView ne '' ? $User->useMathView : $ce->{pg}->{options}->{useMathView},
		useWirisEditor     => $User->useWirisEditor ne '' ? $User->useWirisEditor : $ce->{pg}->{options}->{useWirisEditor},
		useMathQuill       => $User->useMathQuill ne '' ? $User->useMathQuill : $ce->{pg}->{options}->{useMathQuill},
	);

	# are certain options enforced?
	my %must = (
		showOldAnswers     => 0,
		showCorrectAnswers => 0,
		showProblemGrader  => 0,
		showHints          => 0,
		showSolutions      => 0,
		recordAnswers      => 0,
		checkAnswers       => 0,
		useMathView        => 0,
		useWirisEditor     => 0,
		useMathQuill       => 0,
	);

	# does the user have permission to use certain options?
	my @args = ($User, $PermissionLevel, $EffectiveUser, $set, $Problem, $tmplSet);
	my $sAns = $submitAnswers ? 1 : 0;
	my %can = (
		showOldAnswers        => $self->can_showOldAnswers(@args),
		showCorrectAnswers    => $self->can_showCorrectAnswers(@args, $sAns),
		showProblemGrader     => $self->can_showProblemGrader(@args),
		showHints             => $self->can_showHints(@args),
		showSolutions         => $self->can_showSolutions(@args, $sAns),
		recordAnswers         => $self->can_recordAnswers(@args),
		checkAnswers          => $self->can_checkAnswers(@args),
		recordAnswersNextTime => $self->can_recordAnswers(@args, $sAns),
		checkAnswersNextTime  => $self->can_checkAnswers(@args, $sAns),
		showScore             => $self->can_showScore(@args),
		useMathView           => $self->can_useMathView(@args),
		useWirisEditor        => $self->can_useWirisEditor(@args),
		useMathQuill          => $self->can_useMathQuill(@args)
	);

	# final values for options
	my %will;
	foreach (keys %must) {
		$will{$_} = $can{$_} && ($must{$_} || $want{$_}) ;
	}
	##### store fields #####

	## FIXME: the following is present in Problem.pm, but missing here.  how do we
	##   deal with it in the context of multiple problems with possible hints?
	## ##### fix hint/solution options #####
	## $can{showHints}     &&= $pg->{flags}->{hintExists}
	##                     &&= $pg->{flags}->{showHintLimit}<=$pg->{state}->{num_of_incorrect_ans};
	##    $can{showSolutions} &&= $pg->{flags}->{solutionExists};

	$self->{want} = \%want;
	$self->{must} = \%must;
	$self->{can}  = \%can;
	$self->{will} = \%will;


	####################################
	# set up problem numbering and multipage variables
	####################################

	my @problemNumbers;
	if ($setName eq "Undefined_Set") {
		@problemNumbers = (1);
	} else {
		@problemNumbers = $db->listProblemVersions($effectiveUserName, $setName, $setVersionNumber);
	}

	# to speed up processing of long (multi-page) tests, we want to only
	#    translate those problems that are being submitted or are currently
	#    being displayed.  so work out here which problems are on the
	#    current page.
	my ($numPages, $pageNumber, $numProbPerPage) = (1, 0, 0);
	my ($startProb, $endProb) = (0, $#problemNumbers);

	# update startProb and endProb for multipage tests
	if (defined($set->problems_per_page) && $set->problems_per_page) {
		$numProbPerPage = $set->problems_per_page;
		$pageNumber = ($newPage) ? $newPage : $currentPage;

		$numPages = scalar(@problemNumbers)/$numProbPerPage;
		$numPages = int($numPages) + 1 if (int($numPages) != $numPages);

		$startProb = ($pageNumber - 1)*$numProbPerPage;
		$startProb = 0 if ($startProb < 0 || $startProb > $#problemNumbers);
		$endProb = ($startProb + $numProbPerPage > $#problemNumbers)
			? $#problemNumbers : $startProb + $numProbPerPage - 1;
	}


	# set up problem list for randomly ordered tests
	my @probOrder = (0..$#problemNumbers);

	# there's a routine to do this somewhere, I think...
	if ($set->problem_randorder) {
		my @newOrder = ();
		# we need to keep the random order the same each time the set is loaded!
		#    this requires either saving the order in the set definition, or
		#    being sure that the random seed that we use is the same each time
		#    the same set is called.  we'll do the latter by setting the seed
		#    to the psvn of the problem set.  we use a local PGrandom object
		#    to avoid mucking with the system seed.
		my $pgrand = PGrandom->new();
		$pgrand->srand($set->psvn);
		while (@probOrder) {
			my $i = int($pgrand->rand(scalar(@probOrder)));
			push(@newOrder, $probOrder[$i]);
			splice(@probOrder, $i, 1);
		}
		@probOrder = @newOrder;
	}
	# now $probOrder[i] = the problem number, numbered from zero, that's
	#    displayed in the ith position on the test

	# make a list of those problems we're displaying
	my @probsToDisplay = ();
	for (my $i=0; $i<@probOrder; $i++) {
		push(@probsToDisplay, $probOrder[$i])
			if ($i >= $startProb && $i <= $endProb);
	}

	####################################
	# process problems
	####################################

	my @problems = ();
	my @pg_results = ();
	# pg errors are stored here; initialize it to empty to start
	$self->{errors} = [ ];

	# process the problems as needed
	my @mergedProblems;
	if ($setName eq "Undefined_Set") {
		@mergedProblems = ($Problem);
	} else {
		@mergedProblems = $db->getAllMergedProblemVersions($effectiveUserName, $setName, $setVersionNumber);
	}

	for my $pIndex (0 .. $#problemNumbers) {

		if ( ! defined( $mergedProblems[$pIndex] ) ) {
			$self->{invalidSet} = "One or more of the problems " .
			"in this set have not been assigned to you.";
			return;
		}
		my $ProblemN = $mergedProblems[$pIndex];

		# sticky answers are set up here
		if (not ($submitAnswers or $previewAnswers or $checkAnswers or $newPage) and $will{showOldAnswers}) {
			my %oldAnswers = decodeAnswers($ProblemN->last_answer);
			$formFields->{$_} = $oldAnswers{$_} foreach (keys %oldAnswers);
		}

		push(@problems, $ProblemN);

		# if we don't have to translate this problem, just store a placeholder in the array.
		my $pg = 0;
		# this is the actual translation of each problem.  errors are 
		#    stored in @{$self->{errors}} in each case
		if ((grep /^$pIndex$/, @probsToDisplay) || $submitAnswers) {
			$pg = $self->getProblemHTML($self->{effectiveUser},
				$set, $formFields,
				$ProblemN);
			WeBWorK::ContentGenerator::ProblemUtil::ProblemUtil::insert_mathquill_responses($self, $pg)
			if ($self->{will}->{useMathQuill});
		}
		push(@pg_results, $pg);
	}
	$self->{ra_problems} = \@problems;
	$self->{ra_pg_results}=\@pg_results;

	$self->{startProb} = $startProb;
	$self->{endProb} = $endProb;
	$self->{numPages} = $numPages;
	$self->{pageNumber} = $pageNumber;
	$self->{ra_probOrder} = \@probOrder;
}

sub head {
	my ($self) = @_;
	return "" if !defined($self->{ra_pg_results});
	my $head_text = "";
	for (@{$self->{ra_pg_results}})
	{
		next if !ref($_);
		$head_text .= $_->{head_text} if $_->{head_text};
	}
	return $head_text;
}

sub path {
	my ($self, $args) = @_;

	my $r = $self->{r};
	my $setName = $r->urlpath->arg("setID");
	my $ce = $self->{ce};
	my $root = $ce->{webworkURLs}->{root};
	my $courseName = $ce->{courseName};

	return $self->pathMacro($args, "Home" => "$root",
		$courseName => "$root/$courseName",
		$setName => "");
}

sub nav {
	my ($self, $args) = @_;
	my $r = $self->{r};
	my $db = $r->db;
	my $user = $r->param("user");
	my $effectiveUser = $r->param('effectiveUser');

	# Set up and display a student navigation for those that have permission to act as a student.
	if ($r->authz->hasPermissions($user, "become_student") && $effectiveUser ne $user) {
		my $setName = $self->{set}->set_id;

		return "" if $setName eq "Undefined_Set";

		my $setVersion = $self->{set}->version_id;
		my $courseName = $self->{ce}{courseName};

		# Find all versions of this set that have been taken (excluding those taken by the current user).
		my @users = grep { $_->[0] ne $user } $db->listSetVersionsWhere({ set_id => { like => "$setName,v\%" } });
		my @userRecords = $db->getUsers(map { $_->[0] } @users);

		# Format the student names for display, and associate the users with the test versions.
		for (0 .. $#userRecords) {
			$userRecords[$_]{displayName} = ($userRecords[$_]->last_name || $userRecords[$_]->first_name
				? $userRecords[$_]->last_name . ", " . $userRecords[$_]->first_name
				: $userRecords[$_]->user_id);
			$userRecords[$_]{setVersion} = $users[$_][2];
		}

		# Sort by last name, then first name, then user_id, then set version.
		@userRecords = sort {
			lc($a->last_name) cmp lc($b->last_name) ||
			lc($a->first_name) cmp lc($b->first_name) ||
			lc($a->user_id) cmp lc($b->user_id) ||
			lc($a->{setVersion}) <=> lc($b->{setVersion})
		} @userRecords;

		# Find the previous, current, and next test.
		my $currentTestIndex = 0;
		for (0 .. $#userRecords) {
			$currentTestIndex = $_, last
			if $userRecords[$_]->user_id eq $effectiveUser && $userRecords[$_]->{setVersion} == $setVersion;
		}
		my $prevTest = $currentTestIndex > 0 ? $userRecords[$currentTestIndex - 1] : 0;
		my $nextTest = $currentTestIndex < $#userRecords ? $userRecords[$currentTestIndex + 1] : 0;

		# Mark the current test.
		$userRecords[$currentTestIndex]{currentTest} = 1;

		my $setPage = $r->urlpath->newFromModule(__PACKAGE__, $r,
			courseID => $courseName, setID => "$setName,v%s");

		# Cap the number of tests shown to at most 200.
		my $numAfter = $#userRecords - $currentTestIndex;
		my $numBefore = 200 - ($numAfter < 100 ? $numAfter : 100);
		my $minTestIndex = $currentTestIndex < $numBefore ? 0 : $currentTestIndex - $numBefore;
		my $maxTestIndex = $minTestIndex + 200 < $#userRecords ? $minTestIndex + 200 : $#userRecords;

		# Set up the student nav.
		print join("",
			CGI::start_div({ class => 'user-nav' }),
			$prevTest
			? CGI::a({
					href => sprintf($self->systemLink($setPage, params => { effectiveUser => $prevTest->user_id,
								currentPage => $self->{pageNumber},
								showProblemGrader => $self->{will}{showProblemGrader} }), $prevTest->{setVersion}),
					data_toggle => "tooltip", data_placement => "top",
					title => "$prevTest->{displayName} (test $prevTest->{setVersion})",
					class => "nav_button student-nav-button"
				}, $r->maketext("Previous Test"))
			: CGI::span({ class => "gray_button" }, $r->maketext("Previous Test")),
			" ",
			CGI::start_span({ class => "btn-group student-nav-selector" }),
			CGI::a({ class => "btn btn-primary dropdown-toggle", role => "button", data_toggle => "dropdown" },
				$userRecords[$currentTestIndex]{displayName} .
				" (test $userRecords[$currentTestIndex]{setVersion}) " .
				CGI::span({ class => "caret" }, "")),
			CGI::start_ul({ class => "dropdown-menu", role => "menu", aria_labelledby => "studentSelector" }),
			(
				map {
					CGI::li(
					CGI::a({ tabindex => "-1", style => $_->{currentTest} ? "background-color: #8F8" : "",
						href => sprintf($self->systemLink($setPage, params => { effectiveUser => $_->user_id,
									currentPage => $self->{pageNumber},
									showProblemGrader => $self->{will}{showProblemGrader} }), $_->{setVersion}) },
					"$_->{displayName} (test $_->{setVersion})" )
					)
				}
				@userRecords[$minTestIndex ..  $maxTestIndex]
			),
			CGI::end_ul(),
			CGI::end_span(),
			" ",
			$nextTest
			? CGI::a({
					href => sprintf($self->systemLink($setPage, params => { effectiveUser => $nextTest->user_id,
								currentPage => $self->{pageNumber},
								showProblemGrader => $self->{will}{showProblemGrader} }), $nextTest->{setVersion}),
					data_toggle => "tooltip", data_placement => "top",
					title => "$nextTest->{displayName} (test $nextTest->{setVersion})",
					class => "nav_button student-nav-button"
				}, $r->maketext("Next Test"))
			: CGI::span({ class => "gray_button" }, $r->maketext("Next Test")),
			CGI::end_div()
		);
	}

	return "";
}

sub body {
	my $self = shift();
	my $r = $self->r;
	my $ce = $r->ce;
	my $db = $r->db;
	my $authz = $r->authz;
	my $urlpath = $r->urlpath;
	my $user = $r->param('user');
	my $effectiveUser = $r->param('effectiveUser');
	my $courseID = $urlpath->arg("courseID");

	# report everything with the same time that we started with
	my $timeNow = $self->{timeNow};
	my $grace = $ce->{gatewayGracePeriod};

	#########################################
	# preliminary error checking and output
	#########################################

	# if $self->{invalidSet} is set, then we have an error and should
	#    just bail with the appropriate error message

	if ($self->{invalidSet} || $self->{invalidProblem}) {
		# delete any proctor keys that are floating around
		if ($self->{'assignment_type'} eq 'proctored_gateway') {
			my $proctorID = $r->param('proctor_user');
			if ($proctorID) {
				eval{ $db->deleteKey("$effectiveUser,$proctorID"); };
				eval{ $db->deleteKey("$effectiveUser,$proctorID,g"); };
			}
		}

		my $newlink = '';
		my $usernote = '';
		if (defined($self->{invalidVersionCreation}) &&
			$self->{invalidVersionCreation} == 1) {
			my $gwpage = $urlpath->newFromModule($urlpath->module,$r,
				courseID=>$urlpath->arg("courseID"), setID=>$urlpath->arg("setID"));
			my $link = $self->systemLink($gwpage,
				params=>{effectiveUser => $effectiveUser, user => $user, createnew_ok => 1});
			$newlink = CGI::p(CGI::a({href=>$link}, "Create new set version."));
			$usernote = " (acted as by $user)";
		} elsif (defined($self->{invalidVersionCreation}) &&
			  $self->{invalidVersionCreation} == 2) {
			$usernote = " (acted as by $user)";
		}

		return CGI::div({class=>"ResultsWithError"},
			CGI::p("The selected problem set (" .
				$urlpath->arg("setID") . ") is not " .
				"a valid set for $effectiveUser" .
				"$usernote:"),
			CGI::p($self->{invalidSet}),
			$newlink);
	}

	my $tmplSet = $self->{tmplSet};
	my $set = $self->{set};
	my $Problem = $self->{problem};
	my $permissionLevel = $self->{permissionLevel};
	my $submitAnswers = $self->{submitAnswers};
	my $checkAnswers = $self->{checkAnswers};
	my $previewAnswers = $self->{previewAnswers};
	my $newPage = $self->{newPage};
	my %want = %{$self->{want}};
	my %can = %{$self->{can}};
	my %must = %{$self->{must}};
	my %will = %{$self->{will}};

	my @problems = @{$self->{ra_problems}};
	my @pg_results = @{$self->{ra_pg_results}};
	my @pg_errors = @{$self->{errors}};
	my $requestedVersion = $self->{requestedVersion};

	my $startProb = $self->{startProb};
	my $endProb = $self->{endProb};
	my $numPages = $self->{numPages};
	my $pageNumber = $self->{pageNumber};
	my @probOrder = @{$self->{ra_probOrder}};

	my $setName  = $set->set_id;
	my $versionNumber = $set->version_id;
	my $setVName = "$setName,v$versionNumber";
	my $numProbPerPage = $set->problems_per_page;

	# translation errors -- we use the same output routine as Problem.pm,
	#    but play around to allow for errors on multiple translations
	#    because we have an array of problems to deal with.
	if (@pg_errors) {
		my $errorNum = 1;
		my ($message, $context) = ('', '');
		foreach (@pg_errors) {

			$message .= "$errorNum. " if (@pg_errors > 1);
			$message .= $_->{message} . CGI::br() . "\n";

			$context .= CGI::p((@pg_errors > 1? "$errorNum.": '') .
				$_->{context}) . "\n\n" . CGI::div({ class => 'gwDivider' }, "") . "\n\n";
		}
		return $self->errorOutput($message, $context);
	}

	####################################
	# answer processing
	####################################

	debug("begin answer processing");

	my @scoreRecordedMessage = ('') x scalar(@problems);
	my $LTIGradeResult = -1;

	####################################
	# save results to database as appropriate
	####################################

	if ($submitAnswers || (($previewAnswers || $newPage) && $can{recordAnswers})) {
		# if we're submitting answers, we have to save the problems
		#    to the database.
		# if we're previewing or switching pages and can still
		#    record answers, we save the last answer for future
		#    reference

		# first, if we're submitting answers for a proctored exam,
		#    we want to delete the proctor keys that authorized
		#    that grading, so that it isn't possible to just log
		#    in and take another proctored test without getting
		#    reauthorized
		if ($submitAnswers && $self->{'assignment_type'} eq 'proctored_gateway') {
			my $proctorID = $r->param('proctor_user');

			# if we don't have attempts left, delete all
			#    proctor keys for this user
			if ($set->attempts_per_version - 1 - $Problem->num_correct - $Problem->num_incorrect <= 0) {
				eval { $db->deleteAllProctorKeys($effectiveUser); };
			} else {
				# otherwise, delete only the grading key
				eval { $db->deleteKey("$effectiveUser,$proctorID,g"); };
				# in this case we may have a past, login,
				#    proctor key that we can keep so that
				#    we don't have to get another login to
				#    continue working the test
				if ($r->param("past_proctor_user") && $r->param("past_proctor_key")) {
					$r->param("proctor_user", $r->param("past_proctor_user"));
					$r->param("proctor_key", $r->param("past_proctor_key"));
				}
			}
			# this is unsubtle, but we'd rather not have bogus
			#    keys sitting around
			if ($@) {
				die("ERROR RESETTING PROCTOR GRADING KEY(S): $@\n");
			}

		}

		my @pureProblems = $db->getAllProblemVersions($effectiveUser, $setName, $versionNumber);
		foreach my $i (0 .. $#problems) {  # process each problem
			# this code is essentially that from Problem.pm
			# begin problem loop for sticky answers
			my $pureProblem = $pureProblems[$i];

			# store answers in problem for sticky answers later
			# my %answersToStore;

			# we have to be a little careful about getting the
			#    answers that we're saving, because we don't have
			#    a pg_results object for all problems if we're not
			#    submitting
			my %answerHash = ();
			my @answer_order = ();
			my $encoded_last_answer_string;
			if (ref($pg_results[$i])) {
				my ($past_answers_string, $scores, $isEssay); #not used here
				($past_answers_string, $encoded_last_answer_string, $scores, $isEssay) =
				WeBWorK::ContentGenerator::ProblemUtil::ProblemUtil::create_ans_str_from_responses($self, $pg_results[$i]);
			} else {
				my $prefix = sprintf('Q%04d_',$i+1);
				my @fields = sort grep {/^(?!previous).*$prefix/} (keys %{$self->{formFields}});
				my %answersToStore = map {$_ => $self->{formFields}->{$_}} @fields;
				my @answer_order = @fields;
				$encoded_last_answer_string = encodeAnswers(%answersToStore, @answer_order);
			}
			# and get the last answer
			$problems[$i]->last_answer($encoded_last_answer_string);
			$pureProblem->last_answer($encoded_last_answer_string);

			# next, store the state in the database if that makes sense
			if ($submitAnswers && $will{recordAnswers}) {
				$problems[$i]->status(wwRound(2,$pg_results[$i]->{state}->{recorded_score}));
				$problems[$i]->attempted(1);
				$problems[$i]->num_correct($pg_results[$i]->{state}->{num_of_correct_ans});
				$problems[$i]->num_incorrect($pg_results[$i]->{state}->{num_of_incorrect_ans});
				$pureProblem->status(wwRound(2,$pg_results[$i]->{state}->{recorded_score}));
				$pureProblem->attempted(1);
				$pureProblem->num_correct($pg_results[$i]->{state}->{num_of_correct_ans});
				$pureProblem->num_incorrect($pg_results[$i]->{state}->{num_of_incorrect_ans});

				if ($db->putProblemVersion($pureProblem)) {
					$scoreRecordedMessage[$i] = $r->maketext("Your score on this problem was recorded.");
				} else {
					$scoreRecordedMessage[$i] = $r->maketext("Your score was not recorded because there was a " .
						"failure in storing the problem record to the database.");
				}
				# write the transaction log
				writeLog($self->{ce}, "transaction",
					$problems[$i]->problem_id . "\t" .
					$problems[$i]->set_id . "\t" .
					$problems[$i]->user_id . "\t" .
					$problems[$i]->source_file . "\t" .
					$problems[$i]->value . "\t" .
					$problems[$i]->max_attempts . "\t" .
					$problems[$i]->problem_seed . "\t" .
					$problems[$i]->status . "\t" .
					$problems[$i]->attempted . "\t" .
					$problems[$i]->last_answer . "\t" .
					$problems[$i]->num_correct . "\t" .
					$problems[$i]->num_incorrect
				);
			} elsif ($submitAnswers) {
				# this is the case where we submitted answers
				#    but can't save them; report an error
				#    message

				if ($self->{isClosed}) {
					$scoreRecordedMessage[$i] = $r->maketext("Your score was not recorded because this problem " .
						"set version is not open.");
				} elsif ($problems[$i]->num_correct + $problems[$i]->num_incorrect >= $set->attempts_per_version) {
					$scoreRecordedMessage[$i] = $r->maketext("Your score was not recorded because you have no " .
						"attempts remaining on this set version.");
				} elsif (! $self->{versionIsOpen}) {
					my $endTime = ($set->version_last_attempt_time) ? $set->version_last_attempt_time : $timeNow;
					if ($endTime > $set->due_date && $endTime < $set->due_date + $grace) {
						$endTime = $set->due_date;
					}
					my $elapsed = int(($endTime - $set->open_date)/0.6 + 0.5)/100;
					# we assume that allowed is an even
					#    number of minutes
					my $allowed = ($set->due_date - $set->open_date)/60;
					$scoreRecordedMessage[$i] = $r->maketext("Your score was not recorded because you have " .
						"exceeded the time limit for this test. (Time taken: [_1] min; allowed: [_2] min.)",
						$elapsed, $allowed);
				} else {
					$scoreRecordedMessage[$i] = $r->maketext("Your score was not recorded.");
				}
			} else {
				# finally, we must be previewing or switching
				#    pages.  save only the last answer for the
				#    problems
				$db->putProblemVersion($pureProblem);
			}
		} # end loop through problems
		# end loop through problems for sticky answer

		#Try to update the student score on the LMS
		# if that option is enabled.
		my $LTIGradeMode = $self->{ce}->{LTIGradeMode} // '';
		if ($submitAnswers && $will{recordAnswers} && $LTIGradeMode && $self->{ce}->{LTIGradeOnSubmit}) {
			my $grader = WeBWorK::Authen::LTIAdvanced::SubmitGrade->new($r);
			if ($LTIGradeMode eq 'course') {
				$LTIGradeResult = $grader->submit_course_grade($effectiveUser);
			} elsif ($LTIGradeMode eq 'homework') {
				$LTIGradeResult = $grader->submit_set_grade($effectiveUser, $setName);
			}
		}

		## finally, log student answers if we're submitting,
		##    previewing, or changing pages, provided that we can
		##    record answers.  note that this will log an overtime
		##    submission (or any case where someone submits the
		##    test, or spoofs a request to submit a test)

		my $answer_log = $self->{ce}->{courseFiles}->{logs}->{'answer_log'};

		# this is carried over from Problem.pm
		if (defined($answer_log)) {
			foreach my $i (0 .. $#problems) {
				# begin problem loop for passed answers
				my $past_answers_string = '';
				my $scores = '';
				my $isEssay = 0;
				# note that we store these answers in the
				#    order that they are presented, not the
				#    actual problem order
				if (ref($pg_results[$probOrder[$i]])) {
					my %answerHash = %{ $pg_results[$probOrder[$i]]->{answers} };
					my $encoded_last_answer_string; #not used here
					($past_answers_string, $encoded_last_answer_string, $scores, $isEssay) =
					WeBWorK::ContentGenerator::ProblemUtil::ProblemUtil::create_ans_str_from_responses(
						$self, $pg_results[$probOrder[$i]]
					);
					$past_answers_string =~ s/\t+$/\t/;
				} else {
					my $prefix = sprintf('Q%04d_', ($probOrder[$i]+1));
					my @fields = sort grep {/^(?!previous).*$prefix/} (keys %{$self->{formFields}});
					foreach (@fields) {
						$past_answers_string .= $self->{formFields}->{$_} . "\t";
						$scores .= $self->{formFields}->{"probstatus" . ($probOrder[$i]+1)} >= 1 ? "1" : "0" if ($submitAnswers);
					}
					$past_answers_string =~ s/\t+$/\t/;
				}


				# Prefix answer string with submission type
				my $answerPrefix;
				if ($submitAnswers) {
					$answerPrefix = "[submit] ";
				} elsif ($previewAnswers) {
					$answerPrefix = "[preview] ";
				} else {
					$answerPrefix = "[newPage] ";
				}

				if (!$past_answers_string || $past_answers_string =~ /^\t$/) {
					$past_answers_string = "$answerPrefix" .
					"No answer entered\t";
				} else {
					$past_answers_string = "$answerPrefix" .
					"$past_answers_string";
				}

				#Write to courseLog
				writeCourseLog($self->{ce}, "answer_log",
					join("", '|',
						$problems[$i]->user_id,
						'|', $setVName,
						'|', ($i+1), '|', $scores,
						"\t$timeNow\t",
						"$past_answers_string"),
				);
				#add to PastAnswer db
				my $pastAnswer = $db->newPastAnswer();
				$pastAnswer->course_id($courseID);
				$pastAnswer->user_id($problems[$i]->user_id);
				$pastAnswer->set_id($setVName);
				$pastAnswer->problem_id($problems[$i]->problem_id);
				$pastAnswer->timestamp($timeNow);
				$pastAnswer->scores($scores);
				$pastAnswer->answer_string($past_answers_string);
				$pastAnswer->source_file($problems[$i]->source_file);

				$db->addPastAnswer($pastAnswer);

			}
		}

		my $caliper_sensor = Caliper::Sensor->new($self->{ce});
		if ($caliper_sensor->caliperEnabled()) {
			my $events = [];

			my $startTime = $r->param('startTime');
			my $endTime = time();
			if ($submitAnswers && $will{recordAnswers}) {
				foreach my $i (0 .. $#problems) {
					my $problem = $problems[$i];
					my $pg = $pg_results[$i];
					my $completed_question_event = {
						'type' => 'AssessmentItemEvent',
						'action' => 'Completed',
						'profile' => 'AssessmentProfile',
						'object' => Caliper::Entity::problem_user(
							$self->{ce},
							$db,
							$problem->set_id(),
							$versionNumber,
							$problem->problem_id(),
							$problem->user_id(),
							$pg
						),
						'generated' => Caliper::Entity::answer(
							$self->{ce},
							$db,
							$problem->set_id(),
							$versionNumber,
							$problem->problem_id(),
							$problem->user_id(),
							$pg,
							0, # don't track start/end time for gateway problems (multiple answers per page)
							0 # don't track start/end time for gateway problems (multiple answers per page)
						),
					};
					push @$events, $completed_question_event;
				}
				my $submitted_set_event = {
					'type' => 'AssessmentEvent',
					'action' => 'Submitted',
					'profile' => 'AssessmentProfile',
					'object' => Caliper::Entity::problem_set(
						$self->{ce},
						$db,
						$setName
					),
					'generated' => Caliper::Entity::problem_set_attempt(
						$self->{ce},
						$db,
						$setName,
						$versionNumber,
						$effectiveUser,
						$startTime,
						$endTime
					),
				};
				push @$events, $submitted_set_event;
			} else {
				my $paused_set_event = {
					'type' => 'AssessmentEvent',
					'action' => 'Paused',
					'profile' => 'AssessmentProfile',
					'object' => Caliper::Entity::problem_set(
						$self->{ce},
						$db,
						$setName
					),
					'generated' => Caliper::Entity::problem_set_attempt(
						$self->{ce},
						$db,
						$setName,
						$versionNumber,
						$effectiveUser,
						$startTime,
						$endTime
					),
				};
				push @$events, $paused_set_event;
			}
			my $tool_use_event = {
				'type' => 'ToolUseEvent',
				'action' => 'Used',
				'profile' => 'ToolUseProfile',
				'object' => Caliper::Entity::webwork_app(),
			};
			push @$events, $tool_use_event;
			$caliper_sensor->sendEvents($r, $events);

			# reset start time
			$r->param('startTime', '');
		}
	}
	debug("end answer processing");
	# end problem loop

	# additional set-level database manipulation: we want to save the time
	#    that a set was submitted, and for proctored tests we want to reset
	#    the assignment type after a set is submitted for the last time so
	#    that it's possible to look at it later without getting proctor
	#    authorization
	if (($submitAnswers &&
			($will{recordAnswers} ||
				(! $set->version_last_attempt_time() &&
					$timeNow > $set->due_date + $grace))) ||
		(! $can{recordAnswersNextTime} &&
			$set->assignment_type() eq 'proctored_gateway')) {

		my $setName = $set->set_id();

		# save the submission time if we're recording the answer, or if the
		#     first submission occurs after the due_date
		if ($submitAnswers &&
			($will{recordAnswers} ||
				(!$set->version_last_attempt_time() &&
					$timeNow > $set->due_date + $grace))) {
			$set->version_last_attempt_time($timeNow);
		}
		if (!$can{recordAnswersNextTime} &&
			$set->assignment_type() eq 'proctored_gateway') {
			$set->assignment_type('gateway');
		}
		# again, we save only parameters that are determine access to the
		#    set version
		my $cleanSet = $db->getSetVersion($effectiveUser, $setName, $versionNumber);
		$cleanSet->assignment_type($set->assignment_type);
		$cleanSet->version_last_attempt_time($set->version_last_attempt_time);
		$db->putSetVersion($cleanSet);
	}


	####################################
	# output
	####################################

	# some convenient output variables
	my $canShowProblemScores = $can{showScore} &&
		($set->hide_score_by_problem eq 'N' ||
			$authz->hasPermissions($user, "view_hidden_work"));

	my $canShowWork = $authz->hasPermissions($user, "view_hidden_work") ||
		($set->hide_work eq 'N' || ($set->hide_work eq 'BeforeAnswerDate' && $timeNow>$tmplSet->answer_date));

	# for nicer answer checking on multi-page tests, we want to keep
	#    track of any changes that someone made to a different page,
	#    and what their score was.  we use @probStatus to do this.  we
	#    initialize this to any known scores, and then update this when
	#    calculating the score for checked or submitted tests
	my @probStatus = ();
	# we also figure out recorded score for the set, if any, and score
	#    on this attempt
	my $recordedScore = 0;
	my $totPossible = 0;
	foreach (@problems) {
		my $pv = ($_->value()) ? $_->value() : 1;
		$totPossible += $pv;
		$recordedScore += $_->status*$pv if (defined($_->status));
		push(@probStatus, ($r->param("probstatus" . $_->problem_id) || $_->status || 0));
	}

	# to get the attempt score, we have to figure out what the score on
	#    each part of each problem is, and multiply the total for the
	#    problem by the weight (value) of the problem.  to make things
	#    even more interesting, we are avoiding translating all of the
	#    problems when checking answers
	my $attemptScore = 0;
	if ($will{recordAnswers} || $will{checkAnswers}) {
		my $i=0;
		foreach my $pg (@pg_results) {
			my $pValue = $problems[$i]->value() ? $problems[$i]->value() : 1;
			my $pScore = 0;
			my $numParts = 0;
			if (ref($pg)) {  # then we have a pg object
				###
				$pScore = $pg->{state}->{recorded_score};
				$probStatus[$i] = $pScore;
				$numParts = 1;
				###

			} else {
				# if we don't have a pg object, use any known
				#    problem status (this defaults to zero)
				$pScore = $probStatus[$i];
			}
			$attemptScore += $pScore*$pValue/($numParts > 0 ? $numParts : 1);
			$i++;
		}
	}

	# we want to print elapsed and allowed times; allowed is easy
	my $allowed = sprintf("%.0f", 10*($set->due_date - $set->open_date)/6) / 100;
	# elapsed is a little harder; we're counting to the last submission
	#    time, or to the current time if the test hasn't been submitted,
	#    and if the submission fell in the grace period round it to the
	#    due_date
	my $exceededAllowedTime = 0;
	my $endTime = ($set->version_last_attempt_time) ? $set->version_last_attempt_time : $timeNow;
	if ($endTime > $set->due_date && $endTime < $set->due_date + $grace) {
		$endTime = $set->due_date;
	} elsif ($endTime > $set->due_date) {
		$exceededAllowedTime = 1;
	}
	my $elapsedTime = int(($endTime - $set->open_date)/0.6 + 0.5)/100;

	# also get number of remaining attempts (important for sets with
	#    multiple attempts per version)
	my $numLeft = ($set->attempts_per_version || 0) - $Problem->num_correct - $Problem->num_incorrect
		- ($submitAnswers && $will{recordAnswers} ? 1 : 0);
	my $attemptNumber = $Problem->num_correct + $Problem->num_incorrect;

	# a handy noun for when referring to a test
	my $testNoun = (($set->attempts_per_version || 0) > 1) ? $r->maketext("submission") : $r->maketext("test");
	my $testNounNum = (($set->attempts_per_version ||0) > 1)
		? $r->maketext("submission (test [_1])",$versionNumber) : $r->maketext("test ([_1])",$versionNumber);

	##### start output of test headers:
	##### display information about recorded and checked scores
	$attemptScore = wwRound(2,$attemptScore);
	if ($will{recordAnswers}) {
		# the distinction between $can{recordAnswers} and ! $can{} has
		#    been dealt with above and recorded in @scoreRecordedMessage
		my $divClass = 'ResultsWithoutError';
		my $recdMsg = '';
		foreach (@scoreRecordedMessage) {
			if ($_ !~ $r->maketext('Your score on this problem was recorded.')) {
				$recdMsg = $_;
				$divClass = 'ResultsWithError';
				last;
			}
		}
		print CGI::start_div({class=>$divClass});

		if ($recdMsg) {
			# then there was an error when saving the results
			print CGI::strong($r->maketext("Your score on this [_1] was NOT recorded.",$testNounNum),
				$recdMsg), CGI::br();
		} else {
			# no error; print recorded message
			print CGI::strong($r->maketext("Your score on this [_1] WAS recorded.",$testNounNum)), CGI::br();

			# and show the score if we're allowed to do that
			if ($can{showScore}) {
				print CGI::strong($r->maketext("Your score on this [_1] is [_2]/[_3].",
						$testNoun,$attemptScore,$totPossible));
			} else {
				if ($set->hide_score eq 'BeforeAnswerDate') {
					print $r->maketext("(Your score on this [_1] is not available until [_2].)",
						$testNoun, $self->formatDateTime($set->answer_date));
				} else {
					print $r->maketext("(Your score on this [_1] is not available.)",$testNoun);
				}
			}

			# Print a message if we are trying to send the score to
			# an LMS
			if ($LTIGradeResult != -1) {
				print CGI::br();
				print $LTIGradeResult ?
				$r->maketext("Your score was successfully sent to the LMS.") :
				$r->maketext("Your score was not successfully sent to the LMS.");
			}
		}

		# finally, if there is another, recorded message, print that
		#    too so that we know what's going on
		print CGI::end_div();
		if ($set->attempts_per_version > 1 && $attemptNumber > 1 &&
			$recordedScore != $attemptScore && $can{showScore}) {
			print CGI::start_div({class=>'gwMessage'});
			my $recScore = wwRound(2,$recordedScore);
			print $r->maketext("The recorded score for this test is  [_1]/[_2].",$recScore,$totPossible);
			print CGI::end_div();
		}

	} elsif ($will{checkAnswers}) {
		if ($can{showScore}) {
			print CGI::start_div({class=>'gwMessage'});
			print CGI::strong($r->maketext("Your score on this (checked, not recorded) submission is [_1]/[_2].",
					$attemptScore,$totPossible)), CGI::br();
			my $recScore = wwRound(2,$recordedScore);
			print $r->maketext("The recorded score for this test is [_1]/[_2].",$recScore, $totPossible);
			print CGI::end_div();
		}
	}

	##### remaining output of test headers:
	##### display timer or information about elapsed time, "printme" link,
	##### and information about any recorded score if not submitAnswers or
	##### checkAnswers
	if ($can{recordAnswersNextTime}) {

		# print timer
		my $timeLeft = $set->due_date() - $timeNow;  # this is in secs
		# dont print the timer if there is over 24 hours because its kind of silly
		if ($timeLeft < 86400) {
			print CGI::div({-id=>"gwTimer"},"\n");
			print CGI::start_form({-name=>"gwTimeData", -method=>"POST", -action=>$r->uri});
			print CGI::hidden({-name=>"serverTime", -value=>$timeNow}), "\n";
			print CGI::hidden({-name=>"serverDueTime", -value=>$set->due_date()}), "\n";
			print CGI::end_form();
		}
		if ($timeLeft < 1 && $timeLeft > 0 &&
			!$authz->hasPermissions($user, "record_answers_when_acting_as_student")) {
			print CGI::span({-class=>"resultsWithError"},
				CGI::b($r->maketext("You have less than 1 minute to complete this test.")."\n"));
		} elsif ($timeLeft <= 0 &&
			!$authz->hasPermissions($user, "record_answers_when_acting_as_student")) {
			print CGI::span({-class=>"resultsWithError"},
				CGI::b($r->maketext("You are out of time.  Press grade now!")."\n"));
		}
		# if there are multiple attempts per version, indicate the
		#    number remaining, and if we've submitted a multiple
		#    attempt multi-page test, show the score on the previous
		#    submission
		if ($set->attempts_per_version > 1) {
			print CGI::em($r->maketext("You have [_1] attempt(s) remaining on this test.",$numLeft));
			if ($numLeft < $set->attempts_per_version && $numPages > 1 && $can{showScore}) {
				print CGI::start_div({-id=>"gwScoreSummary"}),
					CGI::strong({},$r->maketext("Score summary for last submit:"));
				print CGI::start_table();
				print CGI::Tr({}, CGI::th({-align=>"left"}, $r->maketext("Prob")),
					CGI::td(""), CGI::th($r->maketext("Status")),
					CGI::td(""), CGI::th($r->maketext("Result")));
				for (my $i=0; $i<@probStatus; $i++) {
					print CGI::Tr({}, CGI::td({},[
								($i+1), "", int(100*$probStatus[$probOrder[$i]]+0.5) . "%", "",
								$probStatus[$probOrder[$i]] == 1 ? $r->maketext("Correct") : $r->maketext("Incorrect")
							]));
				}
				print CGI::end_table(), CGI::end_div();
			}
		}
	} else {
		if (! $checkAnswers && ! $submitAnswers) {
			if ($can{showScore}) {
				print CGI::start_div({class=>'gwMessage'});

				my $scMsg = $r->maketext("Your recorded score on this test (number [_1]) is [_2]/[_3].",
					$versionNumber, wwRound(2,$recordedScore), $totPossible);
				if ($exceededAllowedTime && $recordedScore == 0) {
					$scMsg .= $r->maketext("You exceeded the allowed time.");
				} else {
					$scMsg .= ".  ";
				}
				print CGI::strong($scMsg), CGI::br();
				print CGI::end_div();
			}
		}

		if ($set->version_last_attempt_time) {
			print CGI::start_div({class=>'gwMessage'});
			print $r->maketext("Time taken on test: [_1] min ([_2] min allowed).",$elapsedTime,$allowed);
			print CGI::end_div();
		} elsif ($exceededAllowedTime && $recordedScore != 0) {
			print CGI::start_div({class=>'gwMessage'});
			print $r->maketext("(This test is overtime because it was not submitted in the allowed time.)");
			print CGI::end_div();
		}

		if ($canShowWork && $set->set_id ne "Undefined_Set") {
			print $r->maketext("The test (which is number [_1]) may  no longer be submitted for a grade.",$versionNumber);
			print "" . (($can{showScore}) ? $r->maketext("You may still check your answers.") : ".") ;

			# print a "printme" link if we're allowed to see our
			#    work
			my $link = $ce->{webworkURLs}->{root} . '/' .
				$ce->{courseName} . '/hardcopy/' .
				$set->set_id . ',v' . $set->version_id . '/?' .
				$self->url_authen_args;
			my $printmsg = CGI::div({-class=>'gwPrintMe'},
				CGI::a({-href=>$link}, $r->maketext("Print Test")));
			print $printmsg;
		}
	}

	# this is a hack to get a URL that won't require a proctor login if
	#    we've submitted a proctored test for the last time.  above we've
	#    reset the assignment_type in this case, so we'll use that to
	#    decide if we should give a path to an unproctored test.
	my $action = $r->uri();
	$action =~ s/proctored_quiz_mode/quiz_mode/ if ($set->assignment_type() eq 'gateway');
	# we also want to be sure that if we're in a set, the 'action' in the
	#    form points us to the same set.
	my $setname = $set->set_id;
	my $setvnum = $set->version_id;
	$action =~ s/(quiz_mode\/$setname)\/?$/$1,v$setvnum\//;  #"

	# now, we print out the rest of the page if we're not hiding submitted
	#    answers
	if (!$can{recordAnswersNextTime} && !$canShowWork) {
		print CGI::start_div({class=>"gwProblem"});
		if ($set->hide_work eq 'BeforeAnswerDate') {
			print CGI::strong($r->maketext("Completed results for this assignment are not available until [_1]",
					$self->formatDateTime($set->answer_date)));
		} else {
			print CGI::strong($r->maketext("Completed results for this assignment are not available."));
		}
		print CGI::end_div();

	# else: we're not hiding answers
	} else {
		my $startTime = $r->param('startTime') || time();

		print CGI::start_form({-name=>"gwquiz", -method=>"POST", -action=>$action}),
			$self->hidden_authen_fields,
			$self->hidden_proctor_authen_fields;

		# hacks to use a javascript link to trigger previews and jump to
		#    subsequent pages of a multipage test
		print CGI::hidden({-name=>'previewHack', -value=>''}), CGI::br();
		print CGI::hidden({-name=>'startTime', -value=>$startTime});
		if ($numProbPerPage && $numPages > 1) {
			print CGI::hidden({-name=>'newPage', -value=>''});
			print CGI::hidden({-name=>'currentPage', -value=>$pageNumber});
		}

		# the link for a preview; for a multipage test, this also needs to
		#    keep track of what page we're on
		my $jsprevlink = 'javascript:document.gwquiz.previewHack.value="1";';
		$jsprevlink .= "document.gwquiz.newPage.value=\"$pageNumber\";" if ($numProbPerPage && $numPages > 1);
		$jsprevlink .= 'document.gwquiz.submit();';

		# set up links between problems and, for multi-page tests, pages
		my $jumpLinks = '';
		my $probRow = [ ];
		for my $i (0 .. $#pg_results) {

			my $pn = $i + 1;
			if ($i >= $startProb && $i <= $endProb) {
				push(@$probRow, CGI::b(" [ ")) if ($i == $startProb);
				push(@$probRow, " &nbsp;" .
					CGI::a({-href=>"#",
							-onclick=>"jumpTo($pn);return false;"},
						"$pn") . "&nbsp; ");
				push(@$probRow, CGI::b(" ] ")) if ($i == $endProb);
			} elsif (!($i % $numProbPerPage)) {
				push(@$probRow, " &nbsp;&nbsp; ",
					" &nbsp;&nbsp; ", " &nbsp;&nbsp; ");
			}
		}
		if ($numProbPerPage && $numPages > 1) {
			my $pageRow = [ CGI::th({scope=>"row"}, CGI::b($r->maketext('Jump to Page:'))),
				CGI::td(CGI::b(' [ ')) ];
			for my $i (1 .. $numPages) {
				my $pn = ($i == $pageNumber) ? $i : CGI::a({-href=>'javascript:' .
						"document.gwquiz.newPage.value=\"$i\";" .
						'document.gwquiz.submit();'}, "&nbsp;$i&nbsp;");

				my $colspan =  0;
				if ($i == $pageNumber) {
					$colspan = ($#pg_results - ($i-1)*$numProbPerPage > $numProbPerPage)
						? $numProbPerPage : $#pg_results - ($i-1)*$numProbPerPage + 1;
				} else {
					$colspan = 1;
				}
				push(@$pageRow, CGI::td({-colspan=>$colspan, -align=>'center'}, $pn));
				push(@$pageRow, CGI::td([CGI::b(' ] '), CGI::b(' [ ')]))
				if ($i != $numPages);
			}
			push(@$pageRow, CGI::td(CGI::b(' ] ')));
			$jumpLinks = CGI::table({class=>"gwNavigation", role=>"navigation", 'aria-label'=>"problem navigation"},
				CGI::Tr(@$pageRow),
				CGI::Tr(CGI::th(CGI::b($r->maketext("Jump to Problem:"))), CGI::td($probRow)));
		} else {
			$jumpLinks = CGI::table({class=>"gwNavigation", role=>"navigation", 'aria-label'=>"problem navigation"},
				CGI::Tr(CGI::th(CGI::b($r->maketext("Jump to Problem:"))), CGI::td($probRow)));
		}

		print $jumpLinks,"\n";

		# print out problems and attempt results, as appropriate
		# note: args to attemptResults are (self,) $pg, $showAttemptAnswers,
		#    $showCorrectAnswers, $showAttemptResults (and-ed with
		#    $showAttemptAnswers), $showSummary, $showAttemptPreview (or-ed
		#    with zero)
		my $problemNumber = 0;

		foreach my $i (0 .. $#pg_results) {
			my $pg = $pg_results[$probOrder[$i]];
			$problemNumber++;

			if ($i >= $startProb && $i <= $endProb) {

				my $recordMessage = '';
				my $resultsTable = '';

				if ($pg->{flags}->{showPartialCorrectAnswers}>=0 && $submitAnswers) {
					if ($scoreRecordedMessage[$probOrder[$i]] !~
						$r->maketext("Your score on this problem was recorded.")) {
						$recordMessage = CGI::span({class=>"resultsWithError"},
							$r->maketext("ANSWERS NOT RECORDED --"),
							$scoreRecordedMessage[$probOrder[$i]]);

					}
					$resultsTable =
					$self->attemptResults($pg, 1, $will{showCorrectAnswers},
						$pg->{flags}->{showPartialCorrectAnswers} && $canShowProblemScores,
						$canShowProblemScores, 1);

				} elsif ($will{checkAnswers} || $will{showProblemGrader}) {
					$recordMessage = CGI::span({class=>"resultsWithError"},
						$r->maketext("ANSWERS ONLY CHECKED -- "),
						$r->maketext("ANSWERS NOT RECORDED"));

					$resultsTable = $self->attemptResults($pg, 1, $will{showCorrectAnswers},
						$pg->{flags}->{showPartialCorrectAnswers} && $canShowProblemScores,
						$canShowProblemScores, 1);

				} elsif ($previewAnswers) {
					$recordMessage = CGI::span({class=>"resultsWithError"},
						$r->maketext("PREVIEW ONLY -- ANSWERS NOT RECORDED"));
					$resultsTable = $self->attemptResults($pg, 1, 0, 0, 0, 1);
				}

				print CGI::start_div({class=>"gwProblem"});
				print CGI::div({-id=>"prob$i"},"");
				print CGI::h2($r->maketext("Problem [_1].",$problemNumber)), $recordMessage;

				my $instructor_comment = $self->get_instructor_comment($problems[$probOrder[$i]]);
				if ($instructor_comment) {
					print CGI::start_div({ id => "answerComment", class => "answerComments" });
					print CGI::b($r->maketext("Instructor Comment:")),  CGI::br();
					print CGI::escapeHTML($instructor_comment);
					print CGI::end_div();
				}

				print CGI::div({class=>"problem-content"}, $pg->{body_text}),
					CGI::p($pg->{result}->{msg} ? CGI::b($r->maketext("Note")).': ' : "", CGI::i($pg->{result}->{msg}));
				print CGI::p({class=>"gwPreview"}, CGI::a({-href=>"$jsprevlink"}, $r->maketext("preview answers")));

				print $resultsTable if $resultsTable;

				# Initialize the problem graders for the problem.
				if ($self->{will}{showProblemGrader}) {
					my $problem_grader = new WeBWorK::ContentGenerator::Instructor::SingleProblemGrader(
						$self->r, $pg, $problems[$probOrder[$i]]);
					$problem_grader->insertGrader;
				}

				print CGI::end_div();
				# finally, store the problem status for
				#    continued attempts recording
				my $pNum = $probOrder[$i] + 1;
				print CGI::hidden({-name=>"probstatus$pNum", -value=>$probStatus[$probOrder[$i]]});

				print "\n", CGI::div({ class => 'gwDivider' }, ""), "\n";
			} else {
				# keep the jump to anchors so that jumping to
				#    problem number 6 still works, even if
				#    we're viewing only problems 5-7, etc.
				print CGI::div({-id=>"prob$i"},""), "\n";
				# and print out hidden fields with the current
				#    last answers
				my $curr_prefix = 'Q' . sprintf("%04d", $probOrder[$i]+1) . '_';
				my @curr_fields = grep {/^(?!previous).*$curr_prefix/} keys %{$self->{formFields}};
				foreach my $curr_field (@curr_fields) {
					foreach (split(/\0/, $self->{formFields}->{$curr_field} // '')) {
						print CGI::hidden({-name=>$curr_field, -value=>$_});
					}
				}
				# finally, store the problem status for
				#    continued attempts recording
				my $pNum = $probOrder[$i] + 1;
				print CGI::hidden({-name=>"probstatus$pNum", -value=>$probStatus[$probOrder[$i]]});
			}
		}

		$self->handle_input_colors;

		print CGI::div($jumpLinks, "\n");
		print "\n", CGI::div({ class => 'gwDivider' }, ""), "\n";

		if ($can{showCorrectAnswers}) {
			print CGI::checkbox(
				-name    => "showCorrectAnswers",
				-checked => $want{showCorrectAnswers} || $want{showProblemGrader},
				-label   => $r->maketext("Show correct answers"),
			);
		}
		if ($can{showSolutions}) {
			print CGI::checkbox(
				-name    => "showSolutions",
				-checked => $will{showSolutions},
				-label   => $r->maketext("Show Solutions"),
			);
		}
		if ($can{showProblemGrader}) {
			print CGI::checkbox(
				-name    => "showProblemGrader",
				-checked => $want{showProblemGrader},
				-label   => $r->maketext("Show problem graders"),
			);
		}

		print CGI::p(
			CGI::submit(-name => "previewAnswers", -label => $r->maketext("Preview Test")),
			($can{recordAnswersNextTime}
				? CGI::submit(-name=>"submitAnswers", -label=>$r->maketext("Grade Test")) : " "),
			($can{checkAnswersNextTime} && !$can{recordAnswersNextTime}
				? CGI::submit(-name=>"checkAnswers", -label=>$r->maketext("Check Test")) : " "),
			($numProbPerPage && $numPages > 1 && $can{recordAnswersNextTime}
				? CGI::br() . CGI::em($r->maketext("Note: grading the test grades all problems, not just those on this page."))
				: " "));

		print(CGI::hidden(
				-name   => 'sourceFilePath',
				-value  =>  $r->param("sourceFilePath")
			))  if defined($r->param("sourceFilePath"));
		print(CGI::hidden(
				-name   => 'problemSeed',
				-value  =>  $r->param("problemSeed")
			))  if defined($r->param("problemSeed"));

		print CGI::end_form();
	}

	# finally, put in a show answers option if appropriate
	# print answer inspection button
	if ($authz->hasPermissions($user, "view_answers")) {
		my $hiddenFields = $self->hidden_authen_fields;
		my $firstProb = $startProb+1;
		my $lastProb = $endProb+1;
		$hiddenFields =~ s/\"hidden_/\"pastans-hidden_/g;
		my $pastAnswersPage = $urlpath->newFromModule("WeBWorK::ContentGenerator::Instructor::ShowAnswers",
			$r, courseID => $ce->{courseName});
		my $showPastAnswersURL = $self->systemLink($pastAnswersPage, authen => 0); # no authen info for form action
		print "\n", CGI::start_form(-method=>"POST",-action=>$showPastAnswersURL,-target=>"WW_Info"),"\n",
			$hiddenFields,"\n",
			CGI::hidden(-name => 'courseID',  -value=>$ce->{courseName}), "\n",
			CGI::hidden(-name => 'selected_sets',  -value=>$setVName), "\n",
			CGI::hidden(-name => 'selected_users',    -value=>$effectiveUser), "\n";
		for (my $prob=$firstProb; $prob <= $lastProb; $prob++) {
			print CGI::hidden(-name => 'selected_problems', -value=>"$prob"), "\n";
		}

		print CGI::p(CGI::submit(-name => 'action',  -value=>$r->maketext('Show Past Answers'))), "\n";

		print CGI::end_form();
	}

	# prints the achievement message if there is one
	#If achievements enabled, and if we are not in a try it page, check to see if there are new ones.and print them.
	#Gateways are special.  We only provide the first problem just to seed the data, but all of the problems from the
	#gateway will be provided to the achievement evaluator
	if ($ce->{achievementsEnabled} && $will{recordAnswers} && $submitAnswers && $set->set_id ne 'Undefined_Set') {
		print  WeBWorK::AchievementEvaluator::checkForAchievements($problems[0],
			$pg_results[0], $r, setVersion=>$versionNumber);

	}

	return "";
}


###########################################################################
# Evaluation utilities
############################################################################

sub getProblemHTML {
	my ($self, $EffectiveUser, $set, $formFields,
		$mergedProblem, $pgFile) = @_;
	# in:  $EffectiveUser is the effective user we're working as, $set is the
	#      merged set version, %$formFields the form fields from the input form
	#      that we need to worry about putting into the HTML we're generating,
	#      and $mergedProblem and $pgFile are what we'd expect.
	#      $pgFile is optional
	# out: the translated problem is returned

	my $r = $self->r;
	my $ce = $r->ce;
	my $db = $r->db;
	my $key =  $r->param('key');
	my $setName = $set->set_id;
	my $setVersionNumber = $set->version_id;
	my $permissionLevel = $self->{permissionLevel};
	my $psvn = $set->psvn();

	if (defined($mergedProblem) && $mergedProblem->problem_id) {
		# nothing needs to be done
	} elsif ($pgFile) {
		$mergedProblem = WeBWorK::DB::Record::ProblemVersion->new(
			set_id => $setName,
			version_id => $setVersionNumber,
			problem_id => 0,
			login_id => $EffectiveUser->user_id,
			source_file => $pgFile,
			# the rest of Problem's fields are not needed, i think
		);
	}
	# figure out if we're allowed to get solutions and call PG->new accordingly.
	my $showCorrectAnswers = $self->{will}->{showCorrectAnswers};
	my $showHints          = $self->{will}->{showHints};
	my $showSolutions      = $self->{will}->{showSolutions};
	my $processAnswers     = $self->{will}->{checkAnswers};

	# FIXME  I'm not sure that problem_id is what we want here  FIXME
	my $problemNumber = $mergedProblem->problem_id;

	my $pg = WeBWorK::PG->new(
		$ce,
		$EffectiveUser,
		$key,
		$set,
		$mergedProblem,
		$psvn,
		$formFields,
		{ # translation options
			displayMode     => $self->{displayMode},
			showHints       => $showHints,
			showSolutions   => $showSolutions,
			refreshMath2img => $showHints || $showSolutions,
			processAnswers  => 1,
			QUIZ_PREFIX     => 'Q' .
			sprintf("%04d",$problemNumber) . '_',
		},
	);


	# FIXME  is problem_id the correct thing in the following two stanzas?
	# FIXME  the original version had "problem number", which is what we want.
	# FIXME  I think problem_id will work, too
	if ($pg->{warnings} ne "") {
		push @{$self->{warnings}}, {
			set     => "$setName,v$setVersionNumber",
			problem => $mergedProblem->problem_id,
			message => $pg->{warnings},
		};
	}

	if ($pg->{flags}->{error_flag}) {
		push @{$self->{errors}}, {
			set     => "$setName,v$setVersionNumber",
			problem => $mergedProblem->problem_id,
			message => $pg->{errors},
			context => $pg->{body_text},
		};
		# if there was an error, body_text contains
		# the error context, not TeX code
		$pg->{body_text} = undef;
	}

	return    $pg;
}

sub output_JS{
	my $self = shift;
	my $r = $self->r;
	my $ce = $r->ce;

	my $site_url = $ce->{webworkURLs}->{htdocs};

	# The Base64.js file, which handles base64 encoding and decoding
	print CGI::start_script({type=>"text/javascript", src=>"$site_url/js/apps/Base64/Base64.js"}), CGI::end_script();

	# This is for MathView.
	if ($self->{will}->{useMathView}) {
<<<<<<< HEAD
		if ((grep(/MathJax/,@{$ce->{pg}->{displayModes}}))) {
			print CGI::start_script({type=>"text/javascript", src=>"$ce->{webworkURLs}->{MathJax}"}), CGI::end_script();

			print "<link href=\"$site_url/js/apps/MathView/mathview.css\" rel=\"stylesheet\" />";
			print CGI::start_script({type=>"text/javascript"});
			print "mathView_basepath = \"$site_url/images/mathview/\";";
			print CGI::end_script();
			print CGI::start_script({type=>"text/javascript",
					src=>"$site_url/js/apps/MathView/$ce->{pg}->{options}->{mathViewLocale}"}), CGI::end_script();
			print CGI::start_script({type=>"text/javascript",
					src=>"$site_url/js/apps/MathView/mathview.js"}), CGI::end_script();
		} else {
			warn ("MathJax must be installed and enabled as a display mode for the math viewer to work");
		}
=======
	    if ((grep(/MathJax/,@{$ce->{pg}->{displayModes}}))) {
		print "<link href=\"$site_url/js/apps/MathView/mathview.css\" rel=\"stylesheet\" />";
		print CGI::start_script({type=>"text/javascript"});
		print "mathView_basepath = \"$site_url/images/mathview/\";";
		print CGI::end_script();
		print CGI::start_script({type=>"text/javascript", src=>"$site_url/js/apps/MathView/$ce->{pg}->{options}->{mathViewLocale}"}), CGI::end_script();
		print CGI::start_script({type=>"text/javascript", src=>"$site_url/js/apps/MathView/mathview.js"}), CGI::end_script();
	    } else {
		warn ("MathJax must be installed and enabled as a display mode for the math viewer to work");
	    }
>>>>>>> c21da9e6
	}

	# WIRIS EDITOR
	if ($self->{will}->{useWirisEditor}) {
		print CGI::start_script({type=>"text/javascript",
				src=>"$site_url/js/apps/WirisEditor/quizzes.js"}), CGI::end_script();
		print CGI::start_script({type=>"text/javascript",
				src=>"$site_url/js/apps/WirisEditor/wiriseditor.js"}), CGI::end_script();
		print CGI::start_script({type=>"text/javascript",
				src=>"$site_url/js/apps/WirisEditor/mathml2webwork.js"}), CGI::end_script();
	}


	# MathQuill interface
	if ($self->{will}->{useMathQuill}) {
		print "<link href=\"$site_url/js/apps/MathQuill/mathquill.css\" rel=\"stylesheet\" />";
		print "<link href=\"$site_url/js/apps/MathQuill/mqeditor.css\" rel=\"stylesheet\" />";
		print CGI::start_script({type=>"text/javascript",
				src=>"$site_url/js/apps/MathQuill/mathquill.min.js"}), CGI::end_script();
		print CGI::start_script({type=>"text/javascript",
				src=>"$site_url/js/apps/MathQuill/mqeditor.js"}), CGI::end_script();
	}

	print CGI::start_script({type=>"text/javascript",
			src=>"$site_url/js/vendor/other/knowl.js"}),CGI::end_script();

	# This is for the problem grader
	if ($self->{will}{showProblemGrader}) {
		print CGI::start_script({type=>"text/javascript", src=>"$site_url/js/apps/ProblemGrader/problemgrader.js"}),
			CGI::end_script();
	}

	#This is for page specfific js
	print CGI::start_script({type=>"text/javascript",
			src=>"$site_url/js/apps/GatewayQuiz/gateway.js"}), CGI::end_script();

	return "";
}

sub output_achievement_CSS {
	return "";
}

1;<|MERGE_RESOLUTION|>--- conflicted
+++ resolved
@@ -2363,10 +2363,7 @@
 
 	# This is for MathView.
 	if ($self->{will}->{useMathView}) {
-<<<<<<< HEAD
 		if ((grep(/MathJax/,@{$ce->{pg}->{displayModes}}))) {
-			print CGI::start_script({type=>"text/javascript", src=>"$ce->{webworkURLs}->{MathJax}"}), CGI::end_script();
-
 			print "<link href=\"$site_url/js/apps/MathView/mathview.css\" rel=\"stylesheet\" />";
 			print CGI::start_script({type=>"text/javascript"});
 			print "mathView_basepath = \"$site_url/images/mathview/\";";
@@ -2378,18 +2375,6 @@
 		} else {
 			warn ("MathJax must be installed and enabled as a display mode for the math viewer to work");
 		}
-=======
-	    if ((grep(/MathJax/,@{$ce->{pg}->{displayModes}}))) {
-		print "<link href=\"$site_url/js/apps/MathView/mathview.css\" rel=\"stylesheet\" />";
-		print CGI::start_script({type=>"text/javascript"});
-		print "mathView_basepath = \"$site_url/images/mathview/\";";
-		print CGI::end_script();
-		print CGI::start_script({type=>"text/javascript", src=>"$site_url/js/apps/MathView/$ce->{pg}->{options}->{mathViewLocale}"}), CGI::end_script();
-		print CGI::start_script({type=>"text/javascript", src=>"$site_url/js/apps/MathView/mathview.js"}), CGI::end_script();
-	    } else {
-		warn ("MathJax must be installed and enabled as a display mode for the math viewer to work");
-	    }
->>>>>>> c21da9e6
 	}
 
 	# WIRIS EDITOR
