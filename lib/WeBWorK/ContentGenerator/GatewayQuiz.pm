--- conflicted
+++ resolved
@@ -892,18 +892,9 @@
 	# also get the current page, if it's given
 	my $currentPage = $r->param("currentPage") || 1;
 
-<<<<<<< HEAD
 	# This is a hack to manage changing pages.  We set previewAnswers to
 	# false if the "pageChangeHack" input is set (a page change link was used).
 	$r->param('previewAnswers', 0) if ($r->param('pageChangeHack'));
-=======
-	# this is a hack manage previewing a page.  we set previewAnswers to
-	# yes if either of the following are true:
-	#  1. the "previewAnswers" input is set (the "preview" button was clicked), or
-	#  2. the "previewHack" input is set (a preview link was used)
-	my $prevOr = $r->param('previewAnswers') || $r->param('previewHack');
-	$r->param('previewAnswers', $prevOr) if (defined($prevOr));
->>>>>>> f57441f0
 
 	# [This section lifted from Problem.pm] ##############################
 
@@ -1533,20 +1524,18 @@
 				$LTIGradeResult = $grader->submit_set_grade($effectiveUser, $setName);
 			}
 		}
-<<<<<<< HEAD
 		
 		# Finally, log student answers if we're submitting answers,
 		# provided that we can record answers.  Note that this will log an overtime submission
 		# (or any case where someone submits the test, or spoofs a request to submit a test).
 
-		my $answer_log =
-			$self->{ce}->{courseFiles}->{logs}->{'answer_log'};
+		my $answer_log = $self->{ce}->{courseFiles}->{logs}->{'answer_log'};
 
 		# This is modified from process_and_log_answer in ProblemUtil.pm
 		if (defined($answer_log) && $submitAnswers) {
 			foreach my $i (0 .. $#problems) {
 				# Begin problem loop for passed answers.
-				next unless ref($pg_results[$probOrder[$i]]); # This shouldn't happen now.
+				next unless ref($pg_results[$probOrder[$i]]);
 
 				my ($past_answers_string, $encoded_last_answer_string, $scores, $isEssay) =
 					WeBWorK::ContentGenerator::ProblemUtil::ProblemUtil::create_ans_str_from_responses(
@@ -1564,74 +1553,6 @@
 						"\t$timeNow\t", "$past_answers_string"));
 
 				# Add to PastAnswer db
-=======
-
-		## finally, log student answers if we're submitting,
-		##    previewing, or changing pages, provided that we can
-		##    record answers.  note that this will log an overtime
-		##    submission (or any case where someone submits the
-		##    test, or spoofs a request to submit a test)
-
-		my $answer_log = $self->{ce}->{courseFiles}->{logs}->{'answer_log'};
-
-		# this is carried over from Problem.pm
-		if (defined($answer_log)) {
-			foreach my $i (0 .. $#problems) {
-				# begin problem loop for passed answers
-				my $past_answers_string = '';
-				my $scores = '';
-				my $isEssay = 0;
-				# note that we store these answers in the
-				#    order that they are presented, not the
-				#    actual problem order
-				if (ref($pg_results[$probOrder[$i]])) {
-					my %answerHash = %{ $pg_results[$probOrder[$i]]->{answers} };
-					my $encoded_last_answer_string; #not used here
-					($past_answers_string, $encoded_last_answer_string, $scores, $isEssay) =
-					WeBWorK::ContentGenerator::ProblemUtil::ProblemUtil::create_ans_str_from_responses(
-						$self, $pg_results[$probOrder[$i]]
-					);
-					$past_answers_string =~ s/\t+$/\t/;
-				} else {
-					my $prefix = sprintf('Q%04d_', ($probOrder[$i]+1));
-					my @fields = sort grep {/^(?!previous).*$prefix/} (keys %{$self->{formFields}});
-					foreach (@fields) {
-						$past_answers_string .= $self->{formFields}->{$_} . "\t";
-						$scores .= $self->{formFields}->{"probstatus" . ($probOrder[$i]+1)} >= 1 ? "1" : "0" if ($submitAnswers);
-					}
-					$past_answers_string =~ s/\t+$/\t/;
-				}
-
-
-				# Prefix answer string with submission type
-				my $answerPrefix;
-				if ($submitAnswers) {
-					$answerPrefix = "[submit] ";
-				} elsif ($previewAnswers) {
-					$answerPrefix = "[preview] ";
-				} else {
-					$answerPrefix = "[newPage] ";
-				}
-
-				if (!$past_answers_string || $past_answers_string =~ /^\t$/) {
-					$past_answers_string = "$answerPrefix" .
-					"No answer entered\t";
-				} else {
-					$past_answers_string = "$answerPrefix" .
-					"$past_answers_string";
-				}
-
-				#Write to courseLog
-				writeCourseLog($self->{ce}, "answer_log",
-					join("", '|',
-						$problems[$i]->user_id,
-						'|', $setVName,
-						'|', ($i+1), '|', $scores,
-						"\t$timeNow\t",
-						"$past_answers_string"),
-				);
-				#add to PastAnswer db
->>>>>>> f57441f0
 				my $pastAnswer = $db->newPastAnswer();
 				$pastAnswer->course_id($courseID);
 				$pastAnswer->user_id($problems[$i]->user_id);
@@ -1641,10 +1562,6 @@
 				$pastAnswer->scores($scores);
 				$pastAnswer->answer_string($past_answers_string);
 				$pastAnswer->source_file($problems[$i]->source_file);
-<<<<<<< HEAD
-=======
-
->>>>>>> f57441f0
 				$db->addPastAnswer($pastAnswer);
 			}
 		}
@@ -2055,38 +1972,21 @@
 			$self->hidden_authen_fields,
 			$self->hidden_proctor_authen_fields;
 
-<<<<<<< HEAD
-	# hacks to use a javascript link to trigger previews and jump to 
-	#    subsequent pages of a multipage test
+		# hacks to use a javascript link to trigger previews and jump to 
+		# subsequent pages of a multipage test
 		print CGI::hidden({-name=>'pageChangeHack', -value=>''}),
 			CGI::br();
         print CGI::hidden({-name=>'startTime', -value=>$startTime});
-		if ( $numProbPerPage && $numPages > 1 ) { 
-=======
-		# hacks to use a javascript link to trigger previews and jump to
-		#    subsequent pages of a multipage test
-		print CGI::hidden({-name=>'previewHack', -value=>''}), CGI::br();
-		print CGI::hidden({-name=>'startTime', -value=>$startTime});
-		if ($numProbPerPage && $numPages > 1) {
->>>>>>> f57441f0
+		if ($numProbPerPage && $numPages > 1) { 
 			print CGI::hidden({-name=>'newPage', -value=>''});
 			print CGI::hidden({-name=>'currentPage', -value=>$pageNumber});
 		}
 
-<<<<<<< HEAD
-	# the link for a preview; for a multipage test, this also needs to 
-	#    keep track of what page we're on
+		# the link for a preview; for a multipage test, this also needs to 
+		# keep track of what page we're on
 		my $jsprevlink = 'javascript:';
-		$jsprevlink .= "document.gwquiz.newPage.value=\"$pageNumber\";"
-			if ( $numProbPerPage && $numPages > 1 );
+		$jsprevlink .= "document.gwquiz.newPage.value=\"$pageNumber\";" if ($numProbPerPage && $numPages > 1);
 		$jsprevlink .= 'document.gwquiz.previewAnswers.click();';
-=======
-		# the link for a preview; for a multipage test, this also needs to
-		#    keep track of what page we're on
-		my $jsprevlink = 'javascript:document.gwquiz.previewHack.value="1";';
-		$jsprevlink .= "document.gwquiz.newPage.value=\"$pageNumber\";" if ($numProbPerPage && $numPages > 1);
-		$jsprevlink .= 'document.gwquiz.submit();';
->>>>>>> f57441f0
 
 		# set up links between problems and, for multi-page tests, pages
 		my $jumpLinks = '';
@@ -2106,25 +2006,14 @@
 					" &nbsp;&nbsp; ", " &nbsp;&nbsp; ");
 			}
 		}
-<<<<<<< HEAD
-		if ( $numProbPerPage && $numPages > 1 ) {
+		if ($numProbPerPage && $numPages > 1) {
 			my $pageRow = [ CGI::th( {scope=>"row"}, CGI::b($r->maketext('Jump to Page:'))),
 					CGI::td(CGI::b(' [ ' )) ];
-			for my $i ( 1 .. $numPages ) {
-				my $pn = ( $i == $pageNumber ) ? $i : 
-				    CGI::a({-href=>'javascript:document.gwquiz.pageChangeHack.value=1;' .
-						"document.gwquiz.newPage.value=\"$i\";" .
-						'document.gwquiz.previewAnswers.click();'},
-					   "&nbsp;$i&nbsp;");
-=======
-		if ($numProbPerPage && $numPages > 1) {
-			my $pageRow = [ CGI::th({scope=>"row"}, CGI::b($r->maketext('Jump to Page:'))),
-				CGI::td(CGI::b(' [ ')) ];
 			for my $i (1 .. $numPages) {
-				my $pn = ($i == $pageNumber) ? $i : CGI::a({-href=>'javascript:' .
-						"document.gwquiz.newPage.value=\"$i\";" .
-						'document.gwquiz.submit();'}, "&nbsp;$i&nbsp;");
->>>>>>> f57441f0
+				my $pn = ($i == $pageNumber) ? $i : 
+					CGI::a({-href=>'javascript:document.gwquiz.pageChangeHack.value=1;' .
+							"document.gwquiz.newPage.value=\"$i\";" .
+							'document.gwquiz.previewAnswers.click();'}, "&nbsp;$i&nbsp;");
 
 				my $colspan =  0;
 				if ($i == $pageNumber) {
