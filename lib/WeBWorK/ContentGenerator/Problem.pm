--- conflicted
+++ resolved
@@ -2421,25 +2421,11 @@
 		print CGI::start_script({type=>"text/javascript", src=>"$site_url/js/apps/WirisEditor/mathml2webwork.js"}), CGI::end_script();
 	}
 
-<<<<<<< HEAD
-	# This is for knowls
-        # Javascript and style for knowls
-        print qq{
-           <script type="text/javascript" src="$site_url/js/vendor/underscore/underscore.js"></script>
-           <script type="text/javascript" src="$site_url/js/legacy/vendor/knowl.js"></script>};
-=======
-	# MathQuill live rendering
-	if ($self->{will}->{useMathQuill}) {
-		print CGI::script({ src=>"$site_url/js/apps/MathQuill/mathquill.min.js", defer => "" }, "");
-		print CGI::script({ src=>"$site_url/js/apps/MathQuill/mqeditor.js", defer => "" }, "");
-	}
-
 	# Is this needed anymore?
 	print CGI::script({ src => "$site_url/js/vendor/underscore/underscore.js" }, "");
 
 	# Javascript for knowls
 	print CGI::script({ src => "$site_url/js/apps/Knowls/knowl.js" }, "");
->>>>>>> db175eeb
 
 	# This is for tagging menus (if allowed)
 	if ($r->authz->hasPermissions($r->param('user'), "modify_tags")) {
