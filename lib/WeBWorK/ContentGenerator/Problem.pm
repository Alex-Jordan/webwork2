################################################################################
# WeBWorK Online Homework Delivery System
# Copyright &copy; 2000-2021 The WeBWorK Project, https://github.com/openwebwork
#
# This program is free software; you can redistribute it and/or modify it under
# the terms of either: (a) the GNU General Public License as published by the
# Free Software Foundation; either version 2, or (at your option) any later
# version, or (b) the "Artistic License" which comes with this package.
#
# This program is distributed in the hope that it will be useful, but WITHOUT
# ANY WARRANTY; without even the implied warranty of MERCHANTABILITY or FITNESS
# FOR A PARTICULAR PURPOSE.  See either the GNU General Public License or the
# Artistic License for more details.
################################################################################

package WeBWorK::ContentGenerator::Problem;
#use base qw(WeBWorK);
use base qw(WeBWorK::ContentGenerator);
use  WeBWorK::ContentGenerator::ProblemUtil::ProblemUtil;  # not needed?
use WeBWorK::ContentGenerator::Instructor::SingleProblemGrader;

=head1 NAME

WeBWorK::ContentGenerator::Problem - Allow a student to interact with a problem.

=cut

use strict;
use warnings;
#use CGI qw(-nosticky );
use WeBWorK::CGI;
use File::Path qw(rmtree);
use WeBWorK::Debug;
use WeBWorK::Form;
use WeBWorK::PG;
use WeBWorK::PG::ImageGenerator;
use WeBWorK::PG::IO;
use WeBWorK::Utils qw(readFile writeLog writeCourseLog encodeAnswers decodeAnswers is_restricted
	ref2string makeTempDirectory path_is_subdir sortByName before after between wwRound is_jitar_problem_closed is_jitar_problem_hidden jitar_problem_adjusted_status jitar_id_to_seq seq_to_jitar_id jitar_problem_finished);
use WeBWorK::DB::Utils qw(global2user user2global);
require WeBWorK::Utils::ListingDB;
use URI::Escape;
use WeBWorK::Localize;
use WeBWorK::Utils::Tasks qw(fake_set fake_problem);
use WeBWorK::Utils::LanguageAndDirection;
use WeBWorK::AchievementEvaluator;
use WeBWorK::Utils::AttemptsTable;

use utf8;
#use open ':encoding(utf8)';
binmode(STDOUT, ":encoding(UTF-8)");
################################################################################
# CGI param interface to this module (up-to-date as of v1.153)
################################################################################

# Standard params:
#
#     user - user ID of real user
#     key - session key
#     effectiveUser - user ID of effective user
#
# Integration with PGProblemEditor:
#
#     editMode - if set, indicates alternate problem source location.
#                can be "temporaryFile" or "savedFile".
#
#     sourceFilePath - path to file to be edited
#     problemSeed - force problem seed to value
#     success - success message to display
#     failure - failure message to display
#
# Rendering options:
#
#     displayMode - name of display mode to use
#
#     showOldAnswers - request that last entered answer be shown (if allowed)
#     showCorrectAnswers - request that correct answers be shown (if allowed)
#     showHints - request that hints be shown (if allowed)
#     showSolutions - request that solutions be shown (if allowed)
#
# Problem interaction:
#
#     AnSwEr# - answer blanks in problem
#
#     redisplay - name of the "Redisplay Problem" button
#     submitAnswers - name of "Submit Answers" button
#     checkAnswers - name of the "Check Answers" button
#     showMeAnother - name of the "Show me another" button
#     previewAnswers - name of the "Preview Answers" button

################################################################################
# "can" methods
################################################################################

# Subroutines to determine if a user "can" perform an action. Each subroutine is
# called with the following arguments:
#
#     ($self, $User, $EffectiveUser, $Set, $Problem)

# Note that significant parts of the "can" methods are lifted into the
# GatewayQuiz module.  It isn't direct, however, because of the necessity
# of dealing with versioning there.

sub can_showOldAnswers {
	my ($self, $User, $EffectiveUser, $Set, $Problem) = @_;
	my $authz = $self->r->authz;

	return $authz->hasPermissions($User->user_id, "can_show_old_answers");
}

sub can_showCorrectAnswers {
	my ($self, $User, $EffectiveUser, $Set, $Problem) = @_;
	my $authz = $self->r->authz;

	return
		after($Set->answer_date)
			||
		$authz->hasPermissions($User->user_id, "show_correct_answers_before_answer_date")
		;
}

sub can_showProblemGrader {
	my ($self, $User, $EffectiveUser, $Set, $Problem) = @_;
	my $authz = $self->r->authz;

	return ($authz->hasPermissions($User->user_id, "access_instructor_tools") &&
		$authz->hasPermissions($User->user_id, "score_sets") &&
		$Set->set_id ne 'Undefined_Set' && !$self->{invalidSet});
}

sub can_showAnsGroupInfo {
	my ($self, $User, $EffectiveUser, $Set, $Problem) = @_;
	my $authz = $self->r->authz;
#FIXME -- may want to adjust this
	return
		$authz->hasPermissions($User->user_id, "show_answer_group_info_checkbox")
		;
}

sub can_showAnsHashInfo {
	my ($self, $User, $EffectiveUser, $Set, $Problem) = @_;
	my $authz = $self->r->authz;
#FIXME -- may want to adjust this
	return
		$authz->hasPermissions($User->user_id, "show_answer_hash_info_checkbox")
		;
}

sub can_showPGInfo {
	my ($self, $User, $EffectiveUser, $Set, $Problem) = @_;
	my $authz = $self->r->authz;
#FIXME -- may want to adjust this
	return
		$authz->hasPermissions($User->user_id, "show_pg_info_checkbox")
		;
}

sub can_showResourceInfo {
	my ($self, $User, $EffectiveUser, $Set, $Problem) = @_;
	my $authz = $self->r->authz;

	return
		$authz->hasPermissions($User->user_id, "show_resource_info")
		;
}

sub can_showHints {
	my ($self, $User, $EffectiveUser, $Set, $Problem) = @_;
	my $authz = $self->r->authz;

	return !$Set->hide_hint;
}

sub can_showSolutions {
	my ($self, $User, $EffectiveUser, $Set, $Problem) = @_;
	my $authz = $self->r->authz;

	return
		after($Set->answer_date)
			||
		$authz->hasPermissions($User->user_id, "show_solutions_before_answer_date")
		;
}


sub can_recordAnswers {
	my ($self, $User, $EffectiveUser, $Set, $Problem, $submitAnswers) = @_;
	my $authz = $self->r->authz;
	my $thisAttempt = $submitAnswers ? 1 : 0;
	if ($User->user_id ne $EffectiveUser->user_id) {
		return $authz->hasPermissions($User->user_id, "record_answers_when_acting_as_student");
	}
	if (before($Set->open_date)) {
		return $authz->hasPermissions($User->user_id, "record_answers_before_open_date");
	} elsif (between($Set->open_date, $Set->due_date)) {
		my $max_attempts = $Problem->max_attempts;
		my $attempts_used = $Problem->num_correct + $Problem->num_incorrect + $thisAttempt;
		if ($max_attempts == -1 or $attempts_used < $max_attempts) {
			return $authz->hasPermissions($User->user_id, "record_answers_after_open_date_with_attempts");
		} else {
			return $authz->hasPermissions($User->user_id, "record_answers_after_open_date_without_attempts");
		}
	} elsif (between($Set->due_date, $Set->answer_date)) {
		return $authz->hasPermissions($User->user_id, "record_answers_after_due_date");
	} elsif (after($Set->answer_date)) {
		return $authz->hasPermissions($User->user_id, "record_answers_after_answer_date");
	}
}

sub can_checkAnswers {
	my ($self, $User, $EffectiveUser, $Set, $Problem, $submitAnswers) = @_;
	my $authz = $self->r->authz;
	my $thisAttempt = $submitAnswers ? 1 : 0;

	# if we can record answers then we dont need to be able to check them
	# unless we have that specific permission.
	if ($self->can_recordAnswers($User,$EffectiveUser,$Set,$Problem,$submitAnswers)
	    && !$authz->hasPermissions($User->user_id, "can_check_and_submit_answers")) {
	    return 0;
	}

	if (before($Set->open_date)) {
		return $authz->hasPermissions($User->user_id, "check_answers_before_open_date");
	} elsif (between($Set->open_date, $Set->due_date)) {
		my $max_attempts = $Problem->max_attempts;
		my $attempts_used = $Problem->num_correct + $Problem->num_incorrect + $thisAttempt;
		if ($max_attempts == -1 or $attempts_used < $max_attempts) {
			return $authz->hasPermissions($User->user_id, "check_answers_after_open_date_with_attempts");
		} else {
			return $authz->hasPermissions($User->user_id, "check_answers_after_open_date_without_attempts");
		}
	} elsif (between($Set->due_date, $Set->answer_date)) {
		return $authz->hasPermissions($User->user_id, "check_answers_after_due_date");
	} elsif (after($Set->answer_date)) {
		return $authz->hasPermissions($User->user_id, "check_answers_after_answer_date");
	}
}

sub can_useMathView {
    my ($self, $User, $EffectiveUser, $Set, $Problem, $submitAnswers) = @_;
    my $ce= $self->r->ce;

    return $ce->{pg}->{specialPGEnvironmentVars}->{entryAssist} eq 'MathView';
}

sub can_useWirisEditor {
    my ($self, $User, $EffectiveUser, $Set, $Problem, $submitAnswers) = @_;
    my $ce= $self->r->ce;

    return $ce->{pg}->{specialPGEnvironmentVars}->{entryAssist} eq 'WIRIS';
}

sub can_useMathQuill {
    my ($self, $User, $EffectiveUser, $Set, $Problem, $submitAnswers) = @_;
    my $ce= $self->r->ce;

    return $ce->{pg}->{specialPGEnvironmentVars}->{entryAssist} eq 'MathQuill';
}


sub can_showMeAnother {
	# PURPOSE: subroutine to check if showMeAnother
	# button should be allowed; note that this is done
	# *before* the check to see if showMeAnother is
	# possible.
	my ($self, $User, $EffectiveUser, $Set, $Problem, $submitAnswers) = @_;
	my $ce = $self->r->ce;

	# if the showMeAnother button isn't enabled in the course configuration,
	# don't show it under any circumstances (not even for the instructor)
	return 0 unless($ce->{pg}->{options}->{enableShowMeAnother});

	# get the hash of information about showMeAnother
	my %showMeAnother = %{ $self->{showMeAnother} };

	if (after($Set->open_date) or $self->r->authz->hasPermissions($self->r->param('user'), "can_use_show_me_another_early")) {
		# if $showMeAnother{TriesNeeded} is somehow not an integer or if its -2, use the default value
		$showMeAnother{TriesNeeded} = $ce->{pg}->{options}->{showMeAnotherDefault} if ($showMeAnother{TriesNeeded} !~ /^[+-]?\d+$/ || $showMeAnother{TriesNeeded} == -2);

		# if SMA is just not permitted for the problem, don't show it
		return 0 unless ($showMeAnother{TriesNeeded} > -1);

		my $thisAttempt = $submitAnswers ? 1 : 0;
		my $attempts_used = $Problem->num_correct + $Problem->num_incorrect + $thisAttempt;

		# if $showMeAnother{Count} is somehow not an integer, it probably means that the database was never
		# inititialized meaning that the student hasn't pushed it yet and it should be 0
		$showMeAnother{Count} = 0 unless ($showMeAnother{Count} =~ /^[+-]?\d+$/);

		# if the student is *preview*ing or *check*ing their answer to SMA then showMeAnother{Count} IS ALLOWED
		# to be equal to showMeAnother{MaxReps}
		$showMeAnother{Count}-- if(defined($showMeAnother{CheckAnswers} && $showMeAnother{CheckAnswers}) or (defined($showMeAnother{Preview}) && $showMeAnother{Preview}));

		# if we've gotten this far, the button is enabled globally and for the problem; check if the student has either
		# not submitted enough answers yet or has used the SMA button too many times
		if ($attempts_used < $showMeAnother{TriesNeeded} or ($showMeAnother{Count}>=$showMeAnother{MaxReps} and $showMeAnother{MaxReps}>-1)) {
			return 0;
		} else {
			return 1;
		}
	} else {
		# otherwise the set hasn't been opened yet, so we can't use showMeAnother
		return 0;
	}
}

################################################################################
# output utilities
################################################################################

sub attemptResults {
	my $self = shift;
	my $r = $self->r;
	my $pg = shift;
	my $showAttemptAnswers = shift//0;
	my $showCorrectAnswers = shift;
	my $showAttemptResults = $showAttemptAnswers && shift;
	my $showSummary = shift;
	my $showAttemptPreview = shift // 1;
	my $ce = $self->r->ce;

	# to make grabbing these options easier, we'll pull them out now...
	my %imagesModeOptions = %{$ce->{pg}->{displayModeOptions}->{images}};

	my $imgGen = WeBWorK::PG::ImageGenerator->new(
		tempDir         => $ce->{webworkDirs}->{tmp},
		latex	        => $ce->{externalPrograms}->{latex},
		dvipng          => $ce->{externalPrograms}->{dvipng},
		useCache        => 1,
		cacheDir        => $ce->{webworkDirs}->{equationCache},
		cacheURL        => $ce->{webworkURLs}->{equationCache},
		cacheDB         => $ce->{webworkFiles}->{equationCacheDB},
		dvipng_align    => $imagesModeOptions{dvipng_align},
		dvipng_depth_db => $imagesModeOptions{dvipng_depth_db},
	);

	my $answers = $pg->{answers};
	my $showEvaluatedAnswers = $ce->{pg}->{options}->{showEvaluatedAnswers}//'';

# Create AttemptsTable object
	my $tbl = WeBWorK::Utils::AttemptsTable->new(
		$answers,
		answersSubmitted       => 1,
		answerOrder            => $pg->{flags}->{ANSWER_ENTRY_ORDER},
		displayMode            => $self->{displayMode},
		showAnswerNumbers      => 0,
		showAttemptAnswers     => $showAttemptAnswers && $showEvaluatedAnswers,
		showAttemptPreviews    => $showAttemptPreview,
		showAttemptResults     => $showAttemptResults,
		showCorrectAnswers     => $showCorrectAnswers,
		showMessages           => $showAttemptAnswers, # internally checks for messages
		showSummary            => $showSummary,
		imgGen                 => $imgGen, # not needed if ce is present ,
		ce                     => '',	   # not needed if $imgGen is present
		maketext               => WeBWorK::Localize::getLoc($ce->{language}),
	);
	# render equation images
	my $answerTemplate = $tbl->answerTemplate;
	   # answerTemplate collects all the formulas to be displayed in the attempts table
	   # answerTemplate also collects the correct_ids and incorrect_ids
	$tbl->imgGen->render(refresh => 1) if $tbl->displayMode eq 'images';
	    # after all of the formulas have been collected the render command creates png's for them
	    # refresh=>1 insures that we never reuse old images -- since the answers change frequently
	$self->{correct_ids}   = $tbl->correct_ids;
	$self->{incorrect_ids} = $tbl->incorrect_ids;
	return $answerTemplate;

}

################################################################################
# Template escape implementations
################################################################################
sub templateName {
	my $self = shift;
	my $r = $self->r;
	my $templateName = $r->param('templateName')//'system';
	$self->{templateName}= $templateName;
	$templateName;
}
sub content {
  my $self = shift;
  my $result = $self->SUPER::content(@_);
  $self->{pg}->free if $self->{pg};   # be sure to clean up PG environment when the page is done
  return $result;
}

sub pre_header_initialize {
	my ($self) = @_;
	my $r = $self->r;
	my $ce = $r->ce;
	my $db = $r->db;
	my $authz = $r->authz;
	my $urlpath = $r->urlpath;

	my $setName = $urlpath->arg("setID");
	my $problemNumber = $r->urlpath->arg("problemID");
	my $userName = $r->param('user');
	my $effectiveUserName = $r->param('effectiveUser');
	my $key = $r->param('key');
	my $editMode = $r->param("editMode");

	my $user = $db->getUser($userName); # checked
	die "record for user $userName (real user) does not exist."
		unless defined $user;

	my $effectiveUser = $db->getUser($effectiveUserName); # checked
	die "record for user $effectiveUserName (effective user) does not exist."
		unless defined $effectiveUser;

	# obtain the merged set for $effectiveUser
	my $set = $db->getMergedSet($effectiveUserName, $setName);

	# check that the set is valid;
	# $self->{invalidSet} is set by ContentGenerator.pm
	die($self->{invalidSet}) if $self->{invalidSet};

	# we are open if we can view unopened sets
	$self->{isOpen} = $authz->hasPermissions($userName, "view_unopened_sets");

	# or if the set is the "Undefined_set"
	$self->{isOpen} = $self->{isOpen} || $setName eq "Undefined_Set";

	# or if the set is past the answer date
	$self->{isOpen} = $self->{isOpen} || time >= $set->answer_date;

	my $isClosed = 0;
	# now we check the reasons why it might be closed
	unless ($self->{isOpen}) {
	    # its closed if the set is restricted
	    $isClosed = $ce->{options}{enableConditionalRelease} && is_restricted($db, $set, $effectiveUserName);
	    # or if its a jitar set and the problem is hidden or closed
	    $isClosed = $isClosed || ($set->assignment_type() eq 'jitar' &&
				      is_jitar_problem_hidden($db,$effectiveUserName,$set->set_id,$problemNumber));
	    $isClosed = $isClosed || ($set->assignment_type() eq 'jitar' &&
				      is_jitar_problem_closed($db,$ce,$effectiveUserName,$set->set_id,$problemNumber));
	}

	# isOpen overrides $isClosed.
	$self->{isOpen} = $self->{isOpen} || !$isClosed;

	die("You do not have permission to view unopened sets") unless $self->{isOpen};

	# Database fix (in case of undefined visiblity state values)
	# this is only necessary because some people keep holding to ww1.9 which did not have a visible field
	# make sure visible is set to 0 or 1
	if ( $set and $set->visible ne "0" and $set->visible ne "1") {
		my $globalSet = $db->getGlobalSet($set->set_id);
		$globalSet->visible("1");	# defaults to visible
		$db->putGlobalSet($globalSet);
		$set = $db->getMergedSet($effectiveUserName, $setName);
	} else {
		# don't do anything just yet, maybe we're a professor and we're
		# fabricating a set or haven't assigned it to ourselves just yet
	}
		# When a set is created enable_reduced_scoring is null, so we have to set it
	if ( $set and $set->enable_reduced_scoring ne "0" and $set->enable_reduced_scoring ne "1") {
		my $globalSet = $db->getGlobalSet($set->set_id);
		$globalSet->enable_reduced_scoring("0");	# defaults to disabled
		$db->putGlobalSet($globalSet);
		$set = $db->getMergedSet($effectiveUserName, $setName);
	}


	# obtain the merged problem for $effectiveUser
	my $problem = $db->getMergedProblem($effectiveUserName, $setName, $problemNumber); # checked

	# A very hacky and temporary solution to the max_attempts problem
	# if($problem->max_attempts == ""){
		# $problem->max_attempts = -1;
	# }

	if ($authz->hasPermissions($userName, "modify_problem_sets")) {
		# professors are allowed to fabricate sets and problems not
		# assigned to them (or anyone). this allows them to use the
		# editor to

		# if a User Set does not exist for this user and this set
		# then we check the Global Set
		# if that does not exist we create a fake set
		# if it does, we add fake user data
		unless (defined $set) {
			my $userSetClass = $db->{set_user}->{record};
			my $globalSet = $db->getGlobalSet($setName); # checked

			if (not defined $globalSet) {
				$set = fake_set($db);
			} else {
				$set = global2user($userSetClass, $globalSet);
				$set->psvn(0);
			}
		}

		# if that is not yet defined obtain the global problem,
		# convert it to a user problem, and add fake user data
		unless (defined $problem) {
			my $userProblemClass = $db->{problem_user}->{record};
			my $globalProblem = $db->getGlobalProblem($setName, $problemNumber); # checked
			# if the global problem doesn't exist either, bail!
			if(not defined $globalProblem) {
				my $sourceFilePath = $r->param("sourceFilePath");
				die "sourceFilePath is unsafe!" unless path_is_subdir($sourceFilePath, $ce->{courseDirs}->{templates}, 1); # 1==path can be relative to dir
				# These are problems from setmaker.  If declared invalid, they won't come up
				$self->{invalidProblem} = $self->{invalidSet} = 1 unless defined $sourceFilePath;
#				die "Problem $problemNumber in set $setName does not exist" unless defined $sourceFilePath;
				$problem = fake_problem($db);
				$problem->problem_id(1);
				$problem->source_file($sourceFilePath);
				$problem->user_id($effectiveUserName);
			} else {
				$problem = global2user($userProblemClass, $globalProblem);
				$problem->user_id($effectiveUserName);
				$problem->problem_seed(0);
				$problem->status(0);
				$problem->attempted(0);
				$problem->last_answer("");
				$problem->num_correct(0);
				$problem->num_incorrect(0);
			}
		}

		# now we're sure we have valid UserSet and UserProblem objects
		# yay!

		# now deal with possible editor overrides:

		# if the caller is asking to override the source file, and
		# editMode calls for a temporary file, do so
		my $sourceFilePath = $r->param("sourceFilePath");
		if (defined $editMode and $editMode eq "temporaryFile" and defined $sourceFilePath) {
			die "sourceFilePath is unsafe!" unless path_is_subdir($sourceFilePath, $ce->{courseDirs}->{templates}, 1); # 1==path can be relative to dir
			$problem->source_file($sourceFilePath);
		}

		# if the problem does not have a source file or no source file has been passed in
		# then this is really an invalid problem (probably from a bad URL)
		$self->{invalidProblem} = not (defined $sourceFilePath or $problem->source_file);

        # if the caller is asking to override the problem seed, do so
		my $problemSeed = $r->param("problemSeed");
		if (defined $problemSeed && $problemSeed =~ /^[+-]?\d+$/) {
			$problem->problem_seed($problemSeed);
        }

		my $visiblityStateClass = ($set->visible) ? "font-visible" : "font-hidden";
		my $visiblityStateText = ($set->visible) ? $r->maketext("visible to students")."." : $r->maketext("hidden from students").".";
		$self->addmessage(CGI::span($r->maketext("This set is [_1]", CGI::span({class=>$visiblityStateClass}, $visiblityStateText))));

  # test for additional problem validity if it's not already invalid
        } else {
		$self->{invalidProblem} = !(defined $problem and ($set->visible || $authz->hasPermissions($userName, "view_hidden_sets")));

		$self->addbadmessage(CGI::p($r->maketext("This problem will not count towards your grade."))) if $problem and not $problem->value and not $self->{invalidProblem};
	}

	$self->{userName}          = $userName;
	$self->{effectiveUserName} = $effectiveUserName;
	$self->{user}              = $user;
	$self->{effectiveUser}     = $effectiveUser;
	$self->{set}               = $set;
	$self->{problem}           = $problem;
	$self->{editMode}          = $editMode;

	##### form processing #####

	# set options from form fields (see comment at top of file for names)
	my $displayMode               = $r->param("displayMode") || $user->displayMode || $ce->{pg}->{options}->{displayMode};
	my $redisplay                 = $r->param("redisplay");
	my $submitAnswers             = $r->param("submitAnswers");
	my $checkAnswers              = $r->param("checkAnswers");
	my $previewAnswers            = $r->param("previewAnswers");
	my $requestNewSeed            = $r->param("requestNewSeed") // 0;

	my $formFields = { WeBWorK::Form->new_from_paramable($r)->Vars };

	# Check for a page refresh which causes a cached form resubmission.  In that case this is
	# not a valid submission of answers.
	$submitAnswers = 0, $self->{resubmitDetected} = 1
	if ($set->set_id ne 'Undefined_Set' && $submitAnswers && (!defined($formFields->{num_attempts}) ||
			(defined($formFields->{num_attempts}) &&
				$formFields->{num_attempts} != $problem->num_correct + $problem->num_incorrect)));

	$self->{displayMode}    = $displayMode;
	$self->{redisplay}      = $redisplay;
	$self->{submitAnswers}  = $submitAnswers;
	$self->{checkAnswers}   = $checkAnswers;
	$self->{previewAnswers} = $previewAnswers;
	$self->{formFields}     = $formFields;

	# get result and send to message
	my $status_message = $r->param("status_message");
	$self->addmessage(CGI::p("$status_message")) if $status_message;

	# now that we've set all the necessary variables quit out if the set or problem is invalid
	return if $self->{invalidSet} || $self->{invalidProblem};

    # a hash containing information for showMeAnother
    #       TriesNeeded:   the number of times the student needs to attempt the problem before the button is available
    #       MaxReps:       the Maximum Number of times that showMeAnother can be clicked (specified in course configuration
    #       Count:         the number of times the student has clicked SMA (or clicked refresh on the page)
    my %SMAoptions = map {$_ => 1} @{$ce->{pg}->{options}->{showMeAnother}};
    my %showMeAnother = (
            TriesNeeded => $problem->{showMeAnother},
            MaxReps => $ce->{pg}->{options}->{showMeAnotherMaxReps},
            Count => $problem->{showMeAnotherCount},
          );

    # if $showMeAnother{Count} is somehow not an integer, make it one
    $showMeAnother{Count} = 0 unless ($showMeAnother{Count} =~ /^[+-]?\d+$/);

    # store the showMeAnother hash for the check to see if the button can be used
    # (this hash is updated and re-stored after the can, must, will hashes)
	$self->{showMeAnother} = \%showMeAnother;

	##### permissions #####

	# what does the user want to do?
	#FIXME  There is a problem with checkboxes -- if they are not checked they are invisible.  Hence if the default mode in $ce is 1
	# there is no way to override this.  Probably this is ok for the last three options, but it was definitely not ok for showing
	# saved answers which is normally on, but you want to be able to turn it off!  This section should be moved to ContentGenerator
	# so that you can set these options anywhere.  We also need mechanisms for making them sticky.
	# Note: ProblemSet and ProblemSets might set showOldAnswers to '', which
	#       needs to be treated as if it is not set.
	my %want = (
		showOldAnswers     => $user->showOldAnswers ne '' ? $user->showOldAnswers  : $ce->{pg}->{options}->{showOldAnswers},
		# showProblemGrader implies showCorrectAnswers.  This is a convenience for grading.
		showCorrectAnswers => $r->param('showCorrectAnswers') || $r->param('showProblemGrader')
		                      || $ce->{pg}->{options}->{showCorrectAnswers},
		showProblemGrader  => $r->param('showProblemGrader') || 0,
		showAnsGroupInfo     => $r->param('showAnsGroupInfo') || $ce->{pg}->{options}->{showAnsGroupInfo},
		showAnsHashInfo    => $r->param('showAnsHashInfo') || $ce->{pg}->{options}->{showAnsHashInfo},
		showPGInfo         => $r->param('showPGInfo') || $ce->{pg}->{options}->{showPGInfo},
		showResourceInfo   => $r->param('showResourceInfo') || $ce->{pg}->{options}->{showResourceInfo},
		showHints          => $r->param("showHints") || $ce->{pg}->{options}{use_knowls_for_hints}
		                      || $ce->{pg}->{options}->{showHints}, #set to 0 in defaults.config
		showSolutions      => $r->param("showSolutions") || $ce->{pg}->{options}{use_knowls_for_solutions}
		                      || $ce->{pg}->{options}->{showSolutions}, #set to 0 in defaults.config
		useMathView        => $user->useMathView ne '' ? $user->useMathView : $ce->{pg}->{options}->{useMathView},
		useWirisEditor     => $user->useWirisEditor ne '' ? $user->useWirisEditor : $ce->{pg}->{options}->{useWirisEditor},
		useMathQuill       => $user->useMathQuill ne '' ? $user->useMathQuill : $ce->{pg}->{options}->{useMathQuill},
		recordAnswers      => $submitAnswers,
		checkAnswers       => $checkAnswers,
		getSubmitButton    => 1,
	);

	# are certain options enforced?
	my %must = (
		showOldAnswers     => 0,
		showCorrectAnswers => 0,
		showProblemGrader  => 0,
		showAnsGroupInfo   => 0,
		showAnsHashInfo    => 0,
		showPGInfo         => 0,
		showResourceInfo   => 0,
		showHints          => 0,
		showSolutions      => 0,
		recordAnswers      => ! $authz->hasPermissions($userName, "avoid_recording_answers"),
		checkAnswers       => 0,
		showMeAnother      => 0,
		getSubmitButton    => 0,
		useMathView        => 0,
		useWirisEditor     => 0,
		useMathQuill       => 0,
	);

	# does the user have permission to use certain options?
	my @args = ($user, $effectiveUser, $set, $problem);

	my %can = (
		showOldAnswers     => $self->can_showOldAnswers(@args),
		showCorrectAnswers => $self->can_showCorrectAnswers(@args),
		showProblemGrader  => $self->can_showProblemGrader(@args),
		showAnsGroupInfo   => $self->can_showAnsGroupInfo(@args),
		showAnsHashInfo    => $self->can_showAnsHashInfo(@args),
		showPGInfo         => $self->can_showPGInfo(@args),
		showResourceInfo   => $self->can_showResourceInfo(@args),
		showHints          => $self->can_showHints(@args),
		showSolutions      => $self->can_showSolutions(@args),
		recordAnswers      => $self->can_recordAnswers(@args, 0),
		checkAnswers       => $self->can_checkAnswers(@args, $submitAnswers),
		showMeAnother      => $self->can_showMeAnother(@args, $submitAnswers),
		getSubmitButton    => $self->can_recordAnswers(@args, $submitAnswers),
		useMathView        => $self->can_useMathView(@args),
		useWirisEditor     => $self->can_useWirisEditor(@args),
		useMathQuill       => $self->can_useMathQuill(@args),
	);

	# re-randomization based on the number of attempts and specified period
	my $prEnabled = $ce->{pg}{options}{enablePeriodicRandomization} // 0;
	my $rerandomizePeriod = $ce->{pg}{options}{periodicRandomizationPeriod} // 0;

	$problem->{prPeriod} = $ce->{problemDefaults}{prPeriod}
	if (defined($problem->{prPeriod}) && $problem->{prPeriod} =~ /^\s*$/);

	$rerandomizePeriod = $problem->{prPeriod}
	if (defined($problem->{prPeriod}) && $problem->{prPeriod} > -1);

	$prEnabled = 0 if ($rerandomizePeriod < 1 || $self->{editMode});
	if ($prEnabled) {
		$problem->{prCount} = 0
		if !defined($problem->{prCount}) || $problem->{prCount} =~ /^\s*$/;

		$problem->{prCount} += $submitAnswers ? 1 : 0;

		$requestNewSeed = 0
		if ($problem->{prCount} < $rerandomizePeriod || after($set->due_date));

		if ($requestNewSeed) {
			# obtain new random seed to hopefully change the problem
			$problem->{problem_seed} = ($problem->{problem_seed} + $problem->num_correct + $problem->num_incorrect) % 10000;
			$problem->{prCount} = 0;
		}
		$db->putUserProblem($problem) if $problem->{prCount} > -1;
	}

	# final values for options
	my %will;
	foreach (keys %must) {
		$will{$_} = $can{$_} && ($want{$_} || $must{$_});
		#warn "final values for options $_ is can $can{$_}, want $want{$_}, must $must{$_}, will $will{$_}";
	}

	##### sticky answers #####

	if (!($submitAnswers || $previewAnswers || $checkAnswers) && $will{showOldAnswers}) {
		my %oldAnswers = decodeAnswers($problem->last_answer);
		# Do this only if new answers are NOT being submitted
		if ($prEnabled && !$problem->{prCount}) {
			# Clear answers if this is a new problem version
			delete $formFields->{$_} foreach keys %oldAnswers;
		} else {
			$formFields->{$_} = $oldAnswers{$_} foreach keys %oldAnswers;
		}
	}

	##### translation #####

	debug("begin pg processing");
	my $pg = WeBWorK::PG->new(
		$ce,
		$effectiveUser,
		$key,
		$set,
		$problem,
		$set->psvn,
		$formFields,
		{ # translation options
			displayMode     => $displayMode,
			showHints       => $will{showHints},
			showResourceInfo => $will{showResourceInfo},
			showSolutions   => $will{showSolutions},
			refreshMath2img => $will{showHints} || $will{showSolutions},
			processAnswers  => 1,
			permissionLevel => $db->getPermissionLevel($userName)->permission,
			effectivePermissionLevel => $db->getPermissionLevel($effectiveUserName)->permission,
			useMathQuill => $will{useMathQuill},
		},
	);

	debug("end pg processing");

	$pg->{body_text} .= CGI::hidden({ -name => 'num_attempts', -id => 'num_attempts',
			-value => $problem->num_correct + $problem->num_incorrect + ($submitAnswers ? 1 : 0) });

	if ($prEnabled && $problem->{prCount} >= $rerandomizePeriod && !after($set->due_date)) {
		$showMeAnother{active} = 0;
		$must{requestNewSeed} = 1;
		$can{requestNewSeed} = 1;
		$want{requestNewSeed} = 1;
		$will{requestNewSeed} = 1;
		$self->{showCorrectOnRandomize} = $ce->{pg}{options}{showCorrectOnRandomize};
		# If this happens, it means that the page was refreshed.  So prevent the answers from
		# being recorded and the number of attempts from being increased.
		if ($problem->{prCount} > $rerandomizePeriod) {
			$self->{resubmitDetected} = 1;
			$must{recordAnswers} = 0;
			$can{recordAnswers} = 0;
			$want{recordAnswers} = 0;
			$will{recordAnswers} = 0;
		}
	}

	##### update and fix hint/solution options after PG processing #####

	$can{showHints}     &&= $pg->{flags}->{hintExists}
	                    &&= $pg->{flags}->{showHintLimit}<=$pg->{state}->{num_of_incorrect_ans};
	$can{showSolutions} &&= $pg->{flags}->{solutionExists};

	##### record errors #########
	if (ref ($pg->{pgcore}) )  {
		my @debug_messages     = @{$pg->{pgcore}->get_debug_messages};
		my @warning_messages   = @{$pg->{pgcore}->get_warning_messages};
		my @internal_errors    = @{$pg->{pgcore}->get_internal_debug_messages};
		$self->{pgerrors}      = @debug_messages||@warning_messages||@internal_errors;  # is 1 if any of these are non-empty
		$self->{pgdebug}       =    \@debug_messages;
		$self->{pgwarning}     =    \@warning_messages;
		$self->{pginternalerrors} = \@internal_errors ;
	} else {
		warn "Processing of this PG problem was not completed.  Probably because of a syntax error.
		      The translator died prematurely and no PG warning messages were transmitted.";
	}

	##### store fields #####

	$self->{want} = \%want;
	$self->{must} = \%must;
	$self->{can}  = \%can;
	$self->{will} = \%will;
	$self->{pg} = $pg;

	#### process and log answers ####
	$self->{scoreRecordedMessage} = WeBWorK::ContentGenerator::ProblemUtil::ProblemUtil::process_and_log_answer($self) || "";

}

sub warnings {
	my $self = shift;
	# print "entering warnings() subroutine internal messages = ", $self->{pgerrors},CGI::br();
 	my $r  = $self->r;
# 	my $pg = $self->{pg};
# 	warn "type of pg is ",ref($pg);
#  	my $pgerrordiv = $pgdebug||$pgwarning||$pginternalerrors;  # is 1 if any of these are non-empty
    # print warning messages
    if (not defined $self->{pgerrors} ) {
    	print CGI::start_div();
		print CGI::h3({style=>"color:red;"}, $r->maketext("PG question failed to render"));
		print CGI::p($r->maketext("Unable to obtain error messages from within the PG question." ));
		print CGI::end_div();
    } elsif ( $self->{pgerrors} > 0 ) {
        my @pgdebug          = (defined $self->{pgdebug}) ? @{ $self->{pgdebug}} : () ;
 		my @pgwarning        = (defined $self->{pgwarning}) ? @{ $self->{pgwarning}} : ();
 		my @pginternalerrors = (defined $self->{pginternalerrors}) ? @{ $self->{pginternalerrors}} : ();
		print CGI::start_div();
		print CGI::h3({style=>"color:red;"}, $r->maketext("PG question processing error messages"));
		print CGI::p(CGI::h3($r->maketext("PG debug messages" ) ),  join(CGI::br(), @pgdebug  )  )  if @pgdebug   ;
		print CGI::p(CGI::h3($r->maketext("PG warning messages" ) ),join(CGI::br(), @pgwarning)  )  if @pgwarning ;
		print CGI::p(CGI::h3($r->maketext("PG internal errors" ) ), join(CGI::br(), @pginternalerrors )) if @pginternalerrors;
		print CGI::end_div();
	}
	# print "proceeding to SUPER::warnings";
	$self->SUPER::warnings();
	#  print $self->{pgerrors};
	"";  #FIXME -- let's see if this is the appropriate output.
}

sub if_errors($$) {
	my ($self, $arg) = @_;

	if ($self->{isOpen}) {
		return $self->{pg}->{flags}->{error_flag} ? $arg : !$arg;
	} else {
		return !$arg;
	}
}

sub head {
	my ($self) = @_;
	my $ce = $self->r->ce;
	my $webwork_htdocs_url = $ce->{webwork_htdocs_url};
	return "" if ( $self->{invalidSet} );

	return $self->{pg}->{head_text} if $self->{pg}->{head_text};

}

sub post_header_text {
	my ($self) = @_;
	return "" if ( $self->{invalidSet} );
    return $self->{pg}->{post_header_text} if $self->{pg}->{post_header_text};
}

sub siblings {
	my ($self) = @_;
	my $r = $self->r;
	my $db = $r->db;
	my $ce = $r->ce;
	my $authz = $r->authz;
	my $urlpath = $r->urlpath;

	# can't show sibling problems if the set is invalid
	return "" if $self->{invalidSet};

	my $courseID = $urlpath->arg("courseID");
	my $setID = $self->{set}->set_id;
	my $eUserID = $r->param("effectiveUser");
	my @problemIDs = sort { $a <=> $b } $db->listUserProblems($eUserID, $setID);

	my $isJitarSet = 0;

	if ($setID) {
	    my $set = $r->db->getGlobalSet($setID);
	    if ($set && $set->assignment_type eq 'jitar') {
		$isJitarSet = 1;
	    }
	}

	my @where = map {[$eUserID, $setID, $_]} @problemIDs;
	my @problemRecords = $db->getMergedProblems(@where);

	# variables for the progress bar
	my $num_of_problems  = 0;
	my $problemList;
	my $total_correct=0;
	my $total_incorrect=0;
	my $total_inprogress=0;
	my $currentProblemID = $self->{problem}->problem_id if !($self->{invalidProblem});

	my $progressBarEnabled = $r->ce->{pg}->{options}->{enableProgressBar};


	print CGI::start_div({class=>"info-box", id=>"fisheye"});
	print CGI::h2($r->maketext("Problems"));
	print CGI::start_ul({ class => 'nav flex-column problem-list' });

	my @items;

	foreach my $problemID (@problemIDs) {
		if ($isJitarSet && !$authz->hasPermissions($eUserID, "view_unopened_sets") && is_jitar_problem_hidden($db,$eUserID, $setID, $problemID)) {
			shift(@problemRecords) if $progressBarEnabled;
			next;
		}

		my $problemPage = $urlpath->newFromModule("WeBWorK::ContentGenerator::Problem", $r, courseID => $courseID, setID => $setID, problemID => $problemID);
		my $link;

		my $status_symbol = '';
		if($progressBarEnabled){
			my $problemRecord = shift(@problemRecords);
			$num_of_problems++;
			my $total_attempts = $problemRecord->num_correct+$problemRecord->num_incorrect;

			my $status = $problemRecord->status;
			if ($isJitarSet) {
				$status = jitar_problem_adjusted_status($problemRecord,$db);
			}

			# variables for the widths of the bars in the Progress Bar
			if( $status ==1 ){
				# correct
				$total_correct++;
				$status_symbol = " &#x2713;"; # checkmark
			} else {
				# incorrect
				if($total_attempts >= $problemRecord->max_attempts and $problemRecord->max_attempts!=-1){
					$total_incorrect++;
					$status_symbol = " &#x2717;"; # cross
				} else {
					# in progress
					if($problemRecord->attempted>0){
						$total_inprogress++;
						$status_symbol = " &hellip;"; # horizontal ellipsis
					}
				}
			}
		}

		my $class = 'nav-link' . ($progressBarEnabled && $currentProblemID eq $problemID ? ' active' : '');

		if ($isJitarSet) {
			# If it is a jitar set, we need to hide and disable links to hidden or restricted problems.
			my @seq = jitar_id_to_seq($problemID);
			my $level = $#seq;
			if ($level != 0) {
				$class .= ' nested-problem-' . $level;
			}

			if (!$authz->hasPermissions($eUserID, "view_unopened_sets")
				&& is_jitar_problem_closed($db, $ce, $eUserID, $setID, $problemID))
			{
				$link = CGI::a(
					{ href => '#', class => $class . ' disabled-problem' },
					$r->maketext("Problem [_1]", join('.', @seq))
				);
			} else {
				$link = CGI::a({ href => $self->systemLink($problemPage), class => $class },
					$r->maketext("Problem [_1]", join('.', @seq)) . ($progressBarEnabled ? $status_symbol : ""));
			}
		} else {
			$link = CGI::a({ href => $self->systemLink($problemPage), class => $class },
				$r->maketext("Problem [_1]", $problemID) . ($progressBarEnabled ? $status_symbol : ""));
		}

		push @items, CGI::li({ class => 'nav-item' }, $link);
	}

	# output the progress bar
	if ($num_of_problems > 0 && $r->ce->{pg}->{options}->{enableProgressBar}) {
		my $unattempted                    = $num_of_problems - $total_correct - $total_incorrect - $total_inprogress;
		my $progress_bar_correct_width     = $total_correct * 100 / $num_of_problems;
		my $progress_bar_incorrect_width   = $total_incorrect * 100 / $num_of_problems;
		my $progress_bar_inprogress_width  = $total_inprogress * 100 / $num_of_problems;
		my $progress_bar_unattempted_width = $unattempted * 100 / $num_of_problems;

		# construct the progress bar
		#     CORRECT | IN PROGRESS | INCORRECT | UNATTEMPTED
		my $progress_bar = CGI::start_div({
			class      => 'progress set-id-tooltip',
			aria_label => 'progress bar for current problem set',
		});
		if ($total_correct > 0) {
			$progress_bar .= CGI::div({
				class             => 'progress-bar correct-progress set-id-tooltip',
				style             => "width:$progress_bar_correct_width%",
				aria_label        => 'correct progress bar for current problem set',
				data_bs_toggle    => 'tooltip',
				data_bs_placement => 'bottom',
				data_bs_title     => $r->maketext('Correct: [_1]/[_2]', $total_correct, $num_of_problems)
			});
			# perfect scores deserve some stars (&#9733;)
			$progress_bar .= ($total_correct == $num_of_problems) ? '&#9733;Perfect&#9733;' : '';
			$progress_bar .= CGI::end_div();
		}
		if ($total_inprogress > 0) {
			$progress_bar .= CGI::div({
				class             => 'progress-bar inprogress-progress set-id-tooltip',
				style             => "width:$progress_bar_inprogress_width%",
				aria_label        => 'in progress bar for current problem set',
				data_bs_toggle    => 'tooltip',
				data_bs_placement => 'bottom',
				data_bs_title     => $r->maketext('In progress: [_1]/[_2]', $total_inprogress, $num_of_problems)
			});
			$progress_bar .= CGI::end_div();
		}
		if ($total_incorrect > 0) {
			$progress_bar .= CGI::div({
				class             => 'progress-bar incorrect-progress set-id-tooltip',
				style             => "width:$progress_bar_incorrect_width%",
				aria_label        => 'incorrect progress bar for current problem set',
				data_bs_toggle    => 'tooltip',
				data_bs_placement => 'bottom',
				data_bs_title     => $r->maketext('Incorrect: [_1]/[_2]', $total_incorrect, $num_of_problems)
			});
			$progress_bar .= CGI::end_div();
		}
		if ($unattempted > 0) {
			$progress_bar .= CGI::div({
				class             => 'progress-bar unattempted-progress set-id-tooltip',
				style             => "width:$progress_bar_unattempted_width%",
				aria_label        => 'unattempted progress bar for current problem set',
				data_bs_toggle    => 'tooltip',
				data_bs_placement => 'bottom',
				data_bs_title     => $r->maketext('Unattempted: [_1]/[_2]', $unattempted, $num_of_problems)
			});
			$progress_bar .= CGI::end_div();
		}
		# close the progress bar div
		$progress_bar .= CGI::end_div();

		# output to the screen
		print $progress_bar;
	}

	print @items;

	print CGI::end_ul();
	print CGI::end_div();

	return "";
}

sub nav {
	my ($self, $args) = @_;
	my $r = $self->r;
	my %can = %{ $self->{can} };

	my $db = $r->db;
	my $ce = $r->ce;
	my $authz = $r->authz;
	my $urlpath = $r->urlpath;

	my $courseID = $urlpath->arg("courseID");
	my $setID = $self->{set}->set_id;
	my $problemID = $self->{problem}->problem_id if !($self->{invalidProblem});
	my $userID = $r->param('user');
	my $eUserID = $r->param("effectiveUser");

	my $mergedSet = $db->getMergedSet($eUserID, $setID);
	return '' if $self->{invalidSet} || !$mergedSet;

	# Set up a student navigation for those that have permission to act as a student.
	my $userNav = "";
	if ($authz->hasPermissions($userID, "become_student") && $eUserID ne $userID) {
		# Find all users for this set (except the current user).
		my @userRecords = $db->getUsers(grep { $_ ne $userID } $db->listSetUsers($setID));

		# Sort by last name, then first name, then user_id.
		@userRecords = sort {
			lc($a->last_name) cmp lc($b->last_name) ||
			lc($a->first_name) cmp lc($b->first_name) ||
			lc($a->user_id) cmp lc($b->user_id)
		} @userRecords;

		# Find the previous, current, and next users, and format the student names for display.
		my $currentUserIndex = 0;
		for (0 .. $#userRecords) {
			$currentUserIndex = $_ if $userRecords[$_]->user_id eq $eUserID;
			# Construct a display name.
			$userRecords[$_]{displayName} = ($userRecords[$_]->last_name || $userRecords[$_]->first_name
				? $userRecords[$_]->last_name . ", " . $userRecords[$_]->first_name
				: $userRecords[$_]->user_id);
		}
		my $prevUser = $currentUserIndex > 0 ? $userRecords[$currentUserIndex - 1] : 0;
		my $nextUser = $currentUserIndex < $#userRecords ? $userRecords[$currentUserIndex + 1] : 0;

		# Mark the current user.
		$userRecords[$currentUserIndex]{currentUser} = 1;

		my $problemPage = $urlpath->newFromModule(__PACKAGE__, $r,
			courseID => $courseID, setID => $setID, problemID => $problemID);

		# Cap the number of students shown to at most 200.
		my $numAfter = $#userRecords - $currentUserIndex;
		my $numBefore = 200 - ($numAfter < 100 ? $numAfter : 100);
		my $minStudentIndex = $currentUserIndex < $numBefore ? 0 : $currentUserIndex - $numBefore;
		my $maxStudentIndex = $minStudentIndex + 200 < $#userRecords ? $minStudentIndex + 200 : $#userRecords;

		# Set up the student nav.
		$userNav = CGI::div(
			{ class => 'user-nav d-flex submit-buttons-container' },
			$prevUser
			? CGI::a(
				{
					href => $self->systemLink(
						$problemPage,
						params => {
							effectiveUser     => $prevUser->user_id,
							showProblemGrader => $self->{will}{showProblemGrader}
						}
					),
					data_bs_toggle    => 'tooltip',
					data_bs_placement => 'top',
					title             => $prevUser->{displayName},
					class             => 'btn btn-primary student-nav-button'
				},
				$r->maketext('Previous Student')
			)
			: CGI::span({ class => 'btn btn-primary disabled' }, $r->maketext('Previous Student')),
			$args->{separator},
			CGI::start_span({ class => 'btn-group student-nav-selector' }),
			CGI::a(
				{
					class          => 'btn btn-primary dropdown-toggle',
					role           => 'button',
					data_bs_toggle => 'dropdown',
					aria_expanded  => 'false'
				},
				$userRecords[$currentUserIndex]{displayName} . ' ' . CGI::span({ class => 'caret' }, '')
			),
			CGI::start_ul({ class => 'dropdown-menu', role => 'menu', aria_labelledby => 'studentSelector' }),
			(
				map {
					CGI::li(CGI::a(
						{
							tabindex => '-1',
							style    => $_->{currentUser} ? 'background-color: #8F8' : '',
							class    => 'dropdown-item',
							href     => $self->systemLink(
								$problemPage,
								params => {
									effectiveUser     => $_->user_id,
									showProblemGrader => $self->{will}{showProblemGrader}
								}
							)
						},
						$_->{displayName}
					))
				} @userRecords[ $minStudentIndex .. $maxStudentIndex ]
			),
			CGI::end_ul(),
			CGI::end_span(),
			$args->{separator},
			$nextUser
			? CGI::a(
				{
					href => $self->systemLink(
						$problemPage,
						params => {
							effectiveUser     => $nextUser->user_id,
							showProblemGrader => $self->{will}{showProblemGrader}
						}
					),
					data_bs_toggle    => 'tooltip',
					data_bs_placement => 'top',
					title             => $nextUser->{displayName},
					class             => 'btn btn-primary student-nav-button'
				},
				$r->maketext('Next Student')
			)
			: CGI::span({ class => 'btn btn-primary disabled' }, $r->maketext('Next Student')),
		);
	}

	my $isJitarSet = ($mergedSet->assignment_type eq 'jitar');

	my ($prevID, $nextID);

	# for jitar sets finding the next or previous problem, and seeing if it
	# is actually open is a bit more of a process.
	if (!$self->{invalidProblem}) {
		my @problemIDs = $db->listUserProblems($eUserID, $setID);

		@problemIDs = sort { $a <=> $b } @problemIDs;


		if ($isJitarSet) {
		    my @processedProblemIDs;
		    foreach my $id (@problemIDs) {
			push @processedProblemIDs, $id unless
			    !$authz->hasPermissions($eUserID, "view_unopened_sets") && is_jitar_problem_hidden($db,$eUserID,$setID,$id);
		    }
		    @problemIDs = @processedProblemIDs;
		}

		my $curr_index = 0;

		for (my $i=0; $i<=$#problemIDs; $i++) {
		    $curr_index = $i if $problemIDs[$i] == $problemID;
		}

		$prevID = $problemIDs[$curr_index-1] if $curr_index-1 >=0;
		$nextID = $problemIDs[$curr_index+1] if $curr_index+1 <= $#problemIDs;
		$nextID = '' if ($isJitarSet && $nextID
				 && !$authz->hasPermissions($eUserID, "view_unopened_sets")
				 && is_jitar_problem_closed($db,$ce, $eUserID,$setID,$nextID));
	}

	my @links;

	if ($prevID) {
		my $prevPage = $urlpath->newFromModule(__PACKAGE__, $r,
			courseID => $courseID, setID => $setID, problemID => $prevID);
		push @links, $r->maketext("Previous Problem"), $r->location . $prevPage->path, $r->maketext("Previous Problem");
	} else {
		push @links, $r->maketext("Previous Problem"), "", $r->maketext("Previous Problem");
	}

	if (defined($setID) && $setID ne 'Undefined_Set') {
		push @links, $r->maketext("Problem List"), $r->location . $urlpath->parent->path, $r->maketext("Problem List");
	} else {
		push @links, $r->maketext("Problem List"), "", $r->maketext("Problem List");
	}

	if ($nextID) {
		my $nextPage = $urlpath->newFromModule(__PACKAGE__, $r,
			courseID => $courseID, setID => $setID, problemID => $nextID);
		push @links, $r->maketext("Next Problem"), $r->location . $nextPage->path, $r->maketext("Next Problem");
	} else {
		push @links, $r->maketext("Next Problem"), "", $r->maketext("Next Problem");
	}

	my $tail = "";
	$tail .= "&displayMode=".$self->{displayMode} if defined $self->{displayMode};
	$tail .= "&showOldAnswers=".$self->{will}->{showOldAnswers}
		if defined $self->{will}->{showOldAnswers};
	$tail .= "&showProblemGrader=" . $self->{will}{showProblemGrader}
		if defined $self->{will}{showProblemGrader};

	return CGI::div({ class => 'row sticky-nav', role => 'navigation', aria_label => 'problem navigation' },
		$userNav, CGI::div({ class => 'd-flex submit-buttons-container' }, $self->navMacro($args, $tail, @links)));
}

sub path {
	my ($self, $args) = @_;
	my $r = $self->r;
	my $urlpath       = $r->urlpath;
	my $courseName    = $urlpath->arg("courseID");
	my $setName       = $urlpath->arg("setID") || '';
	my $problemNumber = $urlpath->arg("problemID") || '';
	my $prettyProblemNumber = $problemNumber;

	if ($setName) {
	    my $set = $r->db->getGlobalSet($setName);
	    if ($set && $set->assignment_type eq 'jitar' && $problemNumber) {
		$prettyProblemNumber = join('.',jitar_id_to_seq($problemNumber));
	    }
	}

	my @path = ( 'WeBWorK', $r->location,
	          "$courseName", $r->location."/$courseName",
	          "$setName",    $r->location."/$courseName/$setName",
	          "$prettyProblemNumber", $r->location."/$courseName/$setName/$problemNumber",
	);

	print $self->pathMacro($args, @path);

	return "";
}

sub title {
	my ($self) = @_;
	my $r = $self->r;
	my $db = $r->db;

	# Using the url arguments won't break if the set/problem are invalid
	my $setID = $self->r->urlpath->arg("setID");
	my $problemID = $self->r->urlpath->arg("problemID");

	my $set = $db->getGlobalSet($setID);
	$setID = WeBWorK::ContentGenerator::underscore2nbsp($setID);
	if ($set && $set->assignment_type eq 'jitar') {
	    $problemID = join('.',jitar_id_to_seq($problemID));
	}
	my $out = $r->maketext("[_1]: Problem [_2]",$setID, $problemID);

	# Return here if we don't have the requisite information.
	return $out if ($self->{invalidSet} || $self->{invalidProblem});

	my $ce = $r->ce;
	my $problem = $self->{problem};

	$out .= CGI::start_div({ class => "problem-sub-header" });

	my $problemValue = $problem->value;
	if (defined($problemValue) && $problemValue ne "") {
		my $points = $problemValue == 1 ? $r->maketext('point') : $r->maketext('points');
		$out .= "($problemValue $points)";
	}

	# This uses the permission level and user id of the user assigned to the problem.
	my $problemUser = $problem->user_id;
	my $inList = grep($_ eq $problemUser, @{$ce->{pg}{specialPGEnvironmentVars}{PRINT_FILE_NAMES_FOR}});
	if ($db->getPermissionLevel($problemUser)->permission >=
		$ce->{pg}{specialPGEnvironmentVars}{PRINT_FILE_NAMES_PERMISSION_LEVEL} || $inList) {
		$out .= " " . $problem->source_file;
	}

	$out .= CGI::end_div();

	return $out;
}

# now altered to outsource most output operations to the template, main functions now are simply error checking and answer processing - ghe3
sub body {
	my $self = shift;
	my $set = $self->{set};
	my $problem = $self->{problem};
	my $pg = $self->{pg};

	print CGI::p("Entering Problem::body subroutine.
	         This indicates an old style system.template file -- consider upgrading. ",
	         caller(1), );

	my $valid = WeBWorK::ContentGenerator::ProblemUtil::ProblemUtil::check_invalid($self);
	unless($valid eq "valid"){
		return $valid;
	}



	##### answer processing #####
	debug("begin answer processing");
	# if answers were submitted:
	#my $scoreRecordedMessage = WeBWorK::ContentGenerator::ProblemUtil::ProblemUtil::process_and_log_answer($self);
	debug("end answer processing");
	# output for templates that only use body instead of calling the body parts individually
	$self ->output_JS;
	$self ->output_tag_info;
	$self ->output_custom_edit_message;
	$self ->output_summary;
	$self ->output_grader;
	$self ->output_hidden_info;
	$self ->output_form_start();
	$self ->output_problem_body;
	$self ->output_message;
	$self ->output_editorLink;
	$self ->output_checkboxes;
	$self ->output_submit_buttons;
	$self ->output_score_summary;
	$self ->output_comments;
	$self ->output_misc;
	print "</form>";
	# debugging stuff
	if (0) {
		print
			CGI::hr(),
			CGI::h2("debugging information"),
			CGI::h3("form fields"),
			ref2string($self->{formFields}),
			CGI::h3("user object"),
			ref2string($self->{user}),
			CGI::h3("set object"),
			ref2string($set),
			CGI::h3("problem object"),
			ref2string($problem),
			CGI::h3("PG object"),
			ref2string($pg, {'WeBWorK::PG::Translator' => 1});
	}
	debug("leaving body of Problem.pm");
	return "";
}

# output_form_start subroutine

# prints out the beginning of the main form, and the necessary hidden authentication fields

sub output_form_start{
	my $self = shift;
	my $r = $self->r;
	my $startTime = $r->param('startTime') || time();

	print CGI::start_form({
		method => 'POST',
		action => $r->uri,
		id     => 'problemMainForm',
		name   => 'problemMainForm',
		class  => 'problem-main-form'
	});
	print $self->hidden_authen_fields;
	print CGI::hidden({-name=>'startTime', -value=>$startTime});
	return "";
}

# output_problem_lang_and_dir subroutine

# adds a lang and maybe also a dir setting to the DIV tag attributes, if
# needed by the PROBLEM language

sub output_problem_lang_and_dir {
	my $self = shift;
	print " " . get_problem_lang_and_dir($self->{pg}{flags}, $self->r->ce->{perProblemLangAndDirSettingMode}, $self->r->ce->{language});
	return "";
}

# output_problem_body subroutine

# prints out the body of the current problem

sub output_problem_body{
	my $self = shift;
	my $pg = $self->{pg};
	my %will = %{ $self->{will} };

	print "\n";

	print CGI::div({id=>'output_problem_body'},$pg->{body_text});

	return "";
}

# output_message subroutine

# prints out a message about the problem

sub output_message{
	my $self = shift;
	my $pg = $self->{pg};
	my $r = $self->r;

	print CGI::p(CGI::b($r->maketext("Note").": "). CGI::i($pg->{result}->{msg})) if $pg->{result}->{msg};
	return "";
}

# output_grader subroutine

# displays the problem grader if the user has permissions to grade problems

sub output_grader {
	my $self = shift;

	if ($self->{will}{showProblemGrader}) {
		my $grader = new WeBWorK::ContentGenerator::Instructor::SingleProblemGrader(
			$self->r, $self->{pg}, $self->{problem});
		$grader->insertGrader;
	}

	return "";
}

# output_editorLink subroutine

# processes and prints out the correct link to the editor of the current problem

sub output_editorLink{

	my $self = shift;

	my $set             = $self->{set};
	my $problem         = $self->{problem};
	my $pg              = $self->{pg};

	my $r = $self->r;
	my $ce = $r->ce;
	my $authz = $r->authz;
	my $urlpath = $r->urlpath;
	my $user = $r->param('user');

	my $courseName = $urlpath->arg("courseID");

	# FIXME: move editor link to top, next to problem number.
	my $editorLink = '';
	if ($authz->hasPermissions($user, 'modify_problem_sets')) {
		# If we are here without a real homework set, carry that through.
		my $forced_field = $set->set_id eq 'Undefined_Set' ? [ 'sourceFilePath' => $r->param('sourceFilePath') ] : [];
		$editorLink = CGI::span(CGI::a(
			{
				href => $self->systemLink(
					$urlpath->newFromModule(
						'WeBWorK::ContentGenerator::Instructor::PGProblemEditor', $r,
						courseID  => $courseName,
						setID     => $set->set_id,
						problemID => $problem->problem_id
					),
					params => $forced_field
				),
				target => 'WW_Editor',
				class  => 'btn btn-sm btn-secondary'
			},
			$r->maketext('Edit')
		));
	}
	##### translation errors? #####

	if ($pg->{flags}->{error_flag}) {
		if ($authz->hasPermissions($user, "view_problem_debugging_info")) {
			print $self->errorOutput($pg->{errors}, $pg->{body_text});

			print $editorLink;
		} else {
			print $self->errorOutput($pg->{errors}, $r->maketext("You do not have permission to view the details of this error."));
		}
		print "";
	}
	else{
		print $editorLink;
	}
	return "";
}

# output_checkboxes subroutine
# prints out the checkbox input elements that are available for the current problem
sub output_checkboxes {
	my $self                  = shift;
	my $r                     = $self->r;
	my %can                   = %{ $self->{can} };
	my %will                  = %{ $self->{will} };
	my $ce                    = $r->ce;
	my $showHintCheckbox      = $ce->{pg}{options}{show_hint_checkbox};
	my $showSolutionCheckbox  = $ce->{pg}{options}{show_solution_checkbox};
	my $useKnowlsForHints     = $ce->{pg}{options}{use_knowls_for_hints};
	my $useKnowlsForSolutions = $ce->{pg}{options}{use_knowls_for_solutions};

	if ($can{showCorrectAnswers}
		|| $can{showProblemGrader}
		|| $can{showAnsGroupInfo}
		|| ($can{showHints}     && ($showHintCheckbox     || !$useKnowlsForHints))
		|| ($can{showSolutions} && ($showSolutionCheckbox || !$useKnowlsForSolutions))
		|| $can{showAnsHashInfo}
		|| $can{showPGInfo}
		|| $can{showResourceInfo})
	{
		print CGI::span({ class => 'me-2' }, $r->maketext('Show:'));
	}

	if ($can{showCorrectAnswers}) {
		print CGI::div(
			{ class => 'form-check form-check-inline' },
			CGI::checkbox({
				id              => 'showCorrectAnswers_id',
				name            => 'showCorrectAnswers',
				value           => 1,
				checked         => $will{showCorrectAnswers},
				label           => $r->maketext('Correct Answers'),
				class           => 'form-check-input',
				labelattributes => { class => 'form-check-label' }
			})
		);
	}

	if ($can{showProblemGrader}) {
		print CGI::div(
			{ class => 'form-check form-check-inline' },
			CGI::checkbox({
				id              => 'showProblemGrader_id',
				name            => 'showProblemGrader',
				value           => 1,
				checked         => $will{showProblemGrader},
				label           => $r->maketext('Problem Grader'),
				class           => 'form-check-input',
				labelattributes => { class => 'form-check-label' }
			})
		);
	}

	if ($can{showAnsGroupInfo}) {
		print CGI::div(
			{ class => 'form-check form-check-inline' },
			CGI::checkbox({
				id              => 'showAnsGroupInfo_id',
				name            => 'showAnsGroupInfo',
				value           => 1,
				checked         => $will{showAnsGroupInfo},
				label           => $r->maketext('Answer Group Info'),
				class           => 'form-check-input',
				labelattributes => { class => 'form-check-label' }
			})
		);
	}

	if ($can{showResourceInfo}) {
		print CGI::div(
			{ class => 'form-check form-check-inline' },
			CGI::checkbox({
				id              => 'showResourceInfo_id',
				name            => 'showResourceInfo',
				value           => 1,
				checked         => $will{showResourceInfo},
				label           => $r->maketext('Auxiliary Resources'),
				class           => 'form-check-input',
				labelattributes => { class => 'form-check-label' }
			})
		);
	}

	if ($can{showAnsHashInfo}) {
		print CGI::div(
			{ class => 'form-check form-check-inline' },
			CGI::checkbox({
				id              => 'showAnsHashInfo_id',
				name            => 'showAnsHashInfo',
				value           => 1,
				checked         => $will{showAnsHashInfo},
				label           => $r->maketext('Answer Hash Info'),
				class           => 'form-check-input',
				labelattributes => { class => 'form-check-label' }
			})
		);
	}

	if ($can{showPGInfo}) {
		print CGI::div(
			{ class => 'form-check form-check-inline' },
			CGI::checkbox({
				id              => 'showPGInfo_id',
				label           => $r->maketext('PG Info'),
				name            => 'showPGInfo',
				checked         => $will{showPGInfo},
				value           => 1,
				class           => 'form-check-input',
				labelattributes => { class => 'form-check-label' }
			})
		);
	}

	if ($can{showHints}) {
		if ($showHintCheckbox || !$useKnowlsForHints) {
			# Always allow checkbox to display if knowls are not used.
			print CGI::div(
				{ class => 'form-check form-check-inline' },
				CGI::checkbox({
					id              => 'showHints_id',
					label           => $r->maketext('Hints'),
					name            => 'showHints',
					checked         => $will{showHints},
					value           => 1,
					class           => 'form-check-input',
					labelattributes => { class => 'form-check-label' }
				})
			);
		} else {
			print CGI::hidden({ name => 'showHints', id => 'showHints_id', value => 1 });
		}
	}

	if ($can{showSolutions}) {
		if ($showSolutionCheckbox || !$useKnowlsForSolutions) {
			# Always allow checkbox to display if knowls are not used.
			print CGI::div(
				{ class => 'form-check form-check-inline' },
				CGI::checkbox({
					id              => 'showSolutions_id',
					label           => $r->maketext('Solutions'),
					name            => 'showSolutions',
					checked         => $will{showSolutions},
					value           => 1,
					class           => 'form-check-input',
					labelattributes => { class => 'form-check-label' }

				})
			);
		} else {
			print CGI::hidden({ id => 'showSolutions_id', name => 'showSolutions', value => 1 });
		}
	}

	return '';
}

# output_submit_buttons

# prints out the submit button input elements that are available for the current problem

sub output_submit_buttons {
	my $self = shift;
	my $r = $self->r;
	my $ce = $self->r->ce;
	my %can = %{ $self->{can} };
	my %will = %{ $self->{will} };
	my $urlpath = $r->urlpath;
	my $problem = $self->{problem};
	my $courseID = $urlpath->arg("courseID");
	my $user = $r->param('user');
	my $effectiveUser = $r->param('effectiveUser');
	my %showMeAnother = %{ $self->{showMeAnother} };

	if ($will{requestNewSeed}){
		print CGI::submit({
			id         => 'submitAnswers_id',
			name       => 'requestNewSeed',
			value      => $r->maketext('Request New Version'),
			formtarget => '_self',
			class      => 'btn btn-primary'
		});
		return "";
	}

	print CGI::submit({
		id         => 'previewAnswers_id',
		formtarget => '_self',
		name       => 'previewAnswers',
		value      => $r->maketext('Preview My Answers'),
		class      => 'btn btn-primary mb-1'
	});

	if ($can{checkAnswers}) {
		print CGI::submit({
			id         => 'checkAnswers_id',
			formtarget => '_self',
			name       => 'checkAnswers',
			value      => $r->maketext('Check Answers'),
			class      => 'btn btn-primary mb-1'
		});
	}

	if ($can{getSubmitButton}) {
		if ($user ne $effectiveUser) {
			# if acting as a student, make it clear that answer submissions will
			# apply to the student's records, not the professor's.
			print CGI::submit({
				id    => 'submitAnswers_id',
				name  => 'submitAnswers',
				value => $r->maketext('Submit Answers for [_1]', $effectiveUser),
				class => 'btn btn-primary'
			});
		} else {
			print CGI::submit({
				id         => 'submitAnswers_id',
				name       => 'submitAnswers',
				value      => $r->maketext('Submit Answers'),
				formtarget => '_self',
				class      => 'btn btn-primary mb-1'
			});
		}
	}

	if ($can{showMeAnother}) {
		# only output showMeAnother button if we're not on the showMeAnother page
		my $SMAURL = $self->systemLink($urlpath->newFromModule(
			"WeBWorK::ContentGenerator::ShowMeAnother",
			$r,
			courseID  => $courseID,
			setID     => $problem->set_id,
			problemID => $problem->problem_id
		));
		print CGI::a(
			{
				href              => $SMAURL,
				class             => 'set-id-tooltip btn btn-primary mb-1',
				data_bs_toggle    => 'tooltip',
				data_bs_placement => 'right',
				id                => 'SMA_button',
				target            => '_wwsma',
				data_bs_title     => $r->maketext(
					'You can use this feature [quant,_1,more time,more times,as many times as you want] on this problem',
					$showMeAnother{MaxReps} >= $showMeAnother{Count}
						? ($showMeAnother{MaxReps} - $showMeAnother{Count})
						: ''
				)
			},
			$r->maketext('Show me another')
		);
	} else {
		# if showMeAnother is available for the course, and for the current problem (but not yet
		# because the student hasn't tried enough times) then gray it out; otherwise display nothing
		# if $showMeAnother{TriesNeeded} is somehow not an integer or if its -2, use the default value
		$showMeAnother{TriesNeeded} = $ce->{pg}->{options}->{showMeAnotherDefault}
			if ($showMeAnother{TriesNeeded} !~ /^[+-]?\d+$/ || $showMeAnother{TriesNeeded} == -2);
		if ($ce->{pg}->{options}->{enableShowMeAnother} and $showMeAnother{TriesNeeded} > -1) {
			my $exhausted =
				($showMeAnother{Count} >= $showMeAnother{MaxReps} and $showMeAnother{MaxReps} > -1) ? 'exhausted' : '';
			print CGI::span(
				{
					class             => 'set-id-tooltip d-inline-block',
					tabindex          => '0',
					data_bs_toggle    => 'tooltip',
					data_bs_placement => 'right',
					data_bs_title     => before($r->db->getGlobalSet($self->{set}->set_id)->open_date)
						? $r->maketext('The problem set is not yet open')
						: $exhausted eq 'exhausted'
							? $r->maketext('Feature exhausted for this problem')
							: $r->maketext(
								'You must attempt this problem [quant,_1,time,times] before this feature is available',
								$showMeAnother{TriesNeeded}
							)
				},
				qq{<button class='btn btn-primary mb-1' type='button' disabled>}
					. $r->maketext('Show me another [_1]', $exhausted)
					. '</button>'
			);
		}
	}
	return "";
}

# output_score_summary subroutine

# prints out a summary of the student's current progress and status on the current problem

sub output_score_summary{
	my $self = shift;
	my $r = $self->r;
	my $ce = $r->ce;
	my $db = $r->db;
	my $problem = $self->{problem};
	my $set = $self->{set};
	my $pg = $self->{pg};
	my $effectiveUser = $r->param('effectiveUser') || $r->param('user');
	my $scoreRecordedMessage = $self->{scoreRecordedMessage};
	my $submitAnswers = $self->{submitAnswers};
	my %will = %{ $self->{will} };

	my $prEnabled = $ce->{pg}->{options}->{enablePeriodicRandomization} // 0;
	my $rerandomizePeriod = $ce->{pg}->{options}->{periodicRandomizationPeriod} // 0;
	$rerandomizePeriod = $problem->{prPeriod} if (defined($problem->{prPeriod}) && $problem->{prPeriod} > -1);
	$prEnabled = 0 if ($rerandomizePeriod < 1);

	# score summary
	warn "num_correct =", $problem->num_correct,"num_incorrect=",$problem->num_incorrect
	  unless defined($problem->num_correct) and defined($problem->num_incorrect) ;
	my $attempts = $problem->num_correct + $problem->num_incorrect;
	#my $attemptsNoun = $attempts != 1 ? $r->maketext("times") : $r->maketext("time");

	my $prMessage = "";
	if ($prEnabled) {
		my $attempts_before_rr = (defined($will{requestNewSeed}) && $will{requestNewSeed}) ? 0
			: ($rerandomizePeriod - $problem->{prCount});

		$prMessage = " " . $r->maketext(
			"You have [quant,_1,attempt,attempts] left before new version will be requested.",
			$attempts_before_rr)
		if ($attempts_before_rr > 0);

		$prMessage = " " . $r->maketext("Request new version now.")
		if ($attempts_before_rr == 0);
	}
	$prMessage = "" if (after($set->due_date) or before($set->open_date));

	my $problem_status    = $problem->status || 0;
	my $lastScore = wwRound(0, $problem_status * 100).'%'; # Round to whole number
	my $attemptsLeft = $problem->max_attempts - $attempts;

	my $setClosed = 0;
	my $setClosedMessage;
	if (before($set->open_date) or after($set->due_date)) {
	  $setClosed = 1;
	  if (before($set->open_date)) {
	    $setClosedMessage = $r->maketext("This homework set is not yet open.");
	  } elsif (after($set->due_date)) {
	    $setClosedMessage = $r->maketext("This homework set is closed.");
	  }
	}
	#if (before($set->open_date) or after($set->due_date)) {
	#	$setClosed = 1;
	#	$setClosedMessage = "This homework set is closed.";
	#	if ($authz->hasPermissions($user, "view_answers")) {
	#		$setClosedMessage .= " However, since you are a privileged user, additional attempts will be recorded.";
	#	} else {
	#		$setClosedMessage .= " Additional attempts will not be recorded.";
	#	}
	#}
	print CGI::start_p();
	unless (defined( $pg->{state}->{state_summary_msg}) and $pg->{state}->{state_summary_msg}=~/\S/) {

		my $notCountedMessage = ($problem->value) ? "" : $r->maketext("(This problem will not count towards your grade.)");
		print join("",
			$submitAnswers ? $scoreRecordedMessage . CGI::br() : "",
			$r->maketext("You have attempted this problem [quant,_1,time,times].",$attempts), $prMessage, CGI::br(),
			$submitAnswers ? $r->maketext("You received a score of [_1] for this attempt.",wwRound(0, $pg->{result}->{score} * 100).'%') . CGI::br():'',
			$problem->attempted

		? $r->maketext("Your overall recorded score is [_1].  [_2]",$lastScore,$notCountedMessage) . CGI::br()
				: "",
			$setClosed ? $setClosedMessage : $r->maketext("You have [negquant,_1,unlimited attempts,attempt,attempts] remaining.",$attemptsLeft)
		);
	}else {
	  print $pg->{state}->{state_summary_msg};
	}

	#print jitar specific informaton for students. (and notify instructor
	# if necessary
	if ($set->set_id ne 'Undefined_Set' && $set->assignment_type() eq 'jitar') {
	  my @problemIDs = $db->listUserProblems($effectiveUser, $set->set_id);
	  @problemIDs = sort { $a <=> $b } @problemIDs;

	  # get some data
	  my @problemSeqs;
	  my $index;
	  # this sets of an array of the sequence assoicated to the
	  #problem_id
	  for (my $i=0; $i<=$#problemIDs; $i++) {
	    $index = $i if ($problemIDs[$i] == $problem->problem_id);
	    my @seq = jitar_id_to_seq($problemIDs[$i]);
	    push @problemSeqs, \@seq;
	  }

	  my $next_id = $index+1;
	  my @seq = @{$problemSeqs[$index]};
	  my @children_counts_indexs;
	  my $hasChildren = 0;

	  # this does several things.  It finds the index of the next problem
	  # at the same level as the current one.  It checks to see if there
	  # are any children, and it finds which of those children count
	  # toward the grade of this problem.

	  while ($next_id <= $#problemIDs && scalar(@{$problemSeqs[$index]}) < scalar(@{$problemSeqs[$next_id]})) {

	    my $childProblem = $db->getMergedProblem($effectiveUser,$set->set_id, $problemIDs[$next_id]);
	    $hasChildren = 1;
	    push @children_counts_indexs, $next_id if scalar(@{$problemSeqs[$index]}) + 1 == scalar(@{$problemSeqs[$next_id]}) && $childProblem->counts_parent_grade;
	    $next_id++;
	  }

	  # print information if this problem has open children and if the grade
	  # for this problem can be replaced by the grades of its children
	  if ( $hasChildren
	       && (($problem->att_to_open_children != -1 && $problem->num_incorrect >= $problem->att_to_open_children) ||
		   ($problem->max_attempts != -1 &&
		    $problem->num_incorrect >= $problem->max_attempts))) {
	    print CGI::br().$r->maketext('This problem has open subproblems.  You can visit them by using the links to the left or visiting the set page.');

	    if (scalar(@children_counts_indexs) == 1) {
	      print CGI::br().$r->maketext('The grade for this problem is the larger of the score for this problem, or the score of problem [_1].', join('.', @{$problemSeqs[$children_counts_indexs[0]]}));
	    } elsif (scalar(@children_counts_indexs) > 1) {
	      print CGI::br().$r->maketext('The grade for this problem is the larger of the score for this problem, or the weighted average of the problems: [_1].', join(', ', map({join('.', @{$problemSeqs[$_]})}  @children_counts_indexs)));
	    }
	  }


	  # print information if this set has restricted progression and if you need
	  # to finish this problem (and maybe its children) to proceed
	  if ($set->restrict_prob_progression() &&
	      $next_id <= $#problemIDs &&
	      is_jitar_problem_closed($db,$ce,$effectiveUser, $set->set_id, $problemIDs[$next_id])) {
	    if ($hasChildren) {
	      print CGI::br().$r->maketext('You will not be able to proceed to problem [_1] until you have completed, or run out of attempts, for this problem and its graded subproblems.',join('.',@{$problemSeqs[$next_id]}));
	  } elsif (scalar(@seq) == 1 ||
			   $problem->counts_parent_grade()) {
	      print CGI::br().$r->maketext('You will not be able to proceed to problem [_1] until you have completed, or run out of attempts, for this problem.',join('.',@{$problemSeqs[$next_id]}));
	    }
	  }
	  # print information if this problem counts towards the grade of its parent,
	  # if it doesn't (and its not a top level problem) then its grade doesnt matter.
	  if ($problem->counts_parent_grade() && scalar(@seq) != 1) {
	    pop @seq;
	    print CGI::br().$r->maketext('The score for this problem can count towards score of problem [_1].',join('.',@seq));
	  } elsif (scalar(@seq)!=1) {
	    pop @seq;
	    print CGI::br().$r->maketext('This score for this problem does not count for the score of problem [_1] or for the set.',join('.',@seq));
	  }

	  # if the instructor has set this up, email the instructor a warning message if
	  # the student has run out of attempts on a top level problem and all of its children
	  # and didn't get 100%
	  if ($submitAnswers && $set->email_instructor) {
	    my $parentProb = $db->getMergedProblem($effectiveUser,$set->set_id,seq_to_jitar_id($seq[0]));
	    warn("Couldn't find problem $seq[0] from set ".$set->set_id." in the database") unless $parentProb;

	    #email instructor with a message if the student didnt finish
	    if (jitar_problem_finished($parentProb,$db) &&
		jitar_problem_adjusted_status($parentProb,$db) != 1) {
	      WeBWorK::ContentGenerator::ProblemUtil::ProblemUtil::jitar_send_warning_email($self,$parentProb);
	    }

	  }
	}
	print CGI::end_p();
	return "";
}

# output_misc subroutine

# prints out other necessary elements

sub output_misc{

	my $self = shift;
	my $r = $self->r;
	my $ce = $r->ce;
	my $db = $r->db;
	my $pg = $self->{pg};
	my %will = %{ $self->{will} };
	my $user = $r->param('user');

# 	print CGI::start_div();
#
# 	my $pgdebug = join(CGI::br(), @{$pg->{pgcore}->{DEBUG_messages}} );
# 	my $pgwarning = join(CGI::br(), @{$pg->{pgcore}->{WARNING_messages}} );
# 	my $pginternalerrors = join(CGI::br(),  @{$pg->{pgcore}->get_internal_debug_messages}   );
# 	my $pgerrordiv = $pgdebug||$pgwarning||$pginternalerrors;  # is 1 if any of these are non-empty
#
# 	print CGI::p({style=>"color:red;"}, $r->maketext("Checking additional error messages")) if $pgerrordiv  ;
#  	print CGI::p($r->maketext("pg debug"),CGI::br(), $pgdebug                 )   if $pgdebug ;
# 	print CGI::p($r->maketext("pg warning"),CGI::br(),$pgwarning                ) if $pgwarning ;
# 	print CGI::p($r->maketext("pg internal errors"),CGI::br(), $pginternalerrors) if $pginternalerrors;
# 	print CGI::end_div()                                                          if $pgerrordiv ;

	# save state for viewOptions
	print  CGI::hidden(
			   -name  => "showOldAnswers",
			   -value => $will{showOldAnswers}
		   ),

		   CGI::hidden(
			   -name  => "displayMode",
			   -value => $self->{displayMode}
		   );
	print( CGI::hidden(
			   -name    => 'editMode',
			   -value   => $self->{editMode},
		   )
	) if defined($self->{editMode}) and $self->{editMode} eq 'temporaryFile';

	# this is a security risk -- students can use this to find the source code for the problem

	my $permissionLevel = $db->getPermissionLevel($user)->permission;
	my $professorPermissionLevel = $ce->{userRoles}->{professor};
	print( CGI::hidden(
		   		-name   => 'sourceFilePath',
		   		-value  =>  $self->{problem}->{source_file}
	))  if defined($self->{problem}->{source_file}) and $permissionLevel>= $professorPermissionLevel; # only allow this for professors

	print( CGI::hidden(
		   		-name   => 'problemSeed',
		   		-value  =>  $r->param("problemSeed")
	))  if defined($r->param("problemSeed")) and $permissionLevel>= $professorPermissionLevel; # only allow this for professors

	return "";
}

# output_comments subroutine

# prints out any instructor comments present in the latest past_answer entry

sub output_comments{
	my $self = shift;

	my $r = $self->r;
	my $ce = $r->ce;
	my $db = $r->db;

	my $problem = $self->{problem};
	my $set = $self->{set};
	my $urlpath        = $r->urlpath;
	my $courseName     = $urlpath->arg("courseID");
	my $setID          = $urlpath->arg("setID");
	my $problemID      = $urlpath->arg("problemID");
	my $key = $r->param('key');
	my $eUserID          = $r->param('effectiveUser');
	my $displayMode   = $self->{displayMode};
	my $authz = $r->authz;

	my $userPastAnswerID = $db->latestProblemPastAnswer($courseName, $eUserID, $setID, $problemID);

	#if there is a comment then render it and print it
	if ($userPastAnswerID) {
		my $userPastAnswer = $db->getPastAnswer($userPastAnswerID);
		if ($userPastAnswer->comment_string) {
			my $comment = $userPastAnswer->comment_string;
			$comment = CGI::escapeHTML($comment);
			my $formFields = { WeBWorK::Form->new_from_paramable($r)->Vars };
			print CGI::start_div({ id => 'answerComment', class => 'answerComments mt-2' });
			print CGI::b('Instructor Comment:'),  CGI::br();
			print $comment;
		}
	}

	return "";
}

# output_summary subroutine

# prints out the summary of the questions that the student has answered
# for the current problem, along with available information about correctness

sub output_summary{

	my $self = shift;

	my $editMode = $self->{editMode};
	my $problem = $self->{problem};
	my $pg = $self->{pg};
	my $submitAnswers = $self->{submitAnswers};
	my %will = %{ $self->{will} };
	my %can = %{ $self->{can} };
	my $checkAnswers = $self->{checkAnswers};
	my $previewAnswers = $self->{previewAnswers};
	my $showPartialCorrectAnswers = $self->{pg}{flags}{showPartialCorrectAnswers};

	my $r = $self->r;
	my $ce = $r->ce;
	my $db = $r->db;
	my $set = $self->{set};
	my $authz = $r->authz;
	my $user = $r->param('user');
	my $effectiveUser = $r->param('effectiveUser');

        # attempt summary
	#FIXME -- the following is a kludge:  if showPartialCorrectAnswers is negative don't show anything.
	# until after the due date
	# do I need to check $will{showCorrectAnswers} to make preflight work??

	if (defined($pg->{flags}->{showPartialCorrectAnswers}) and ($pg->{flags}->{showPartialCorrectAnswers} >= 0 and $submitAnswers) ) {

	    # print this if user submitted answers OR requested correct answers
	    my $results = $self->attemptResults($pg,
	                    1,   # showAttemptAnswers --display the unformatted submitted answer attempt
						$self->{showCorrectOnRandomize} // $will{showCorrectAnswers}, # showCorrectAnswers
						$pg->{flags}->{showPartialCorrectAnswers}, # showAttemptResults
			            1, # showSummary
			            1  # showAttemptPreview
		);
	    print $results;

	} elsif ($will{checkAnswers} || $self->{will}{showProblemGrader}) {
	    # print this if user checked answers
		print CGI::div(
			{ class => 'ResultsWithError d-inline-block mb-3' },
			$r->maketext("ANSWERS ONLY CHECKED -- ANSWERS NOT RECORDED")
		);
	    print $self->attemptResults($pg,
	    	1, # showAttemptAnswers
	    	$will{showCorrectAnswers}, # showCorrectAnswers
	    	1, # showAttemptResults
	    	1, # showSummary
	    	1  # showAttemptPreview
	    );
	    # show attempt answers
	    # show correct answers if asked
	    # show attempt results (correctness)
	    # show attempt previews
	} elsif ($previewAnswers) {
	  # print this if user previewed answers
		print CGI::div(
				{ class => 'ResultsWithError d-inline-block mb-3' },
				$r->maketext("PREVIEW ONLY -- ANSWERS NOT RECORDED")
			),
			$self->attemptResults($pg, 1, 0, 0, 0, 1);
	    # show attempt answers
	    # don't show correct answers
	    # don't show attempt results (correctness)
	    # show attempt previews
	}

	print CGI::div({ class => 'ResultsWithError d-inline-block mb-3' },
		$r->maketext("ATTEMPT NOT ACCEPTED -- Please submit answers again (or request new version if neccessary)."))
		if ($self->{resubmitDetected});

	if ($set->set_id ne 'Undefined_Set' && $set->assignment_type() eq 'jitar') {
	my $hasChildren = 0;
	my @problemIDs = $db->listUserProblems($effectiveUser, $set->set_id);
	@problemIDs = sort { $a <=> $b } @problemIDs;

	# get some data
	my @problemSeqs;
	my $index;
	# this sets of an array of the sequence associated to the
	#problem_id
	for (my $i=0; $i<=$#problemIDs; $i++) {
	    $index = $i if ($problemIDs[$i] == $problem->problem_id);
	    my @seq = jitar_id_to_seq($problemIDs[$i]);
	    push @problemSeqs, \@seq;
	}

	my $next_id = $index+1;
	my @seq = @{$problemSeqs[$index]};

	# check to see if the problem has children
	while ($next_id <= $#problemIDs && scalar(@{$problemSeqs[$index]}) < scalar(@{$problemSeqs[$next_id]})) {
	    $hasChildren = 1;
	    $next_id++;
	}

	# if it has children and conditions are right, print a message
	if ( $hasChildren
	     && (($problem->att_to_open_children != -1 && $problem->num_incorrect >= $problem->att_to_open_children) ||
		    ($problem->max_attempts != -1 &&
		     $problem->num_incorrect >= $problem->max_attempts))) {
	    print CGI::div({class=>'showMeAnotherBox'},$r->maketext('This problem has open subproblems.  You can visit them by using the links to the left or visiting the set page.'));
	}
    }


	if (!$previewAnswers && ($checkAnswers || $showPartialCorrectAnswers)) {
		# Only color answers if not previewing and when partialCorrectAnswers is set or when
		# checkAnswers is submitted.
		print CGI::start_script({type=>"text/javascript"}),
			"\$(function () {color_inputs([",
			join(", ", map {"'$_'"} @{$self->{correct_ids} || []}), "],[",
			join(", ", map {"'$_'"} @{$self->{incorrect_ids} || []}), "])});",
			CGI::end_script();
	}
	return "";
}

# prints the achievement message if there is one

sub output_achievement_message{

    	my $self = shift;

	my $editMode = $self->{editMode};
	my $problem = $self->{problem};
	my $pg = $self->{pg};
	my $submitAnswers = $self->{submitAnswers};
	my %will = %{ $self->{will} };

	my $r = $self->r;
	my $ce = $r->ce;
	my $db = $r->db;

	my $authz = $r->authz;
	my $user = $r->param('user');

	#If achievements enabled, and if we are not in a try it page, check to see if there are new ones.and print them
	if ($ce->{achievementsEnabled} && $will{recordAnswers}
	    && $submitAnswers && $problem->set_id ne 'Undefined_Set') {
	    my $achievementMessage = WeBWorK::AchievementEvaluator::checkForAchievements($problem, $pg, $r);
	    print $achievementMessage;
	}


	return "";
}

# output_tag_info
# Puts the tags in the page

sub output_tag_info{
	my $self = shift;
	my $r = $self->r;
	my $authz = $r->authz;
	my $user = $r->param('user');
	if ($authz->hasPermissions($user, "modify_tags")) {
		print CGI::p(CGI::div({id=>'tagger'}, ''));
                print $self->hidden_authen_fields;
                my $courseID = $self->r->urlpath->arg("courseID");
                print CGI::hidden({id=>'hidden_courseID',name=>'courseID',default=>$courseID });
		my $templatedir = $r->ce->{courseDirs}->{templates};
		my $sourceFilePath = $templatedir .'/'. $self->{problem}->{source_file};
		$sourceFilePath =~ s/'/\\'/g;
		print CGI::start_script({type=>"text/javascript"}), "mytw = new tag_widget('tagger','$sourceFilePath')",CGI::end_script();
	}
	return "";
}

# output_custom_edit_message

# prints out a custom edit message

sub output_custom_edit_message{
	my $self = shift;
	my $r = $self->r;
	my $authz = $r->authz;
	my $user = $r->param('user');
	my $editMode = $self->{editMode};
	my $problem = $self->{problem};

	# custom message for editor
	if ($authz->hasPermissions($user, "modify_problem_sets") and defined $editMode) {
		if ($editMode eq "temporaryFile") {
			print CGI::p(CGI::div({class=>'temporaryFile'}, $r->maketext("Viewing temporary file:").' ', $problem->source_file));
		} elsif ($editMode eq "savedFile") {
			# taken care of in the initialization phase
		}
	}

	return "";
}




# output_past_answer_button

# prints out the "Show Past Answers" button

sub output_past_answer_button{
	my $self = shift;
	my $r = $self->r;
	my $problem = $self->{problem};

	my $authz = $r->authz;
	my $urlpath = $r->urlpath;
	my $user = $r->param('user');

	my $courseName = $urlpath->arg("courseID");

	my $pastAnswersPage = $urlpath->newFromModule("WeBWorK::ContentGenerator::Instructor::ShowAnswers", $r,
		courseID => $courseName);
	my $showPastAnswersURL = $self->systemLink($pastAnswersPage, authen => 0); # no authen info for form action

	my $problemNumber = $problem->problem_id;
	my $setRecord = $r->db->getGlobalSet($problem->set_id);
	if ( defined($setRecord) && $setRecord->assignment_type eq 'jitar' ) {
	    $problemNumber = join('.',jitar_id_to_seq($problemNumber));
	}

	# print answer inspection button
	if ($authz->hasPermissions($user, 'view_answers')) {
		my $hiddenFields = $self->hidden_authen_fields;
		$hiddenFields =~ s/\"hidden_/\"pastans-hidden_/g;
		print CGI::start_form({ method => 'POST', action => $showPastAnswersURL, target => 'WW_Info' }),
			$hiddenFields,
			CGI::hidden({ name => 'courseID',          value => $courseName }),
			CGI::hidden({ name => 'selected_problems', value => $problemNumber }),
			CGI::hidden({ name => 'selected_sets',     value => $problem->set_id }),
			CGI::hidden({ name => 'selected_users',    value => $problem->user_id }),
			CGI::p(CGI::submit(
				{ name => 'action', value => $r->maketext('Show Past Answers'), class => 'btn btn-primary' }
			)),
			CGI::end_form();
	}

	return "";
}

# output_email_instructor subroutine

# prints out the "Email Instructor" button

sub output_email_instructor{
	my $self = shift;
	my $r = $self->r;
	my $courseName = $r->urlpath->arg("courseID");
	my $problem = $self->{problem};
	my %will = %{ $self->{will} };
	my $pg = $self->{pg};
	my $userName = $r->param('user');
	my $user = $r->db->getUser($userName);

	print $self->feedbackMacro(
		module             => __PACKAGE__,
		courseId           => $courseName,
		set                => $self->{set}->set_id,
		problem            => $problem->problem_id,
		problemPath        => $problem->source_file,
		randomSeed         => $problem->problem_seed,
		notifyAddresses    => join(";",$self->fetchEmailRecipients('receive_feedback',$user)),
		emailableURL       => $self->generateURLs(url_type => 'absolute',
		                                          set_id => $self->{set}->set_id,
		                                          problem_id => $self->{problem}->problem_id),
		studentName        => $user->full_name,
		displayMode        => $self->{displayMode},
		showOldAnswers     => $will{showOldAnswers},
		showCorrectAnswers => $will{showCorrectAnswers},
		showHints          => $will{showHints},
		showSolutions      => $will{showSolutions},
		pg_object          => $pg,
	);

	return "";
}

# output_hidden_info subroutine
# outputs the hidden fields required for the form

sub output_hidden_info {
    my $self = shift;
	print CGI::hidden({name => "templateName",
	            id=>"templateName_id", value => $self->{templateName}}
	       );
    return "";
}

# output_JS subroutine

# outputs all of the Javascript needed for this page.
# The main javascript needed here is color.js, which colors input fields based on whether or not
# they are correct when answers are submitted.  When a problem attempts results, it prints out hidden fields containing identification
# information for the fields that were correct and the fields that were incorrect.  color.js collects of the correct and incorrect fields into
# two arrays using the information gathered from the hidden fields, and then loops through and changes the styles so
# that the colors will show up correctly.

sub output_JS{
	my $self = shift;
	my $r = $self->r;
	my $ce = $r->ce;

	my $site_url = $ce->{webworkURLs}->{htdocs};

	# The color.js file, which uses javascript to color the input fields based on whether they are correct or incorrect.
	print CGI::start_script({type=>"text/javascript", src=>"$site_url/js/apps/InputColor/color.js"}), CGI::end_script();

	# The Base64.js file, which handles base64 encoding and decoding
	print CGI::start_script({type=>"text/javascript", src=>"$site_url/js/apps/Base64/Base64.js"}), CGI::end_script();

	# This is for MathView.
	if ($self->{will}{useMathView}) {
		if (grep(/MathJax/, @{ $ce->{pg}{displayModes} })) {
			print CGI::script(qq{mathView_basepath = "$site_url/images/mathview/";});
			print CGI::script({ src => "$site_url/js/apps/MathView/$ce->{pg}{options}{mathViewLocale}" }, '');
			print CGI::script({ src => "$site_url/js/apps/MathView/mathview.js" }, '');
		} else {
			warn("MathJax must be installed and enabled as a display mode for the math viewer to work");
		}
	}

	# WirisEditor
	if ($self->{will}->{useWirisEditor}) {
		print CGI::start_script({type=>"text/javascript", src=>"$site_url/js/apps/WirisEditor/quizzes.js"}), CGI::end_script();
		print CGI::start_script({type=>"text/javascript", src=>"$site_url/js/apps/WirisEditor/wiriseditor.js"}), CGI::end_script();
		print CGI::start_script({type=>"text/javascript", src=>"$site_url/js/apps/WirisEditor/mathml2webwork.js"}), CGI::end_script();
	}

<<<<<<< HEAD
=======
	# MathQuill live rendering
	if ($self->{will}->{useMathQuill}) {
		print CGI::script({ src=>"$site_url/js/apps/MathQuill/mathquill.min.js", defer => "" }, "");
		print CGI::script({ src=>"$site_url/js/apps/MathQuill/mqeditor.js", defer => "" }, "");
	}

>>>>>>> c4337211
	# This is for knowls
        # Javascript and style for knowls
        print qq{
           <script type="text/javascript" src="$site_url/js/vendor/underscore/underscore.js"></script>
           <script type="text/javascript" src="$site_url/js/legacy/vendor/knowl.js"></script>};

	# This is for tagging menus (if allowed)
	if ($r->authz->hasPermissions($r->param('user'), "modify_tags")) {
		if (open(TAXONOMY, "<:encoding(utf8)", $ce->{webworkDirs}{root}.'/htdocs/DATA/tagging-taxonomy.json') ) {
			my $taxo = '[]';
			$taxo = join("", <TAXONOMY>);
			close TAXONOMY;
			print qq!\n<script>var taxo = $taxo ;</script>!;
		} else {
			print qq!\n<script>var taxo = [] ;</script>!;
			print qq!\n<script>alert('Could not load the OPL taxonomy from the server.');</script>!;
		}
		print CGI::start_script({type=>"text/javascript", src=>"$site_url/js/apps/TagWidget/tagwidget.js"}), CGI::end_script();
	}

	# This is for the problem grader
	if ($self->{will}{showProblemGrader}) {
		print CGI::script({ src => "$site_url/js/apps/ProblemGrader/problemgrader.js", defer => undef }, '');
	}

	# This is for any page specific js.  Right now its just used for achievement popups
	print CGI::script({ src => "$site_url/js/apps/Problem/problem.js", defer => undef }, '');

	# This is for the image dialog
	print CGI::script({ src => "$site_url/js/apps/ImageView/imageview.js", defer => undef }, '');

	# Add JS files requested by problems via ADD_JS_FILE() in the PG file.
	if (ref($self->{pg}{flags}{extra_js_files}) eq "ARRAY") {
		my %jsFiles;
		for (@{$self->{pg}{flags}{extra_js_files}}) {
			next if $jsFiles{$_->{file}};
			$jsFiles{$_->{file}} = 1;
			my %attributes = ref($_->{attributes}) eq "HASH" ? %{$_->{attributes}} : ();
			if ($_->{external}) {
				print CGI::script({ src => $_->{file} , %attributes }, "");
			} elsif (!$_->{external} && -f "$WeBWorK::Constants::WEBWORK_DIRECTORY/htdocs/$_->{file}") {
				print CGI::script({ src => "$site_url/$_->{file}", %attributes }, "");
			} else {
				print "<!-- $_ is not available in htdocs/ on this server -->\n";
			}
		}
	}

	return "";
}

sub output_CSS {
	my $self = shift;
	my $r = $self->r;
	my $ce = $r->ce;

	my $site_url = $ce->{webworkURLs}->{htdocs};

	# PG styles
	print CGI::Link({ rel => 'stylesheet', href => "$site_url/js/apps/Problem/problem.css" });

	# Javascript and style for knowls
	print "<link href=\"$site_url/css/knowlstyle.css\" rel=\"stylesheet\" type=\"text/css\" />\n";

	# Style for mathview
	if ($self->{will}{useMathView}) {
		print qq{<link href="$site_url/js/apps/MathView/mathview.css" rel="stylesheet" />};
	}
<<<<<<< HEAD
	
=======

	#style for mathquill
	if ($self->{will}->{useMathQuill}) {
		print "<link href=\"$site_url/js/apps/MathQuill/mathquill.css\" rel=\"stylesheet\" />\n";
		print "<link href=\"$site_url/js/apps/MathQuill/mqeditor.css\" rel=\"stylesheet\" />\n";
	}

>>>>>>> c4337211
	# Style for the image dialog
	print CGI::Link({ rel => "stylesheet", href => "$site_url/js/apps/ImageView/imageview.css" });

	# Add CSS files requested by problems via ADD_CSS_FILE() in the PG file
	# or via a setting of $ce->{pg}{specialPGEnvironmentVars}{extra_css_files}
	# which can be set in course.conf (the value should be an anonomous array).
	my %cssFiles;
	# Avoid duplicates
	if (ref($ce->{pg}{specialPGEnvironmentVars}{extra_css_files}) eq "ARRAY") {
		$cssFiles{$_} = 0 for @{$ce->{pg}{specialPGEnvironmentVars}{extra_css_files}};
	}
	if (ref($self->{pg}{flags}{extra_css_files}) eq "ARRAY") {
		$cssFiles{$_->{file}} = $_->{external} for @{$self->{pg}{flags}{extra_css_files}};
	}
	for (keys(%cssFiles)) {
		if ($cssFiles{$_}) {
			print "<link rel=\"stylesheet\" type=\"text/css\" href=\"$_\" />\n";
		} elsif (!$cssFiles{$_} && -f "$WeBWorK::Constants::WEBWORK_DIRECTORY/htdocs/$_") {
			print "<link rel=\"stylesheet\" type=\"text/css\" href=\"${site_url}/$_\" />\n";
		} else {
			print "<!-- $_ is not available in htdocs/ on this server -->\n";
		}
	}

	return "";
}

sub output_achievement_CSS {
    return "";
}

#Tells template to output stylesheet and js for Jquery-UI
sub output_jquery_ui{
	return "";
}

# Simply here to indicate to the template that this page has body part methods which can be called

sub can_body_parts{
	return "";
}

1;<|MERGE_RESOLUTION|>--- conflicted
+++ resolved
@@ -2421,15 +2421,6 @@
 		print CGI::start_script({type=>"text/javascript", src=>"$site_url/js/apps/WirisEditor/mathml2webwork.js"}), CGI::end_script();
 	}
 
-<<<<<<< HEAD
-=======
-	# MathQuill live rendering
-	if ($self->{will}->{useMathQuill}) {
-		print CGI::script({ src=>"$site_url/js/apps/MathQuill/mathquill.min.js", defer => "" }, "");
-		print CGI::script({ src=>"$site_url/js/apps/MathQuill/mqeditor.js", defer => "" }, "");
-	}
-
->>>>>>> c4337211
 	# This is for knowls
         # Javascript and style for knowls
         print qq{
@@ -2498,17 +2489,7 @@
 	if ($self->{will}{useMathView}) {
 		print qq{<link href="$site_url/js/apps/MathView/mathview.css" rel="stylesheet" />};
 	}
-<<<<<<< HEAD
-	
-=======
-
-	#style for mathquill
-	if ($self->{will}->{useMathQuill}) {
-		print "<link href=\"$site_url/js/apps/MathQuill/mathquill.css\" rel=\"stylesheet\" />\n";
-		print "<link href=\"$site_url/js/apps/MathQuill/mqeditor.css\" rel=\"stylesheet\" />\n";
-	}
-
->>>>>>> c4337211
+
 	# Style for the image dialog
 	print CGI::Link({ rel => "stylesheet", href => "$site_url/js/apps/ImageView/imageview.css" });
 
