--- conflicted
+++ resolved
@@ -127,15 +127,6 @@
 	my $src_file = $working_dir->child('hardcopy.tex');
 
 	# Copy the common tex files into the working directory
-<<<<<<< HEAD
-	my $ce         = $ws->c->ce;
-	my $common_dir = path($ce->{webworkDirs}{texinputs_common});
-	for (qw{packages.tex webwork2.sty CAPA.tex PGML.tex copyright.tex webwork_logo.png}) {
-		eval { $common_dir->child($_)->copy_to($working_dir) };
-		push(@$errors, qq{Failed to copy "$ce->{webworkDirs}{texinputs_common}/$_" into directory "$working_dir": $@})
-			if $@;
-	}
-=======
 	my $ce            = $ws->c->ce;
 	my $assetsTex_dir = path($ce->{webworkDirs}{assetsTex});
 	for (qw{webwork2.sty webwork_logo.png}) {
@@ -149,7 +140,6 @@
 		push(@$errors, qq{Failed to copy "$ce->{pg}{directories}{assetsTex}/$_" into directory "$working_dir": $@})
 			if $@;
 	}
->>>>>>> f5c747e0
 	my $pgsty = path("$ce->{pg}{directories}{assetsTex}/pg.sty");
 	eval { $pgsty->copy_to($working_dir) };
 	push(@$errors, qq{Failed to copy "$ce->{pg}{directories}{assetsTex}/pg.sty" into directory "$working_dir": $@})
@@ -202,11 +192,7 @@
 	# Call pdflatex
 	my $pdflatex_cmd =
 		'TEXINPUTS=.:'
-<<<<<<< HEAD
-		. shell_quote($ws->c->ce->{webworkDirs}{texinputs_common}) . ':'
-=======
 		. shell_quote($ws->c->ce->{webworkDirs}{assetsTex}) . ':'
->>>>>>> f5c747e0
 		. shell_quote($ws->c->ce->{pg}{directories}{assetsTex}) . ': '
 		. $ws->c->ce->{externalPrograms}{pdflatex}
 		. ' > pdflatex.stdout 2> pdflatex.stderr hardcopy';
@@ -244,14 +230,6 @@
 	}
 	my $themeTree = XML::LibXML->load_xml(location => $themeFile);
 
-<<<<<<< HEAD
-	write_tex_file($FH, $ce->{webworkFiles}{hardcopySnippets}{preamble} // "$themeDir/hardcopyPreamble.tex", $errors);
-	write_tex_file($FH, $ce->{webworkFiles}{hardcopySnippets}{setTexHeader} // "$themeDir/hardcopySetHeader.tex",
-		$errors);
-	write_problem_tex($ws, $FH);
-	write_tex_file($FH, $ce->{webworkFiles}{hardcopySnippets}{setFooter} // "$themeDir/hardcopySetFooter.tex", $errors);
-	write_tex_file($FH, $ce->{webworkFiles}{hardcopySnippets}{postamble} // "$themeDir/hardcopyPostamble.tex", $errors);
-=======
 	print $FH '\\batchmode';
 	print $FH $themeTree->findvalue('/theme/preamble');
 	print $FH $themeTree->findvalue('/theme/presetheader');
@@ -261,7 +239,6 @@
 	print $FH $themeTree->findvalue('/theme/problemfooter');
 	print $FH $themeTree->findvalue('/theme/setfooter');
 	print $FH $themeTree->findvalue('/theme/postamble');
->>>>>>> f5c747e0
 
 	return;
 }
