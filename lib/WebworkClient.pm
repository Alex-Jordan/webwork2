#!/usr/bin/perl -w

################################################################################
# WeBWorK Online Homework Delivery System
# Copyright &copy; 2000-2018 The WeBWorK Project, http://openwebwork.sf.net/
# $CVSHeader: webwork2/lib/WebworkClient.pm,v 1.1 2010/06/08 11:46:38 gage Exp $
# 
# This program is free software; you can redistribute it and/or modify it under
# the terms of either: (a) the GNU General Public License as published by the
# Free Software Foundation; either version 2, or (at your option) any later
# version, or (b) the "Artistic License" which comes with this package.
# 
# This program is distributed in the hope that it will be useful, but WITHOUT
# ANY WARRANTY; without even the implied warranty of MERCHANTABILITY or FITNESS
# FOR A PARTICULAR PURPOSE.  See either the GNU General Public License or the
# Artistic License for more details.
################################################################################

=head1 NAME

WebworkClient.pm


=head1 SYNPOSIS
	our $xmlrpc_client = new WebworkClient (
		url                    => $ce->{server_site_url}, 
		form_action_url        => $FORM_ACTION_URL,
		site_password          =>  $XML_PASSWORD//'',
		courseID               =>  $credentials{courseID},
		userID                 =>  $credentials{userID},
		session_key            =>  $credentials{session_key}//'',
		sourceFilePath         =>  $fileName,
	);

Remember to configure the local output file and display command !!!!!!!!



=head1 DESCRIPTION

This script will take a file and send it to a WeBWorK daemon webservice
to have it rendered.  

The result returned is split into the basic HTML rendering
and evaluation of answers and then passed to a browser for printing.

The formatting allows the browser presentation to be interactive with the 
daemon running the script webwork2/lib/renderViaXMLRPC.pm  
and with instructorXMLRPChandler.

See WebworkWebservice.pm  for related modules which operate on the server side

	WebworkXMLRPC (contained in WebworkWebservice.pm)
	renderViaXMLRPC
	instructorXMLRPChandler

=cut

use strict;
use warnings;


# To configure the target webwork server
# two URLs are required
# 1. $SITE_URL   http://test.webwork.maa.org/mod_xmlrpc
#    points to the Webservice.pm and Webservice/RenderProblem modules
#    Is used by the client to send the original XML request to the webservice
#    Note: This is not the same as the webworkClient->url which should NOT have
#          the mod_xmlrpc segment. 
#
# 2. $FORM_ACTION_URL      http:http://test.webwork.maa.org/webwork2/html2xml
#    points to the renderViaXMLRPC.pm module.
#
#     This url is placed as form action url when the rendered HTML from the original
#     request is returned to the client from Webservice/RenderProblem. The client
#     reorganizes the XML it receives into an HTML page (with a WeBWorK form) and 
#     pipes it through a local browser.
#
#     The browser uses this url to resubmit the problem (with answers) via the standard
#     HTML webform used by WeBWorK to the renderViaXMLRPC.pm handler.  
#
#     This renderViaXMLRPC.pm handler acts as an intermediary between the browser 
#     and the webservice.  It interprets the HTML form sent by the browser, 
#     rewrites the form data in XML format, submits it to the WebworkWebservice.pm 
#     which processes it and sends the the resulting HTML back to renderViaXMLRPC.pm
#     which in turn passes it back to the browser.
# 3.  The second time a problem is submitted renderViaXMLRPC.pm receives the WeBWorK form 
#     submitted directly by the browser.  
#     The renderViaXMLRPC.pm translates the WeBWorK form, has it processes by the webservice
#     and returns the result to the browser. 
#     The The client renderProblem.pl script is no longer involved.
# 4.  Summary: The WebworkWebservice (with command renderProblem) is called directly in the first round trip
#     of  submitting the problem via the https://mysite.edu/mod_xmlrpc route.  After that the communication is  
#     between the browser and renderViaXMLRPC using HTML forms and the route https://mysite.edu/webwork2/html2xml
#     and from there renderViaXMLRPC calls the WebworkWebservice using the route https://mysite.edu/mod_xmlrpc with the
#     renderProblem command.


our @COMMANDS = qw( listLibraries    renderProblem  ); #listLib  readFile tex2pdf 



##################################################
# XMLRPC client -- 
# this code is identical between renderProblem.pl and renderViaXMLRPC.pm????
##################################################

package WebworkClient;
use LWP::Protocol::https;
use lib "$WeBWorK::Constants::WEBWORK_DIRECTORY/lib";
use lib "$WeBWorK::Constants::PG_DIRECTORY/lib";
use XMLRPC::Lite;
use WeBWorK::Utils qw( wwRound encode_utf8_base64 decode_utf8_base64);
use Encode qw(encode_utf8 decode_utf8);
use WeBWorK::Utils::AttemptsTable;
use WeBWorK::CourseEnvironment;
use WeBWorK::Utils::DetermineProblemLangAndDirection;
use WeBWorK::PG::ImageGenerator;
use HTML::Entities;
use WeBWorK::Localize;
use WeBWorK::PG::ImageGenerator;
use IO::Socket::SSL;
use Digest::SHA qw(sha1_base64);
use XML::Simple qw(XMLout);
use JSON;
use FormatRenderedProblem;

use constant  TRANSPORT_METHOD => 'XMLRPC::Lite';
use constant  REQUEST_CLASS    => 'WebworkXMLRPC';  # WebworkXMLRPC is used for soap also!!
use constant  REQUEST_URI      => 'mod_xmlrpc';

our $UNIT_TESTS_ON             = 0;

##################
# static variables

# create seed_ce
# then create imgGen
our $seed_ce;

eval {
	$seed_ce = WeBWorK::CourseEnvironment->new( 
				{webwork_dir		=>		$WeBWorK::Constants::WEBWORK_DIRECTORY, 
				 courseName         =>      '',
				 webworkURL         =>      '',
				 pg_dir             =>      $WeBWorK::Constants::PG_DIRECTORY,
				 });
};
	if ($@ or not ref($seed_ce)){
		warn "Unable to find environment for WebworkClient: 
			 webwork_dir => $WeBWorK::Constants::WEBWORK_DIRECTORY 
			 pg_dir      => $WeBWorK::Constants::PG_DIRECTORY";
	}



our %imagesModeOptions = %{$seed_ce->{pg}->{displayModeOptions}->{images}};
our $site_url = $seed_ce->{server_root_url}//'';
our $imgGen = WeBWorK::PG::ImageGenerator->new(
		tempDir         => $seed_ce->{webworkDirs}->{tmp},
		latex	        => $seed_ce->{externalPrograms}->{latex},
		dvipng          => $seed_ce->{externalPrograms}->{dvipng},
		useCache        => 1,
		cacheDir        => $seed_ce->{webworkDirs}->{equationCache},
		cacheURL        => $site_url . $seed_ce->{webworkURLs}->{equationCache},
		cacheDB         => $seed_ce->{webworkFiles}->{equationCacheDB},
		dvipng_align    => $imagesModeOptions{dvipng_align},
		dvipng_depth_db => $imagesModeOptions{dvipng_depth_db},
);


sub new {   #WebworkClient constructor
    my $invocant = shift;
    my $class = ref $invocant || $invocant;
	my $self = {
		return_object   => {},
		request_object  => {},
		error_string    => '',
		encoded_source 	=> '',
		url             => '',
		course_password => '',
		site_password   => '',
		courseID        => '',
		userID          => '',
		inputs_ref      => {		 AnSwEr0001 => '',
				 					 AnSwEr0002 => '',
				 					 AnSwEr0003 => '',
				 					 displayMode     => 'no displayMode defined',
						forcePortNumber => '',
		},
		@_,               # options and overloads
	};

	bless $self, $class;
}


our $result;

##################################################
# Utilities -- 
#    this code is identical between renderProblem.pl and renderViaXMLRPC.pm
##################################################

=head2 xmlrpcCall


	
    $xmlrpc_client->encodeSource($source);
    $xmlrpc_client->{sourceFilePath}  = $fileName;
    
 my $input = { 
        userID                  => $credentials{userID}//'',
        session_key             => $credentials{session_key}//'',
        courseID                => $credentials{courseID}//'',
        courseName              => $credentials{courseID}//'',
        course_password         => $credentials{course_password}//'',   
        site_password           => $XML_PASSWORD//'',
        envir                   => $xmlrpc_client->environment(
                                       fileName       => $fileName,
                                       sourceFilePath => $fileName
                                    ),
 };                          
    our($output, $return_string, $result);    
    

    if ( $result = $xmlrpc_client->xmlrpcCall('renderProblem', $input) )    {
        $output = $xmlrpc_client->formatRenderedProblem;
    } else {
    	$output = $xmlrpc_client->return_object;  # error report
    }

	Keys in $result or in  $xmlrpc_client->return_object for the command "renderProblem"
	 session_key
	 flags
	 errors
	 internal_debug_messages
	 WARNINGS
	 problem_state
	 debug_messages
	 userID
	 compute_time
	 warning_messages
	 courseID
	 text
	 problem_result
	 header_text
	 answers


=cut





sub xmlrpcCall {
	my $self = shift;
	my $command = shift;
	my $input   = shift||{};
	my $requestObject;
	$command   = 'listLibraries' unless defined $command;
	my $default_inputs = $self->default_inputs();
	$requestObject = {%$default_inputs, %$input};  #input values can override default inputs
	  
	$self->request_object($requestObject);   # store the request object for later
	
	my $requestResult; 
	my $transporter = TRANSPORT_METHOD->new;
    #FIXME -- transitional error fix to remove mod_xmlrpc from end of url call
    my $site_url = $self->site_url;
    if ($site_url =~ /mod_xmlrpc$/ ){
    	$site_url =~ s|/mod_xmlrpc/?||; # mod_xmlrpc from  https://my.site.edu/mod_xmlrpc
    	$self->site_url($site_url);
    	# complain
    	print STDERR "\n\n\$self->site_url() should not end in /mod_xmlrpc \n\n";
    }
	eval {
	    $requestResult= $transporter
	        #->uri('http://'.HOSTURL.':'.HOSTPORT.'/'.REQUEST_CLASS)
		#-> proxy(PROTOCOL.'://'.HOSTURL.':'.HOSTPORT.'/'.REQUEST_URI);
		-> proxy(($site_url).'/'.REQUEST_URI);
	};
	# END of FIXME section
	
	print STDERR "WebworkClient: Initiating xmlrpc request to url ",($self->site_url).'/'.REQUEST_URI, " \n Error: $@\n" if $@;
	# turn off verification of the ssl cert 
	$transporter->transport->ssl_opts(verify_hostname=>0,
	    SSL_verify_mode => IO::Socket::SSL::SSL_VERIFY_NONE);
			
    if ($UNIT_TESTS_ON) {
        print STDERR  "\n\tWebworkClient.pm ".__LINE__." xmlrpcCall sent to site ", $self->site_url,"\n";
        print STDERR  "\tWebworkClient.pm ".__LINE__." full xmlrpcCall path ", ($self->site_url).'/'.REQUEST_URI,"\n";
    	print STDERR  "\tWebworkClient.pm ".__LINE__." xmlrpcCall issued with command $command\n";
    	print STDERR  "\tWebworkClient.pm ".__LINE__." input is: ",join(" ", map {$_//'--'} %{$self->request_object}),"\n";
    	print STDERR  "\tWebworkClient.pm ".__LINE__." xmlrpcCall $command initiated webwork webservice object $requestResult\n";
    }
 		
	  local( $result);
	  # use eval to catch errors
	  #print STDERR "WebworkClient: issue command ", REQUEST_CLASS.'.'.$command, " ",join(" ", %$input),"\n";
	  eval { $result = $requestResult->call(REQUEST_CLASS.'.'.$command, $self->request_object ) };
	  # result is of type XMLRPC::SOM
	  print STDERR "There were a lot of errors\n" if $@;
	  print STDERR "Errors: \n $@\n End Errors\n" if $@;

          print CGI::h2("WebworkClient Errors") if $@;
	  print CGI::p("Errors:",CGI::br(),CGI::blockquote({style=>"color:red"},CGI::code($@)),CGI::br(),"End Errors") if $@;
	  
	  if (not ref($result) ) {
	  	my $error_string = "xmlrpcCall to $command returned no result for ". 
	  	     ($self->{sourceFilePath}//'')."\n";
	  	print STDERR $error_string;
	  	$self->error_string($error_string);
	  	$self->fault(1);
	  	return $self;
	  } elsif ( $result->fault  ) { # report errors
		my $error_string = 'Error message for '.
		  join( ' ',
			  "command:",
			  $command,
			  "\n<br/>faultcode:",
			  $result->faultcode, 
			  "\n<br/>faultstring:",
			  $result->faultstring, "\n<br/>End error message<br/>\n"
		  );

		  print STDERR $error_string;
		  $self->return_object($result->result());
		  $self->error_string($error_string);
		  $self->fault(1); # set fault flag to true
		  return $self;  
	  } else {
	      if (ref($result->result())=~/HASH/ and defined($result->result()->{text}) ) {
		  $result->result()->{text} = decode_utf8_base64($result->result()->{text});
	      }
	      if (ref($result->result())=~/HASH/ and defined($result->result()->{header_text}) ) {
		  $result->result()->{header_text} = decode_utf8_base64($result->result()->{header_text});
	      }

		$self->return_object($result->result());
		# print "\n retrieve result ",  keys %{$self->return_object};
		return $self->return_object; # $result->result();  
		# would it be better to return the entire $result?
		# probably not, there is no hash directly available from the $result object. 
	  } 

}


=head2 jsXmlrpcCall

=cut

sub jsXmlrpcCall {
	my $self = shift;
	my $command = shift;
	my $input = shift;
	$command   = 'listLibraries' unless $command;
	if ($UNIT_TESTS_ON) {
    	print STDERR  "WebworkClient.pm ".__LINE__." jsXmlrpcCall issued with command $command\n";
    }

	print "the command was $command";

	my $transporter = TRANSPORT_METHOD->new;
	
	my $requestResult = $transporter
	    -> proxy(($self->site_url).'/'.REQUEST_URI);
	$transporter->transport->ssl_opts(verify_hostname=>0,
	     SSL_verify_mode => 'SSL_VERIFY_NONE');
	
	  local( $result);
	  # use eval to catch errors
	  eval { $result = $requestResult->call(REQUEST_CLASS.'.'.$command,$input) };
	  if ($@) {
	  	print STDERR "There were a lot of errors for $command\n" ;
	  	print STDERR "Errors: \n $@\n End Errors\n" ;
	  	return 0 #failure
	  }
	print "hmm $result";
	  unless (ref($result) and $result->fault) {
	  	my $rh_result = $result->result();
	  	print "\n success \n";
	    print pretty_print($rh_result->{'ra_out'});
		$self->return_object( $rh_result ); 
		return 1; # success

	  } else {
		$self->return_object( 'Error from server: '. join( ",\n ",
		  $result->faultcode,
		  $result->faultstring)
		);
		return 0; #failure
	  }
}



=head2  Accessor methods
	enconcodeSource  # encode source string with utf8 and base64 and store in encoded_source
	encoded_source
	request_object
	return_object
	error_string
	fault
	site_url  (https://mysite.edu)
	form_data
	
=cut 

sub encodeSource {
	my $self = shift;
	my $source = shift||'';
	$self->{encoded_source} =encode_utf8_base64($source);
}

sub encoded_source {
	my $self = shift;
	my $source = shift;
	$self->{encoded_source} =$source if defined $source and $source =~/\S/; # source is non-empty
	$self->{encoded_source};
}
sub request_object {   # in or input
	my $self = shift;
	my $object = shift;
	$self->{request_object} =$object if defined $object and ref($object); # source is non-empty
	$self->{request_object};
}
sub return_object {   # out
	my $self = shift;
	my $object = shift;
	$self->{return_object} =$object if defined $object and ref($object); # source is non-empty
	$self->{return_object};
}
sub error_string {   
	my $self = shift;
	my $string = shift;
	$self->{error_string} =$string if defined $string and $string =~/\S/; # source is non-empty
	$self->{error_string};
}
sub fault {   
	my $self = shift;
	my $fault_flag = shift;
	$self->{fault_flag} =$fault_flag if defined $fault_flag and $fault_flag =~/\S/; # source is non-empty
	$self->{fault_flag};
}
sub site_url {  #site_url  https://mysite.edu
	my $self = shift;
	my $new_url = shift;
	$self->{site_url} = $new_url if defined($new_url) and $new_url =~ /\S/;
	$self->{site_url};
}

sub url {  #site_url  https://mysite.edu
	my $self = shift;
	my $new_url = shift;
	die "use webworkClient->site_url instead of webworkClient->url";
	$self->{url} = $new_url if defined($new_url) and $new_url =~ /\S/;
	$self->{url};
}

sub form_data {
	my $self = shift;
	my $form_data = shift;
	$self->{inputs_ref} = $form_data if defined($form_data) and $form_data =~ /\S/;
	$self->{inputs_ref};
}

=head2 initiate default values

=cut
sub setInputTable_for_listLib {
	my $self = shift;
	my $out = {
		set         =>   'set0',
		library_name =>  'Library',
		command      =>  'all',
	};

	$out;
}

sub default_inputs {
	my $self = shift;
	my $webwork_dir = $WeBWorK::Constants::WEBWORK_DIRECTORY; #'/opt/webwork/webwork2';
	my $seed_ce = new WeBWorK::CourseEnvironment({ webwork_dir => $webwork_dir});
 	die "Can't create seed course environment for webwork in $webwork_dir" unless ref($seed_ce);

	$self->{seed_ce} = $seed_ce;
	
	my @modules_to_evaluate;
	my @extra_packages_to_load;
	my @modules = @{ $seed_ce->{pg}->{modules} };

	foreach my $module_packages_ref (@modules) {
		my ($module, @extra_packages) = @$module_packages_ref;
		# the first item is the main package
		push @modules_to_evaluate, $module;
		# the remaining items are "extra" packages
		push @extra_packages_to_load, @extra_packages;
	}

	my $out = {
		library_name =>  'Library',
		command      =>  'renderProblem',
		answer_form_submitted   => 1,
		course                  => $self->{course},
		extra_packages_to_load  => [@extra_packages_to_load],
		mode                    => $self->{displayMode},
		displayMode             => $self->{displayMode},
		modules_to_evaluate     => [@modules_to_evaluate],
		envir                   => $self->environment(),
		problem_state           => {
		
			num_of_correct_ans  => 0,
			num_of_incorrect_ans => 4,
			recorded_score       => 1.0,
		},
		source                   => $self->encoded_source,  #base64 encoded		
	};

	$out;
}

=item environment

=cut

sub environment {
	my $self = shift;
	my $envir = {
		answerDate  => '4014438528',
		CAPA_Graphics_URL=>'http://webwork-db.math.rochester.edu/capa_graphics/',
		CAPA_GraphicsDirectory =>'/ww/webwork/CAPA/CAPA_Graphics/',
		CAPA_MCTools=>'/ww/webwork/CAPA/CAPA_MCTools/',
		CAPA_Tools=>'/ww/webwork/CAPA/CAPA_Tools/',
		cgiDirectory=>'Not defined',
		cgiURL => 'foobarNot defined',
		classDirectory=> 'Not defined',
		courseName=>'Not defined',
		courseScriptsDirectory=>'not defined',
		displayMode=>$self->{inputs_ref}->{displayMode}//"no display mode defined in WebworkClient-> environment",
		dueDate=> '4014438528',
		effectivePermissionLevel => 10,
		externalGif2EpsPath=>'not defined',
		externalPng2EpsPath=>'not defined',
		externalTTHPath=>'/usr/local/bin/tth',
		fileName=>'WebworkClient.pm:: define fileName in environment',
		formattedAnswerDate=>'6/19/00',
		formattedDueDate=>'6/19/00',
		formattedOpenDate=>'6/19/00',
		functAbsTolDefault=> 0.0000001,
		functLLimitDefault=>0,
		functMaxConstantOfIntegration=> 1000000000000.0,
		functNumOfPoints=> 5,
		functRelPercentTolDefault=> 0.000001,
		functULimitDefault=>1,
		functVarDefault=> 'x',
		functZeroLevelDefault=> 0.000001,
		functZeroLevelTolDefault=>0.000001,
		htmlDirectory =>'not defined',
		htmlURL =>'not defined',
		inputs_ref => $self->{inputs_ref},
		macroDirectory=>'not defined',
		numAbsTolDefault=>0.0000001,
		numFormatDefault=>'%0.13g',
		numOfAttempts=> 0,
		numRelPercentTolDefault => 0.0001,
		numZeroLevelDefault =>0.000001,
		numZeroLevelTolDefault =>0.000001,
		openDate=> '3014438528',
		permissionLevel =>10,
		PRINT_FILE_NAMES_FOR => [ 'gage'],
		probFileName => 'WebworkClient.pm:: define probFileName in environment',
		problemSeed  => $self->{inputs_ref}->{problemSeed}//3333,
		problemUUID  => $self->{inputs_ref}->{problemUUID}//0,
		problemValue =>1,
		probNum => 13,
		psvn => $self->{inputs_ref}->{psvn}//54321,
		questionNumber => 1,
		scriptDirectory => 'Not defined',
		sectionName => 'Gage',
		sectionNumber => 1,
		server_root_url =>"foobarfoobar", 
		sessionKey=> 'Not defined',
		setNumber =>'not defined',
		studentLogin =>'gage',
		studentName => 'Mike Gage',
		tempDirectory => 'not defined',
		templateDirectory=>'not defined',
		tempURL=>'not defined',
		webworkDocsURL => 'not defined',
		showHints => 1,               # extra options -- usually passed from the input form
		showSolutions => 1,
		@_,
	};
	$envir;
};

=item formatRenderedLibraries

=cut
	
sub formatRenderedLibraries {
	my $self 			  = shift;
	#my @rh_result         = @{$self->return_object};  # wrap problem in formats
	my %rh_result         = %{$self->return_object};
	my $result = "";
	foreach my $key (sort  keys %rh_result) {
		$result .= "$key";
		$result .= $rh_result{$key};
	}
	return $result;
}

=item formatRenderedProblem

=cut

sub formatRenderedProblem {
<<<<<<< HEAD
	FormatRenderedProblem::formatRenderedProblem(@_);
=======
	my $self 			  = shift;
	my $problemText       ='';
	my $rh_result         = $self->return_object() || {};  # wrap problem in formats
	$problemText       = "No output from rendered Problem" unless $rh_result ;
	#print "formatRenderedProblem text $rh_result = ",%$rh_result,"\n";
	if (ref($rh_result) and $rh_result->{text} ) {
		$problemText       =  $rh_result->{text};
	} else {
		$problemText       .= "Unable to decode problem text<br/>\n".
		$self->{error_string}."\n".
		format_hash_ref($rh_result);
	}
	my $problemHeadText = $rh_result->{header_text}//'';
	my $rh_answers        = $rh_result->{answers}//{};
	my $answerOrder       = $rh_result->{flags}->{ANSWER_ENTRY_ORDER}; #[sort keys %{ $rh_result->{answers} }];
	my $encoded_source     = $self->encoded_source//'';
	my $sourceFilePath    = $self->{sourceFilePath}//'';
	my $warnings          = '';
        my $answerhashXML     = XMLout($rh_answers, RootName => 'answerhashes');

	#################################################
	# Code to get and set problem language and direction based on flags set by the PG problem.
	# This uses the same utility function as used by lib/WeBWorK/ContentGenerator/Problem.pm
	# and various modules in lib/WeBWorK/ContentGenerator/Instructor/ .
	# However, for technical reasons it requires using additional optional arguments
	# which were added for the use here as they are not available via an internal
	# CourseEnvironment where it was available in the other uses.
	#################################################
	# Need to set things like $PROBLEM_LANG_AND_DIR = "lang=\"he\" dir=\"rtl\"";

	my $formLanguage     = ($self->{inputs_ref}->{language})//'en';

	my @PROBLEM_LANG_AND_DIR = ();

	my $mode_for_get_problem_lang_and_dir = "auto:en:ltr"; # Will be used to set the default
	# Setting to force English and LTR always:
	#     $mode_for_get_problem_lang_and_dir = "force:en:ltr";
	# Setting to avoid any setting be used:
	#     $mode_for_get_problem_lang_and_dir = "none";

	my @to_set_lang_dir = get_problem_lang_and_dir( $self, $rh_result, $mode_for_get_problem_lang_and_dir, $formLanguage );
	   # We are calling get_problem_lang_and_dir() when $self does not
	   # have a request hash called "r" inside it, so need to set the requested
	   # and the course-wide language. We request mode $mode_for_get_problem_lang_and_dir
	   # which by default is set above to "auto:en:ltr" so PG files can request their
	   # language and text direction be set, but falls back to English and LTR.
	   # We also do not have access to a default course language in the same sense
	   # so use the $formLanguage instead.

	while ( scalar(@to_set_lang_dir) > 0 ) {
	    push( @PROBLEM_LANG_AND_DIR, shift( @to_set_lang_dir ) ); # HTML tag being set
	    push( @PROBLEM_LANG_AND_DIR, "=\"" );
	    push( @PROBLEM_LANG_AND_DIR, shift( @to_set_lang_dir ) ); # HTML value being set
	    push( @PROBLEM_LANG_AND_DIR, "\" " );
	}
	my $PROBLEM_LANG_AND_DIR = join("",@PROBLEM_LANG_AND_DIR);

	#################################################
	# Code to get and set main language and direction for generated HTML pages.
	# Very similar to the code in output_course_lang_and_dir() of
	# lib/WeBWorK/ContentGenerator.pm with changes for the XMLRPC on the setting.
	# It depends on the $formLanguage and not a course setting.
	#################################################

	my $master_lang_setting = "lang=\"en-US\""; # default setting
	my $master_dir_setting  = "";               # default is NOT set

	if ( $formLanguage ne "en" ) {
	  # Attempt to override the defaults
	  if ( $formLanguage =~ /^he/i ) { # supports also the current "heb" option
	    # Hebrew - requires RTL direction
	    $master_lang_setting = "lang=\"he\""; # Hebrew
	    $master_dir_setting  = " dir=\"rtl\""; # RTL
	  } elsif ( $formLanguage =~ /^ar/i ) {
	    # Arabic - requires RTL direction
	    $master_lang_setting = "lang=\"ar\""; # Arabic
	    $master_dir_setting  = " dir=\"rtl\""; # RTL
	  } else {
	    # Use the $formLanguage without changing the text direction.
	    # Additional RTL languages should be added above, as needed.
	    $master_lang_setting = "lang=\"${formLanguage}\"";
	  }
	}

	my $COURSE_LANG_AND_DIR = "${master_lang_setting}${master_dir_setting}";

	#################################################
	# regular Perl warning messages generated with warn
	#################################################

	if ( defined ($rh_result->{WARNINGS}) and $rh_result->{WARNINGS} ){
		$warnings = "<div style=\"background-color:pink\">
		             <p >WARNINGS</p><p>".decode_utf8_base64($rh_result->{WARNINGS})."</p></div>";
	}
	#warn "keys: ", join(" | ", sort keys %{$rh_result });
	
	#################################################	
	# PG debug messages generated with DEBUG_message();
	#################################################
	
	my $debug_messages = $rh_result->{debug_messages} ||     [];
    $debug_messages = join("<br/>\n", @{  $debug_messages }    );
    
	#################################################    
	# PG warning messages generated with WARN_message();
	#################################################

    my $PG_warning_messages =  $rh_result->{warning_messages} ||     [];
    $PG_warning_messages = join("<br/>\n", @{  $PG_warning_messages }    );
    
	#################################################
	# internal debug messages generated within PG_core
	# these are sometimes needed if the PG_core warning message system
	# isn't properly set up before the bug occurs.
	# In general don't use these unless necessary.
	#################################################

    my $internal_debug_messages = $rh_result->{internal_debug_messages} || [];
    $internal_debug_messages = join("<br/>\n", @{ $internal_debug_messages  } );
    
    my $fileName = $self->{input}->{envir}->{fileName} || "";


    #################################################


	$self->{outputformats}={};
	my $SITE_URL      	 =  $self->site_url;
	my $FORM_ACTION_URL  =  $self->{form_action_url};

	#################################################
	# Local docker usage with a port number sometimes misbehaves if the port number
	# is not forced into $SITE_URL and $FORM_ACTION_URL
	#################################################
	my $forcePortNumber = ($self->{inputs_ref}->{forcePortNumber})//'';
	if ( $forcePortNumber =~ /^[0-9]+$/ ) {
	  $forcePortNumber = 0 + $forcePortNumber;
	  if ( ! ( $SITE_URL =~ /:${forcePortNumber}/ ) ) {
	    $SITE_URL .= ":${forcePortNumber}";     #this won't work if $SITE_URL ends in mod_xmlrpc
	  }
	  if ( ! ( $FORM_ACTION_URL =~ m+:${forcePortNumber}/webwork2/html2xml+ ) ) {
	    $FORM_ACTION_URL =~ s+/webwork2/html2xml+:${forcePortNumber}/webwork2/html2xml+ ; # Ex: "http://localhost:8080/webwork2/html2xml"
	  }
	}

	#################################################

	my $courseID         =  $self->{courseID};
	my $userID           =  $self->{userID};
	my $course_password  =  $self->{course_password};
	my $problemSeed      =  $self->{inputs_ref}->{problemSeed}//4444;
        my $psvn             =  $self->{inputs_ref}->{psvn}//54321;
	my $session_key      =  $rh_result->{session_key}//'';
	my $displayMode      =  $self->{inputs_ref}->{displayMode};
	
	my $previewMode      =  defined($self->{inputs_ref}->{preview});
	my $checkMode        =  defined($self->{inputs_ref}->{WWcheck});
	my $submitMode       =  defined($self->{inputs_ref}->{WWsubmit});
	my $showCorrectMode  =  defined($self->{inputs_ref}->{WWcorrectAns});
        # problemIdentifierPrefix can be added to the request as a parameter.  
        # It adds a prefix to the 
        # identifier used by the  format so that several different problems
        # can appear on the same page.   
	my $problemIdentifierPrefix = $self->{inputs_ref}->{problemIdentifierPrefix} //'';
    my $problemResult    =  $rh_result->{problem_result}//'';
    my $problemState     =  $rh_result->{problem_state}//'';
    my $showSummary      = ($self->{inputs_ref}->{showSummary})//1; #default to show summary for the moment

	# $formLanguage moved above
	#my $formLanguage     = ($self->{inputs_ref}->{language})//'en';

	my $scoreSummary     =  '';


	my $tbl = WeBWorK::Utils::AttemptsTable->new(
		$rh_answers,
		answersSubmitted       => $self->{inputs_ref}->{answersSubmitted}//0,
		answerOrder            => $answerOrder//[],
		displayMode            => $self->{inputs_ref}->{displayMode},
		imgGen                 => $imgGen,
		ce                     => '',	#used only to build the imgGen
		showAttemptPreviews    => ($previewMode or $submitMode or $showCorrectMode),
		showAttemptResults     => ($submitMode or $showCorrectMode),
		showCorrectAnswers     => ($showCorrectMode),
		showMessages           => ($previewMode or $submitMode or $showCorrectMode),
		showSummary            => ( ($showSummary and ($submitMode or $showCorrectMode) )//0 )?1:0,  
		maketext               => WeBWorK::Localize::getLoc($formLanguage//'en'),
		summary                => ($self->{problem_result}->{summary} )//'', # can be set by problem grader
	);


	my $answerTemplate = $tbl->answerTemplate;
	my $color_input_blanks_script = $tbl->color_answer_blanks;
	$tbl->imgGen->render(refresh => 1) if $tbl->displayMode eq 'images';

	# warn "imgGen is ", $tbl->imgGen;
	#warn "answerOrder ", $tbl->answerOrder;
	#warn "answersSubmitted ", $tbl->answersSubmitted;
	# render equation images

	my $mt = WeBWorK::Localize::getLangHandle($formLanguage//'en');

	if ($submitMode && $problemResult) {
		my $ScoreMsg = $mt->maketext("You received a score of [_1] for this attempt.",wwRound(0, $problemResult->{score} * 100).'%');
		$scoreSummary = CGI::p($ScoreMsg);
		if ($problemResult->{msg}) {
			 $scoreSummary .= CGI::p($problemResult->{msg});
		}

		my $notRecorded = $mt->maketext("Your score was not recorded.");
		$scoreSummary .= CGI::p($notRecorded);
		$scoreSummary .= CGI::hidden({id=>'problem-result-score', name=>'problem-result-score',value=>$problemResult->{score}});
	}

	##########################################################
	#  Try to save the grade to an LTI if one provided us data
	##########################################################

	my $LTIGradeMessage = '';
	if (defined($self->{inputs_ref}->{lis_outcome_service_url}) &&
	    defined($self->{inputs_ref}->{'oauth_consumer_key'}) &&
	    defined($self->{inputs_ref}->{'oauth_signature_method'}) &&
	    defined($self->{inputs_ref}->{'lis_result_sourcedid'}) &&
	    defined($self->{seed_ce}->{'LISConsumerKeyHash'}->{$self->{inputs_ref}->{'oauth_consumer_key'}}) ) {
	  
	  my $request_url = $self->{inputs_ref}->{lis_outcome_service_url};
	  my $consumer_key = $self->{inputs_ref}->{'oauth_consumer_key'}; 
	  my $signature_method = $self->{inputs_ref}->{'oauth_signature_method'};
	  my $sourcedid = $self->{inputs_ref}->{'lis_result_sourcedid'};
	  my $consumer_secret = $self->{seed_ce}->{'LISConsumerKeyHash'}->{$consumer_key};
	  my $score = $problemResult ? $problemResult->{score} : 0;
	  
	  # This is boilerplate XML used to submit the $score for $sourcedid
  my $replaceResultXML = <<EOS;
<?xml version = "1.0" encoding = "UTF-8"?>
<imsx_POXEnvelopeRequest xmlns = "http://www.imsglobal.org/services/ltiv1p1/xsd/imsoms_v1p0">
  <imsx_POXHeader>
    <imsx_POXRequestHeaderInfo>
      <imsx_version>V1.0</imsx_version>
      <imsx_messageIdentifier>999999123</imsx_messageIdentifier>
    </imsx_POXRequestHeaderInfo>
  </imsx_POXHeader>
  <imsx_POXBody>
    <replaceResultRequest>
      <resultRecord>
	<sourcedGUID>
	  <sourcedId>$sourcedid</sourcedId>
	</sourcedGUID>
	<result>
	  <resultScore>
	    <language>en</language>
	    <textString>$score</textString>
	  </resultScore>
	</result>
      </resultRecord>
    </replaceResultRequest>
  </imsx_POXBody>
</imsx_POXEnvelopeRequest>
EOS

	  my $bodyhash = sha1_base64($replaceResultXML);

	  # since sha1_base64 doesn't pad we have to do so manually 
	  while (length($bodyhash) % 4) {
	    $bodyhash .= '=';
	  }

	  my $requestGen = Net::OAuth->request("consumer");
  
	  $requestGen->add_required_message_params('body_hash');
  
	  my $gradeRequest = $requestGen->new(
		  request_url => $request_url,
		  request_method => "POST",
		  consumer_secret => $consumer_secret,
		  consumer_key => $consumer_key,
		  signature_method => $signature_method,
		  nonce => int(rand( 2**32)),
		  timestamp => time(),
		  body_hash => $bodyhash
							 );
	  $gradeRequest->sign();

	  my $HTTPRequest = HTTP::Request->new(
					       $gradeRequest->request_method,
					       $gradeRequest->request_url,
					       [
						'Authorization' => $gradeRequest->to_authorization_header,
						'Content-Type'  => 'application/xml',
					       ],
					       $replaceResultXML,
					      );
	  
	  my $response = LWP::UserAgent->new->request($HTTPRequest);
	  
	  if ($response->is_success) {
	    $response->content =~ /<imsx_codeMajor>\s*(\w+)\s*<\/imsx_codeMajor>/;
	    my $message = $1;
	    if ($message ne 'success') {
	      $LTIGradeMessage = CGI::p("Unable to update LMS grade. Error: ".$message);
	      $debug_messages .= CGI::escapeHTML($response->content);
	    } else {
	      $LTIGradeMessage = CGI::p("Grade sucessfully saved.");
	    }
	  } else {
	    $LTIGradeMessage = CGI::p("Unable to update LMS grade. Error: ".$response->message);
	    $debug_messages .= CGI::escapeHTML($response->content);
	  }

	  # save parameters for next time
	  $LTIGradeMessage .= CGI::input({type=>'hidden', name=>'lis_outcome_service_url', value=>$request_url});
	  $LTIGradeMessage .= CGI::input({type=>'hidden', name=>'oauth_consumer_key', value=>$consumer_key});
	  $LTIGradeMessage .= CGI::input({type=>'hidden', name=>'oauth_signature_method', value=>$signature_method});
	  $LTIGradeMessage .= CGI::input({type=>'hidden', name=>'lis_result_sourcedid', value=>$sourcedid});
	  
	}

	my $localStorageMessages = CGI::start_div({id=>'local-storage-messages'});
	$localStorageMessages.= CGI::p('Your overall score for this problem is'.'&nbsp;'.CGI::span({id=>'problem-overall-score'},''));
	$localStorageMessages .= CGI::end_div();
		
	# my $pretty_print_self  = pretty_print($self);

	# Enable localized strings for the buttons:
	my $STRING_Preview     = $mt->maketext("Preview My Answers");
	my $STRING_ShowCorrect = $mt->maketext("Show correct answers");
	my $STRING_Submit      = $mt->maketext("Check Answers");

# With these values - things work, but the button text is English
# with the localized values, or any answers in UTF-8 - thing break
$STRING_Preview = "Preview My Answers";
$STRING_ShowCorrect = "Show correct answers";
$STRING_Submit = "Check Answers";

######################################################
# Return interpolated problem template
######################################################

	my $format_name = $self->{inputs_ref}->{outputformat}//'standard';

        # The json output format is special and cannot be handled by the
	# the standard code
	if ( $format_name eq "json" ) {
	  my %output_data_hash;
	  my $key_value_pairs = do("WebworkClient/${format_name}_format.pl");
	  my $key;
	  my $val;
	  while ( @$key_value_pairs ) {
	    $key = shift( @$key_value_pairs );
	    $val = shift( @$key_value_pairs );
	    if ( ( $key =~ /^hidden_input_field/ ) ||
		 ( $key =~ /^real_webwork/ ) ||
		 ( $key =~ /^internal/ ) ||
		 ( $key =~ /_VI$/ )
	       ) {
		# interpolate values into $val
		$val =~ s/(\$\w+)/$1/gee;
		if ( $key =~ /_VI$/ ) { $key =~ s/_VI$//; }
	    }
	    $output_data_hash{$key} = $val;
	  }
	  # Add the current score to the %output_data_hash
	  my $json_score = 0;
	  if ( $submitMode && $problemResult ) {
	    $json_score = wwRound(0, $problemResult->{score} * 100);
	  }
	  $output_data_hash{score} = $json_score;

	  my $json_output_data = to_json( \%output_data_hash ,{pretty=>1, canonical=>1});
	  # FIXME: Should set header of response to content_type("text/json; charset=utf-8");
	  return $json_output_data;
	}


	# find the appropriate template in WebworkClient folder
	my $template = do("WebworkClient/${format_name}_format.pl");
	die "Unknown format name $format_name" unless $template;
	# interpolate values into template
	$template =~ s/(\$\w+)/$1/gee;  
	return $template;
>>>>>>> e0648efe
}

=back

=cut
######################################################
# Utilities
######################################################


=head2 Utility functions:

=over 4 

=item writeRenderLogEntry()

# $ce - a WeBWork::CourseEnvironment object
# $function - fully qualified function name
# $details - any information, do not use the characters '[' or ']'
# $beginEnd - the string "begin", "intermediate", or "end"
# use the intermediate step begun or completed for INTERMEDIATE
# use an empty string for $details when calling for END
# Information printed in format:
# [formatted date & time ] processID unixTime BeginEnd $function  $details

=cut 

sub writeRenderLogEntry($$$) {
	my ($function, $details, $beginEnd) = @_;
	$beginEnd = ($beginEnd eq "begin") ? ">" : ($beginEnd eq "end") ? "<" : "-";
	WeBWorK::Utils::writeLog($seed_ce, "render_timing", "$$ ".time." $beginEnd $function [$details]");
}

=item pretty_print_self

=cut


sub pretty_print {    # provides html output -- NOT a method
    my $r_input = shift;
    my $level = shift;
    $level = 4 unless defined($level);
    $level--;
    return '' unless $level > 0;  # only print three levels of hashes (safety feature)
    my $out = '';
    if ( not ref($r_input) ) {
    	$out = $r_input if defined $r_input;    # not a reference
    	$out =~ s/</&lt;/g  ;  # protect for HTML output
    } elsif ("$r_input" =~/hash/i) {  # this will pick up objects whose '$self' is hash and so works better than ref($r_iput).
	    local($^W) = 0;
	    
		$out .= "$r_input " ."<TABLE border = \"2\" cellpadding = \"3\" BGCOLOR = \"#FFFFFF\">";
		
		
		foreach my $key ( sort ( keys %$r_input )) {
			# Safety feature - we do not want to display the contents of "%seed_ce" which
			# contains the database password and lots of other things, and explicitly hide
			# certain internals of the CourseEnvironment in case one slips in.
			next if ( ( $key =~ /database/ ) ||
				  ( $key =~ /dbLayout/ ) ||
				  ( $key eq "ConfigValues" ) ||
				  ( $key eq "ENV" ) ||
				  ( $key eq "externalPrograms" ) ||
				  ( $key eq "permissionLevels" ) ||
				  ( $key eq "seed_ce" )
			);
			$out .= "<tr><TD> $key</TD><TD>=&gt;</td><td>&nbsp;".pretty_print($r_input->{$key}) . "</td></tr>";
		}
		$out .="</table>";
	} elsif (ref($r_input) eq 'ARRAY' ) {
		my @array = @$r_input;
		$out .= "( " ;
		while (@array) {
			$out .= pretty_print(shift @array, $level) . " , ";
		}
		$out .= " )";
	} elsif (ref($r_input) eq 'CODE') {
		$out = "$r_input";
	} else {
		$out = $r_input;
		$out =~ s/</&lt;/g; # protect for HTML output
	}
	
	return $out." ";
}

sub format_hash_ref {
	my $hash = shift;
	warn "Use a hash reference" unless ref($hash) =~/HASH/;
	return join(" ", map {$_="--" unless defined($_);$_ } %$hash),"\n";
}

=back

=cut
1;<|MERGE_RESOLUTION|>--- conflicted
+++ resolved
@@ -619,390 +619,7 @@
 =cut
 
 sub formatRenderedProblem {
-<<<<<<< HEAD
 	FormatRenderedProblem::formatRenderedProblem(@_);
-=======
-	my $self 			  = shift;
-	my $problemText       ='';
-	my $rh_result         = $self->return_object() || {};  # wrap problem in formats
-	$problemText       = "No output from rendered Problem" unless $rh_result ;
-	#print "formatRenderedProblem text $rh_result = ",%$rh_result,"\n";
-	if (ref($rh_result) and $rh_result->{text} ) {
-		$problemText       =  $rh_result->{text};
-	} else {
-		$problemText       .= "Unable to decode problem text<br/>\n".
-		$self->{error_string}."\n".
-		format_hash_ref($rh_result);
-	}
-	my $problemHeadText = $rh_result->{header_text}//'';
-	my $rh_answers        = $rh_result->{answers}//{};
-	my $answerOrder       = $rh_result->{flags}->{ANSWER_ENTRY_ORDER}; #[sort keys %{ $rh_result->{answers} }];
-	my $encoded_source     = $self->encoded_source//'';
-	my $sourceFilePath    = $self->{sourceFilePath}//'';
-	my $warnings          = '';
-        my $answerhashXML     = XMLout($rh_answers, RootName => 'answerhashes');
-
-	#################################################
-	# Code to get and set problem language and direction based on flags set by the PG problem.
-	# This uses the same utility function as used by lib/WeBWorK/ContentGenerator/Problem.pm
-	# and various modules in lib/WeBWorK/ContentGenerator/Instructor/ .
-	# However, for technical reasons it requires using additional optional arguments
-	# which were added for the use here as they are not available via an internal
-	# CourseEnvironment where it was available in the other uses.
-	#################################################
-	# Need to set things like $PROBLEM_LANG_AND_DIR = "lang=\"he\" dir=\"rtl\"";
-
-	my $formLanguage     = ($self->{inputs_ref}->{language})//'en';
-
-	my @PROBLEM_LANG_AND_DIR = ();
-
-	my $mode_for_get_problem_lang_and_dir = "auto:en:ltr"; # Will be used to set the default
-	# Setting to force English and LTR always:
-	#     $mode_for_get_problem_lang_and_dir = "force:en:ltr";
-	# Setting to avoid any setting be used:
-	#     $mode_for_get_problem_lang_and_dir = "none";
-
-	my @to_set_lang_dir = get_problem_lang_and_dir( $self, $rh_result, $mode_for_get_problem_lang_and_dir, $formLanguage );
-	   # We are calling get_problem_lang_and_dir() when $self does not
-	   # have a request hash called "r" inside it, so need to set the requested
-	   # and the course-wide language. We request mode $mode_for_get_problem_lang_and_dir
-	   # which by default is set above to "auto:en:ltr" so PG files can request their
-	   # language and text direction be set, but falls back to English and LTR.
-	   # We also do not have access to a default course language in the same sense
-	   # so use the $formLanguage instead.
-
-	while ( scalar(@to_set_lang_dir) > 0 ) {
-	    push( @PROBLEM_LANG_AND_DIR, shift( @to_set_lang_dir ) ); # HTML tag being set
-	    push( @PROBLEM_LANG_AND_DIR, "=\"" );
-	    push( @PROBLEM_LANG_AND_DIR, shift( @to_set_lang_dir ) ); # HTML value being set
-	    push( @PROBLEM_LANG_AND_DIR, "\" " );
-	}
-	my $PROBLEM_LANG_AND_DIR = join("",@PROBLEM_LANG_AND_DIR);
-
-	#################################################
-	# Code to get and set main language and direction for generated HTML pages.
-	# Very similar to the code in output_course_lang_and_dir() of
-	# lib/WeBWorK/ContentGenerator.pm with changes for the XMLRPC on the setting.
-	# It depends on the $formLanguage and not a course setting.
-	#################################################
-
-	my $master_lang_setting = "lang=\"en-US\""; # default setting
-	my $master_dir_setting  = "";               # default is NOT set
-
-	if ( $formLanguage ne "en" ) {
-	  # Attempt to override the defaults
-	  if ( $formLanguage =~ /^he/i ) { # supports also the current "heb" option
-	    # Hebrew - requires RTL direction
-	    $master_lang_setting = "lang=\"he\""; # Hebrew
-	    $master_dir_setting  = " dir=\"rtl\""; # RTL
-	  } elsif ( $formLanguage =~ /^ar/i ) {
-	    # Arabic - requires RTL direction
-	    $master_lang_setting = "lang=\"ar\""; # Arabic
-	    $master_dir_setting  = " dir=\"rtl\""; # RTL
-	  } else {
-	    # Use the $formLanguage without changing the text direction.
-	    # Additional RTL languages should be added above, as needed.
-	    $master_lang_setting = "lang=\"${formLanguage}\"";
-	  }
-	}
-
-	my $COURSE_LANG_AND_DIR = "${master_lang_setting}${master_dir_setting}";
-
-	#################################################
-	# regular Perl warning messages generated with warn
-	#################################################
-
-	if ( defined ($rh_result->{WARNINGS}) and $rh_result->{WARNINGS} ){
-		$warnings = "<div style=\"background-color:pink\">
-		             <p >WARNINGS</p><p>".decode_utf8_base64($rh_result->{WARNINGS})."</p></div>";
-	}
-	#warn "keys: ", join(" | ", sort keys %{$rh_result });
-	
-	#################################################	
-	# PG debug messages generated with DEBUG_message();
-	#################################################
-	
-	my $debug_messages = $rh_result->{debug_messages} ||     [];
-    $debug_messages = join("<br/>\n", @{  $debug_messages }    );
-    
-	#################################################    
-	# PG warning messages generated with WARN_message();
-	#################################################
-
-    my $PG_warning_messages =  $rh_result->{warning_messages} ||     [];
-    $PG_warning_messages = join("<br/>\n", @{  $PG_warning_messages }    );
-    
-	#################################################
-	# internal debug messages generated within PG_core
-	# these are sometimes needed if the PG_core warning message system
-	# isn't properly set up before the bug occurs.
-	# In general don't use these unless necessary.
-	#################################################
-
-    my $internal_debug_messages = $rh_result->{internal_debug_messages} || [];
-    $internal_debug_messages = join("<br/>\n", @{ $internal_debug_messages  } );
-    
-    my $fileName = $self->{input}->{envir}->{fileName} || "";
-
-
-    #################################################
-
-
-	$self->{outputformats}={};
-	my $SITE_URL      	 =  $self->site_url;
-	my $FORM_ACTION_URL  =  $self->{form_action_url};
-
-	#################################################
-	# Local docker usage with a port number sometimes misbehaves if the port number
-	# is not forced into $SITE_URL and $FORM_ACTION_URL
-	#################################################
-	my $forcePortNumber = ($self->{inputs_ref}->{forcePortNumber})//'';
-	if ( $forcePortNumber =~ /^[0-9]+$/ ) {
-	  $forcePortNumber = 0 + $forcePortNumber;
-	  if ( ! ( $SITE_URL =~ /:${forcePortNumber}/ ) ) {
-	    $SITE_URL .= ":${forcePortNumber}";     #this won't work if $SITE_URL ends in mod_xmlrpc
-	  }
-	  if ( ! ( $FORM_ACTION_URL =~ m+:${forcePortNumber}/webwork2/html2xml+ ) ) {
-	    $FORM_ACTION_URL =~ s+/webwork2/html2xml+:${forcePortNumber}/webwork2/html2xml+ ; # Ex: "http://localhost:8080/webwork2/html2xml"
-	  }
-	}
-
-	#################################################
-
-	my $courseID         =  $self->{courseID};
-	my $userID           =  $self->{userID};
-	my $course_password  =  $self->{course_password};
-	my $problemSeed      =  $self->{inputs_ref}->{problemSeed}//4444;
-        my $psvn             =  $self->{inputs_ref}->{psvn}//54321;
-	my $session_key      =  $rh_result->{session_key}//'';
-	my $displayMode      =  $self->{inputs_ref}->{displayMode};
-	
-	my $previewMode      =  defined($self->{inputs_ref}->{preview});
-	my $checkMode        =  defined($self->{inputs_ref}->{WWcheck});
-	my $submitMode       =  defined($self->{inputs_ref}->{WWsubmit});
-	my $showCorrectMode  =  defined($self->{inputs_ref}->{WWcorrectAns});
-        # problemIdentifierPrefix can be added to the request as a parameter.  
-        # It adds a prefix to the 
-        # identifier used by the  format so that several different problems
-        # can appear on the same page.   
-	my $problemIdentifierPrefix = $self->{inputs_ref}->{problemIdentifierPrefix} //'';
-    my $problemResult    =  $rh_result->{problem_result}//'';
-    my $problemState     =  $rh_result->{problem_state}//'';
-    my $showSummary      = ($self->{inputs_ref}->{showSummary})//1; #default to show summary for the moment
-
-	# $formLanguage moved above
-	#my $formLanguage     = ($self->{inputs_ref}->{language})//'en';
-
-	my $scoreSummary     =  '';
-
-
-	my $tbl = WeBWorK::Utils::AttemptsTable->new(
-		$rh_answers,
-		answersSubmitted       => $self->{inputs_ref}->{answersSubmitted}//0,
-		answerOrder            => $answerOrder//[],
-		displayMode            => $self->{inputs_ref}->{displayMode},
-		imgGen                 => $imgGen,
-		ce                     => '',	#used only to build the imgGen
-		showAttemptPreviews    => ($previewMode or $submitMode or $showCorrectMode),
-		showAttemptResults     => ($submitMode or $showCorrectMode),
-		showCorrectAnswers     => ($showCorrectMode),
-		showMessages           => ($previewMode or $submitMode or $showCorrectMode),
-		showSummary            => ( ($showSummary and ($submitMode or $showCorrectMode) )//0 )?1:0,  
-		maketext               => WeBWorK::Localize::getLoc($formLanguage//'en'),
-		summary                => ($self->{problem_result}->{summary} )//'', # can be set by problem grader
-	);
-
-
-	my $answerTemplate = $tbl->answerTemplate;
-	my $color_input_blanks_script = $tbl->color_answer_blanks;
-	$tbl->imgGen->render(refresh => 1) if $tbl->displayMode eq 'images';
-
-	# warn "imgGen is ", $tbl->imgGen;
-	#warn "answerOrder ", $tbl->answerOrder;
-	#warn "answersSubmitted ", $tbl->answersSubmitted;
-	# render equation images
-
-	my $mt = WeBWorK::Localize::getLangHandle($formLanguage//'en');
-
-	if ($submitMode && $problemResult) {
-		my $ScoreMsg = $mt->maketext("You received a score of [_1] for this attempt.",wwRound(0, $problemResult->{score} * 100).'%');
-		$scoreSummary = CGI::p($ScoreMsg);
-		if ($problemResult->{msg}) {
-			 $scoreSummary .= CGI::p($problemResult->{msg});
-		}
-
-		my $notRecorded = $mt->maketext("Your score was not recorded.");
-		$scoreSummary .= CGI::p($notRecorded);
-		$scoreSummary .= CGI::hidden({id=>'problem-result-score', name=>'problem-result-score',value=>$problemResult->{score}});
-	}
-
-	##########################################################
-	#  Try to save the grade to an LTI if one provided us data
-	##########################################################
-
-	my $LTIGradeMessage = '';
-	if (defined($self->{inputs_ref}->{lis_outcome_service_url}) &&
-	    defined($self->{inputs_ref}->{'oauth_consumer_key'}) &&
-	    defined($self->{inputs_ref}->{'oauth_signature_method'}) &&
-	    defined($self->{inputs_ref}->{'lis_result_sourcedid'}) &&
-	    defined($self->{seed_ce}->{'LISConsumerKeyHash'}->{$self->{inputs_ref}->{'oauth_consumer_key'}}) ) {
-	  
-	  my $request_url = $self->{inputs_ref}->{lis_outcome_service_url};
-	  my $consumer_key = $self->{inputs_ref}->{'oauth_consumer_key'}; 
-	  my $signature_method = $self->{inputs_ref}->{'oauth_signature_method'};
-	  my $sourcedid = $self->{inputs_ref}->{'lis_result_sourcedid'};
-	  my $consumer_secret = $self->{seed_ce}->{'LISConsumerKeyHash'}->{$consumer_key};
-	  my $score = $problemResult ? $problemResult->{score} : 0;
-	  
-	  # This is boilerplate XML used to submit the $score for $sourcedid
-  my $replaceResultXML = <<EOS;
-<?xml version = "1.0" encoding = "UTF-8"?>
-<imsx_POXEnvelopeRequest xmlns = "http://www.imsglobal.org/services/ltiv1p1/xsd/imsoms_v1p0">
-  <imsx_POXHeader>
-    <imsx_POXRequestHeaderInfo>
-      <imsx_version>V1.0</imsx_version>
-      <imsx_messageIdentifier>999999123</imsx_messageIdentifier>
-    </imsx_POXRequestHeaderInfo>
-  </imsx_POXHeader>
-  <imsx_POXBody>
-    <replaceResultRequest>
-      <resultRecord>
-	<sourcedGUID>
-	  <sourcedId>$sourcedid</sourcedId>
-	</sourcedGUID>
-	<result>
-	  <resultScore>
-	    <language>en</language>
-	    <textString>$score</textString>
-	  </resultScore>
-	</result>
-      </resultRecord>
-    </replaceResultRequest>
-  </imsx_POXBody>
-</imsx_POXEnvelopeRequest>
-EOS
-
-	  my $bodyhash = sha1_base64($replaceResultXML);
-
-	  # since sha1_base64 doesn't pad we have to do so manually 
-	  while (length($bodyhash) % 4) {
-	    $bodyhash .= '=';
-	  }
-
-	  my $requestGen = Net::OAuth->request("consumer");
-  
-	  $requestGen->add_required_message_params('body_hash');
-  
-	  my $gradeRequest = $requestGen->new(
-		  request_url => $request_url,
-		  request_method => "POST",
-		  consumer_secret => $consumer_secret,
-		  consumer_key => $consumer_key,
-		  signature_method => $signature_method,
-		  nonce => int(rand( 2**32)),
-		  timestamp => time(),
-		  body_hash => $bodyhash
-							 );
-	  $gradeRequest->sign();
-
-	  my $HTTPRequest = HTTP::Request->new(
-					       $gradeRequest->request_method,
-					       $gradeRequest->request_url,
-					       [
-						'Authorization' => $gradeRequest->to_authorization_header,
-						'Content-Type'  => 'application/xml',
-					       ],
-					       $replaceResultXML,
-					      );
-	  
-	  my $response = LWP::UserAgent->new->request($HTTPRequest);
-	  
-	  if ($response->is_success) {
-	    $response->content =~ /<imsx_codeMajor>\s*(\w+)\s*<\/imsx_codeMajor>/;
-	    my $message = $1;
-	    if ($message ne 'success') {
-	      $LTIGradeMessage = CGI::p("Unable to update LMS grade. Error: ".$message);
-	      $debug_messages .= CGI::escapeHTML($response->content);
-	    } else {
-	      $LTIGradeMessage = CGI::p("Grade sucessfully saved.");
-	    }
-	  } else {
-	    $LTIGradeMessage = CGI::p("Unable to update LMS grade. Error: ".$response->message);
-	    $debug_messages .= CGI::escapeHTML($response->content);
-	  }
-
-	  # save parameters for next time
-	  $LTIGradeMessage .= CGI::input({type=>'hidden', name=>'lis_outcome_service_url', value=>$request_url});
-	  $LTIGradeMessage .= CGI::input({type=>'hidden', name=>'oauth_consumer_key', value=>$consumer_key});
-	  $LTIGradeMessage .= CGI::input({type=>'hidden', name=>'oauth_signature_method', value=>$signature_method});
-	  $LTIGradeMessage .= CGI::input({type=>'hidden', name=>'lis_result_sourcedid', value=>$sourcedid});
-	  
-	}
-
-	my $localStorageMessages = CGI::start_div({id=>'local-storage-messages'});
-	$localStorageMessages.= CGI::p('Your overall score for this problem is'.'&nbsp;'.CGI::span({id=>'problem-overall-score'},''));
-	$localStorageMessages .= CGI::end_div();
-		
-	# my $pretty_print_self  = pretty_print($self);
-
-	# Enable localized strings for the buttons:
-	my $STRING_Preview     = $mt->maketext("Preview My Answers");
-	my $STRING_ShowCorrect = $mt->maketext("Show correct answers");
-	my $STRING_Submit      = $mt->maketext("Check Answers");
-
-# With these values - things work, but the button text is English
-# with the localized values, or any answers in UTF-8 - thing break
-$STRING_Preview = "Preview My Answers";
-$STRING_ShowCorrect = "Show correct answers";
-$STRING_Submit = "Check Answers";
-
-######################################################
-# Return interpolated problem template
-######################################################
-
-	my $format_name = $self->{inputs_ref}->{outputformat}//'standard';
-
-        # The json output format is special and cannot be handled by the
-	# the standard code
-	if ( $format_name eq "json" ) {
-	  my %output_data_hash;
-	  my $key_value_pairs = do("WebworkClient/${format_name}_format.pl");
-	  my $key;
-	  my $val;
-	  while ( @$key_value_pairs ) {
-	    $key = shift( @$key_value_pairs );
-	    $val = shift( @$key_value_pairs );
-	    if ( ( $key =~ /^hidden_input_field/ ) ||
-		 ( $key =~ /^real_webwork/ ) ||
-		 ( $key =~ /^internal/ ) ||
-		 ( $key =~ /_VI$/ )
-	       ) {
-		# interpolate values into $val
-		$val =~ s/(\$\w+)/$1/gee;
-		if ( $key =~ /_VI$/ ) { $key =~ s/_VI$//; }
-	    }
-	    $output_data_hash{$key} = $val;
-	  }
-	  # Add the current score to the %output_data_hash
-	  my $json_score = 0;
-	  if ( $submitMode && $problemResult ) {
-	    $json_score = wwRound(0, $problemResult->{score} * 100);
-	  }
-	  $output_data_hash{score} = $json_score;
-
-	  my $json_output_data = to_json( \%output_data_hash ,{pretty=>1, canonical=>1});
-	  # FIXME: Should set header of response to content_type("text/json; charset=utf-8");
-	  return $json_output_data;
-	}
-
-
-	# find the appropriate template in WebworkClient folder
-	my $template = do("WebworkClient/${format_name}_format.pl");
-	die "Unknown format name $format_name" unless $template;
-	# interpolate values into template
-	$template =~ s/(\$\w+)/$1/gee;  
-	return $template;
->>>>>>> e0648efe
 }
 
 =back
