--- conflicted
+++ resolved
@@ -6,11 +6,6 @@
 # of previously solved problem.
 
 return 0 unless ($problem->status == 1 && $problem->num_correct == 1);
-<<<<<<< HEAD
-=======
-
-    my @timeData = localtime(time);
->>>>>>> 9985302e
 
     #test to see if it is between midnight and 2am
     if ($courseDateTime[2] > 1) {
@@ -93,6 +88,7 @@
 #         $globalData you need to either write your code so it doesnt matter which
 #         order the evaluators are run in, or you need to pay very close attention
 #         to which evaluators are run and when. 
+#
 #   - @courseDateTime - array of time information in course timezone
 #         (sec,min,hour,day,month,year,day_of_week) as produced by
 #         https://metacpan.org/pod/DateTime