#!/usr/bin/perl -w

################################################################################
# WeBWorK Online Homework Delivery System
# Copyright © 2000-2018 The WeBWorK Project, http://openwebwork.sf.net/
# 
# This program is free software; you can redistribute it and/or modify it under
# the terms of either: (a) the GNU General Public License as published by the
# Free Software Foundation; either version 2, or (at your option) any later
# version, or (b) the "Artistic License" which comes with this package.
# 
# This program is distributed in the hope that it will be useful, but WITHOUT
# ANY WARRANTY; without even the implied warranty of MERCHANTABILITY or FITNESS
# FOR A PARTICULAR PURPOSE.  See either the GNU General Public License or the
# Artistic License for more details.
################################################################################

=head1 NAME

webwork2/clients/sendXMLRPC.pl

=head1 DESCRIPTION


This module provides functions for rendering html from files outside the normal
context of providing a webwork homework set user  an existing problem set.

It can be used to create a live version of a single problem, one that is not
part of any set, and can facilitate editing these problems outside of the 
context of WeBWorK2. 

This script will take a list of files or directories
and send it to a WeBWorK daemon webservice
to have it rendered.  For directories each .pg file under that 
directory is rendered. 

The results can be displayed in a browser (use -b or -B switches) as was
done with renderProblem.pl, on the command line (Use -h or -H switches) as
was done with renderProblem_rawoutput.pl or summary information about whether the 
problem was correctly rendered can be sent to a log file (use -c or C switches).

The capital letter switches, -B, -H, and -C render the question twice.  The first
time returns an answer hash which contains the correct answers. The question is
then resubmitted to the renderer with the correct answers filled in and displayed.  

IMPORTANT: Create a valid credentials file (a sample file ww_credentials.dist is provided).
	(See below.)
	Locations where this file can be located:
		"$ENV{HOME}/.ww_credentials"
		"$ENV{HOME}/ww_session_credentials"
		'ww_credentials'
		'ww_credentials.dist'
	The file sets the remove server and the local display/edit commands.

IMPORTANT: Remember to configure:
	1. the local output file (near the top of this script)
	2. the display commands (in the ww_credentials file)
	3. the remote server to contact (in the ww_credentials file)
   Things will NOT work until the configuration is done.

This script is similar to standalonePGproblemRenderer.pl. It does not require a local WeBWorK site
on the same computer but does require an internet connection to a remote WeBWorK site.

=cut

=head1    SYNOPSIS

	sendXMLRPC -vcCbB input.pg 

=head1   DETAILS

=head2 credentials file
    
    These locations are searched, in order,  for the credentials file.
    ("$ENV{HOME}/.ww_credentials", "$ENV{HOME}/ww_session_credentials", 'ww_credentials', 'ww_credentials.dist')
    
    Place a credential file containing the following information at one of the locations above 
    or create a file with this information and specify it with the --credentials option.

  # Cut here - top =============================================

  # The sample settings below should be customized for your server and local system

  %credentials = (
    # Set the URLs of the remote site and the site password

	# Test settings for the demo.webwork.rochester.edu site
        site_url        => 'https://demo.webwork.rochester.edu',
	form_action_url => 'https://demo.webwork.rochester.edu/webwork2/html2xml',
        site_password   => 'xmlrpc',

	# Settings for use with a local webwork system (ex. via Docker)
	# site_url        => 'http://localhost:80',
	# form_action_url => 'http://localhost:80/webwork2/html2xml',
	# site_password   => 'xmlrpc',

    # Set the identification credential used by the "daemon_course" on the remote site
        courseID        => "daemon_course",
        userID          => "daemon",
        course_password => "daemon",
    # Set the display mode to use
        ww_display_mode   => "MathJax",
    # Set the path to the LOCAL log file (make sure to create an empty file)
	# when commented out - no file is needed
	# path_to_log_file =>"",
    # Set the display commands which work on the machine on which you are
    # running sendXMLRPC.pl
	# Sample settings for Mac:

        # html_display_command   => "open -a 'Google Chrome' ", # A web browser
	# html_display_command   => "open -a Firefox ",
	# tex_display_command    => "open -a 'TeXShop'",	# Editor or TeX editor
	# pdf_display_command    => "open -a 'Preview'",	# PDF viewer
	# hash_display_command   => "cat ", 			# to diplay file to STDOUT

	# ==============================

	# Sample settings for Linux:

	# html_display_command => "firefox", 			# A web browser
	# html_display_command => "google-chrome",
	# tex_display_command  => "vim",				# Editor or TeX editor
	# tex_display_command  => "emacs",
	# pdf_display_command  => "xpdf",				# PDF viewer
	# pdf_display_command  => "evince",
	# pdf_display_command  => "acroread",			# PDF viewer
	# hash_display_command => "cat ",			# to diplay file to STDOUT
  );

  # Cut here - bottom =============================================
    

=cut

=head2 Options

=over 4

=item  -a  

	Displays the answer hashes returned by the question on the command line.

=item  -A  

	Same as -a but renders the question with the correct answers submitted.

=item  -b  

	Display the rendered question in a browser (specified by the DISPLAY_HTML_COMMAND variable).

=item  -B  

	Same as -b but renders the question with the correct answers submitted. 
	The evaluation of the answer submitted is displayed as well as the correct
	answer. 

=item  -h  

	Prints to STDOUT the entire object returned by 
    the webwork_client xmlrpc request.
    This includes the answer information displayed by -a and -A and much more.

=item  -H  

	Same as -h but renders the question with the correct answers submitted

=item	-c 

	"check" -- Record success or failure of rendering the question to a log file. 

=item	-C 

	Same as -c but the question is rendered with the correct answers submitted. 
    This succeeds only if the correct answers, as determined from the answer hash, all succeed.

=item	 f=s 

	Specify the format used by the browser in displaying the question. 
         Choices for s are
         standard
         sticky
         debug 
         simple
         

=item	-v 

	Verbose output. Used mostly for debugging. 
    In particular it displays explicitly the correct answers 
    which are (will be)  submitted to the question.
    
=item   -e
	Open the source file in an editor. 
	
=item   --tex
	Process question in TeX mode and output to the command line

=item   --pdf 
	Process question in TeX mode, convert to PDF and display.
	
=item   

	The single letter options can be "bundled" e.g.  -vcCbB
	
=item  --list   pg_list
	Read and process a list of .pg files contained in the file C<pg_list>.  C<pg_list>
	consists of a sequence of lines each of which contains the full path to a pg
	file that should be processed. (For example this might be the output from an
	earlier run of sendXMLRPC using the -c flag. )

=item	--pg 

	Triggers the printing of the all of the variables available to the PG question. 
    The table appears within the question content. Use in conjunction with -b or -B.

=item	--anshash 

	Prints the answer hash for each answer in the PG_debug output which appears below
    the question content. Use in conjunction with -b or -B. 
    Similar to -a or -A but the output appears in the browser and 
    not on the command line. 

=item	--ansgrp  	

	Prints the PGanswergroup for each answer evaluator. The information appears in 
    the PG_debug output which follows the question content.  Use in conjunction with -b or -B.
    This contains more information than printing the answer hash. (perhaps too much). 

=item   --resource

	Prints the resources used by the question. The information appears in 
    the PG_debug output which follows the question content.  Use in conjunction with -b or -B.

=item	--credentials=s

 	Specifies a file s where the  credential information can be found.

=item	--help

       Prints help information. 
       
=item  --log 
       Sets path to log file

=back
=cut

use strict;
use warnings;


#######################################################
# Find the webwork2 root directory
#######################################################
BEGIN {
	use File::Basename;
	$main::dirname = dirname(__FILE__);
}
$ENV{MOD_PERL_API_VERSION} = 2;
use lib "$main::dirname";
#use lib "."; # is this needed?

# some files such as FormatRenderedProblem.pm may need to be in the same directory


BEGIN {
        die "WEBWORK_ROOT not found in environment. \n
             WEBWORK_ROOT can be defined in your .cshrc or .bashrc file\n
             It should be set to the webwork2 directory (e.g. /opt/webwork/webwork2)"
                unless exists $ENV{WEBWORK_ROOT};
	# Unused variable, but define it twice to avoid an error message.
	$WeBWorK::Constants::WEBWORK_DIRECTORY = $ENV{WEBWORK_ROOT};
	$WeBWorK::Constants::PG_DIRECTORY      = "$ENV{WEBWORK_ROOT}/../pg/";
	unless (-r $WeBWorK::Constants::WEBWORK_DIRECTORY ) {
		die "Cannot read webwork root directory at $WeBWorK::Constants::WEBWORK_DIRECTORY";
	}
	unless (-r $WeBWorK::Constants::PG_DIRECTORY ) {
		die "Cannot read webwork pg directory at $WeBWorK::Constants::PG_DIRECTORY";
	}

}


use lib "$WeBWorK::Constants::WEBWORK_DIRECTORY/lib";
use lib "$WeBWorK::Constants::PG_DIRECTORY/lib";

use Carp;
#use Crypt::SSLeay;  # needed for https
use LWP::Protocol::https;
use Time::HiRes qw/time/;
use MIME::Base64 qw( encode_base64 decode_base64);
use Getopt::Long qw[:config no_ignore_case bundling];
use File::Find;
use FileHandle;
use File::Path;
use File::Temp qw/tempdir/;
use String::ShellQuote;
use Cwd 'abs_path';
use WebworkClient;
use FormatRenderedProblem;
#use Proc::ProcessTable; # use in standalonePGproblemRenderer

use 5.10.0;
$Carp::Verbose = 1;

#############################################
# CONFIGURE
#
# Configure displays for local operating system
# This section will differ from on operating system to another
# The default code is for the macOS and  applications commonly available on macOS.
#############################################

  
#Default display commands.
use constant  HTML_DISPLAY_COMMAND  => "open -a 'Google Chrome' "; # (MacOS command)
use constant  HASH_DISPLAY_COMMAND => "";   # display tempoutputfile to STDOUT

### Path to a temporary file for storing the output of sendXMLRPC.pl
 use constant  TEMPOUTPUTDIR   => "$ENV{WEBWORK_ROOT}/DATA/"; 
 die "You must make the directory ".TEMPOUTPUTDIR().
     " writeable " unless -w TEMPOUTPUTDIR();
 use constant TEMPOUTPUTFILE  => TEMPOUTPUTDIR()."temporary_output.html";
    
### Default path to a temporary file for storing the output 
### of sendXMLRPC.pl
use constant LOG_FILE => "$ENV{WEBWORK_ROOT}/DATA/xmlrpc_results.log";

### Command for editing the pg source file in the browswer
use constant EDIT_COMMAND =>"bbedit";   # for Mac BBedit editor (used as `EDIT_COMMAND() . " $file_path")

### Command for editing and viewing the tex output of the pg question.
use constant TEX_DISPLAY_COMMAND =>"open -a 'TeXShop'";

### Command for editing and viewing the tex output of the pg question.
use constant PDF_DISPLAY_COMMAND =>"open -a 'Preview'";

### set display mode
use constant DISPLAYMODE   => 'MathJax'; 
use constant PROBLEMSEED   => '987654321'; 

### verbose output when UNIT_TESTS_ON =1;
 our $UNIT_TESTS_ON             = 0;

############################################################
# End configure displays for local operating system
############################################################
 
############################################################
# Read command line options
############################################################

my $display_ans_output1 = '';
my $display_hash_output1 = '';
my $display_html_output1 = '';
my $record_ok1 = '';  # subroutine needs to be constructed
my $display_ans_output2 = '';
my $display_hash_output2 = '';
my $display_html_output2 = '';
my $record_ok2 = '';
my $verbose = '';
my $credentials_path;
my $format = 'standard';
my $edit_source_file = '';
my $display_tex_output='';
my $display_pdf_output='';
my $print_answer_hash;
my $print_answer_group;
my $print_pg_hash;
my $print_resource_hash;
my $print_help_message;
my $read_list_from_this_file;
my $path_to_log_file;
GetOptions(
	'a' 			=> \$display_ans_output1,
	'A' 			=> \$display_ans_output2,
	'b' 			=> \$display_html_output1,
	'B' 			=> \$display_html_output2,
	'h' 			=> \$display_hash_output1,
	'H' 			=> \$display_hash_output2,
	'c' 			=> \$record_ok1, # record_problem_ok1 needs to be written
	'C' 			=> \$record_ok2,
	'v' 			=> \$verbose,
	'e' 			=> \$edit_source_file, 
	'tex' 			=> \$display_tex_output,
	'pdf' 			=> \$display_pdf_output,
	'list=s' 		=>\$read_list_from_this_file,   # read file containing list of full file paths
	'pg' 			=> \$print_pg_hash,
	'anshash' 		=> \$print_answer_hash,
	'ansgrp'  		=> \$print_answer_group,
	'resource'      => \$print_resource_hash,
	'f=s' 			=> \$format,
	'credentials=s' => \$credentials_path,
	'help'          => \$print_help_message,
	'log=s'         => \$path_to_log_file,
);


print_help_message() if $print_help_message;

############################################################
# End Read command line options
############################################################

####################################################
# get credentials
####################################################

# credentials are needed
# credentials file location -- search for one of these files 

our @path_list = ("$ENV{HOME}/.ww_credentials", "$ENV{HOME}/ww_session_credentials", 'ww_credentials', 'ww_credentials.dist');

my $credentials_string = <<EOF;
The credentials file should contain something like this:

  %credentials = (
    # Set the URLs of the remote site and the site password

	# Test settings for the demo.webwork.rochester.edu site
        site_url        => 'https://demo.webwork.rochester.edu',
	form_action_url => 'https://demo.webwork.rochester.edu/webwork2/html2xml',
        site_password   => 'xmlrpc',

	# Settings for use with a local webwork system (ex. via Docker)
	# site_url        => 'http://localhost:80',
	# form_action_url => 'http://localhost:80/webwork2/html2xml',
	# site_password   => 'xmlrpc',

    # Set the identification credential used by the "daemon_course" on the remote site
        courseID        => "daemon_course",
        userID          => "daemon",
        course_password => "daemon",
    # Set the display mode to use
        ww_display_mode   => "MathJax",
    # Set the path to the LOCAL log file (make sure to create an empty file)
	# when commented out - no file is needed
	# path_to_log_file =>"",
    # Set the display commands which work on the machine on which you are
    # running sendXMLRPC.pl
	# Sample settings for Mac:

        # html_display_command   => "open -a 'Google Chrome' ", # A web browser
	# html_display_command   => "open -a Firefox ",
	# tex_display_command    => "open -a 'TeXShop'",	# Editor or TeX editor
	# pdf_display_command    => "open -a 'Preview'",	# PDF viewer
	# hash_display_command   => "cat ", 			# to diplay file to STDOUT

	# ==============================

	# Sample settings for Linux:

	# html_display_command => "firefox", 			# A web browser
	# html_display_command => "google-chrome",
	# tex_display_command  => "vim",				# Editor or TeX editor
	# tex_display_command  => "emacs",
	# pdf_display_command  => "xpdf",				# PDF viewer
	# pdf_display_command  => "evince",
	# pdf_display_command  => "acroread",			# PDF viewer
	# hash_display_command => "cat ",			# to diplay file to STDOUT
  );
  
EOF

if (defined $credentials_path and (-r $credentials_path) ) {
		# we're all set
} elsif(defined $credentials_path) { #can't find credentials
		die "Can't find credentials file $credentials_path searching\n";
}

# if credentials_path not set explicitly go look for a credentials file.
unless (defined $credentials_path) {
	foreach my $path ( @path_list) { 
		print "looking for credentials file: $path. -- ".((-r $path)?'found!':'(not found)')."\n" if $verbose;
		next unless defined $path;
		if (-r $path ) {
			$credentials_path = $path;
			last;
		}
	}
}

# verify that a credentials file has been found
if  ( $credentials_path ) { 
	print "Credentials taken from file $credentials_path\n" if $verbose;
} else {  #failed to find credentials file
	die <<EOF;
Can not find path for credentials. Looked in @path_list.
$credentials_string
---------------------------------------------------------
EOF
}  

our %credentials;
eval{require $credentials_path};
if ($@  or not  %credentials) {
	print STDERR $credentials_string;
	die;
}

foreach my $key (sort qw(site_url webwork_url form_action_url site_password userID courseID course_password )) {
	print STDERR "$key is missing from ".
				 "\%credentials at $credentials_path\n" unless $credentials{$key};
}

# When used in the docker environment ENV{WEBWORK_URL} needs to be set
# since that environment variable is called in site.conf

<<<<<<< HEAD
	$ENV{WEBWORK_URL}=$ENV{WEBWORK_URL}//$credentials{webwork_url};
=======
	$ENV{WEBWORK_URL}=$ENV{WEBWORK_URL}//$credentials{webwork_url}
>>>>>>> e8d86359

if ($verbose) {
	foreach (sort keys %credentials){print "$_ =>$credentials{$_} \n";} 
}

#allow credentials to overrride the default displayMode 
#and the browser display
our $HTML_DISPLAY_COMMAND = $credentials{html_display_command}//HTML_DISPLAY_COMMAND();
our $HASH_DISPLAY_COMMAND = $credentials{hash_display_command}//HASH_DISPLAY_COMMAND();
our $DISPLAYMODE          = $credentials{ww_display_mode}//DISPLAYMODE();
our $TEX_DISPLAY_COMMAND  = $credentials{tex_display_command}//TEX_DISPLAY_COMMAND();
our $PDF_DISPLAY_COMMAND  = $credentials{pdf_display_command}//PDF_DISPLAY_COMMAND();

##################################################
#  END gathering credentials for client
##################################################

##################################################
# create course environment and create log files
##################################################

# course environment is provided by caller and credentials for sendXMLRPC

$path_to_log_file         = $path_to_log_file //$credentials{path_to_log_file}//LOG_FILE();  #set log file path.

eval { # attempt to create log file
	local(*FH);
	open(FH, '>>',$path_to_log_file) or die "Can't open file $path_to_log_file for writing";
	close(FH);	
};

die "You must first create an output file at $path_to_log_file
     with permissions 777 " unless -w $path_to_log_file;

##################################################
#  set default inputs for the problem
##################################################

############################################
# Build  client defaults
############################################
 
my $default_input = { 
		userID      			=> $credentials{userID}//'',
		session_key	 			=> $credentials{session_key}//'',
		courseID   				=> $credentials{courseID}//'',
		courseName   			=> $credentials{courseID}//'',
		course_password     	=> $credentials{course_password}//'',
 };

my $default_form_data = { 
		displayMode				=> $DISPLAYMODE,
		outputformat 			=> $format//'standard',
		problemSeed             => PROBLEMSEED(),
};

##################################################
#  end build client
##################################################

##################################################
#  MAIN SECTION gather and process problem template files
##################################################
my $cg_start = time; # this is Time::HiRes's time, which gives floating point values

our @files_and_directories = @ARGV;
# print "files ", join("|", @files_and_directories), "\n";
if ($read_list_from_this_file) { 
    # read a datafile containing list of files to be processed
	my $FH = FileHandle->new(" < $read_list_from_this_file");
	while (<$FH>) {
		my $item = $_;
		chomp($item);
		my $file_path = abs_path($item);
		unless (defined $file_path and -f $file_path) {
			warn "skipping $item\n" unless defined $file_path;
			warn "skipping $file_path\n" if defined $file_path;
			next;
		}
		next if $file_path =~ /^\s*#/;   # comment lines
		next unless $file_path =~ /\.pg$/;
		next if $file_path =~ /\-text\.pg$/;
		next if $file_path =~ /header/i;
		process_pg_file($file_path);
	}
	FileHandle::close($FH);

} else { 
	foreach my $item (@files_and_directories) {
		if (-d $item) {  # if the item is a directory traverse the tree
			my $dir = abs_path($item);
			find(\&wanted, ($dir));
		} elsif (-f $item) { # if the item is a file process it.
			my $file_path = abs_path($item);
			next unless $file_path =~ /\.pg$/;
			next if $file_path =~ /\-text\.pg$/;
			next if $file_path =~ /header/i;
			process_pg_file($file_path);
		} else {
			print "$item cannot be found or read\n";
		}
	}
}
sub wanted {
	return '' unless $File::Find::name =~ /\.pg$/;
	return '' if $File::Find::name =~ /\-text\.pg$/;
	return '' if $File::Find::name =~ /header/i;
	eval{
		process_pg_file($File::Find::name) if -f $File::Find::name;
	};
	warn "Error in processing $File::Find::name: $@" if $@;
}



##########################################################
#  Subroutines
##########################################################

#######################################################################
# Process the pg file
#######################################################################

sub process_pg_file {
	my $file_path = shift;
	my $NO_ERRORS = "";
	my $ALL_CORRECT = "";
	my $problemSeed1 = 1112;
	my $form_data1 = { %$default_form_data,
					  problemSeed => $problemSeed1};

	if ($display_tex_output or $display_pdf_output) {
		my $form_data2 = {
			%$form_data1,
			displayMode  =>'tex',
			outputformat => 'tex',
		};
		print "process tex files\n" if $UNIT_TESTS_ON;
		my ($error_flag, $formatter, $error_string) = 
	    	process_problem($file_path, $default_input, $form_data2);
	    	
	    # create tex file for both and tex and pdf output
	    my $tex_file_name = create_tex_output($file_path, $formatter);
	    # display tex file if --tex option is set 
	    if ($display_tex_output) {	    
	    	system($TEX_DISPLAY_COMMAND." ".TEMPOUTPUTDIR().$tex_file_name);
	    } elsif($display_pdf_output) { # process tex file to create pdf file and display if --pdf option
	    	my $pdf_path = create_pdf_output($tex_file_name); 
	    	system($PDF_DISPLAY_COMMAND." ".$pdf_path);	    
	    }
	}
	my ($error_flag, $formatter, $error_string) = 
	    process_problem($file_path, $default_input, $form_data1);
	# extract and display result
		#print "display $file_path\n";
		edit_source_file($file_path) if $edit_source_file;
		display_html_output($file_path, $formatter) if $display_html_output1;
		display_hash_output($file_path, $formatter) if $display_hash_output1;
		display_ans_output($file_path, $formatter) if $display_ans_output1;
		$NO_ERRORS = record_problem_ok1($error_flag, $formatter, $file_path) if $record_ok1;      
		
		unless ($display_html_output2 or $display_hash_output2 or $display_ans_output2 or $record_ok2) {
			print "DONE -- $NO_ERRORS -- \n"if $verbose;
			return;
		}
	#################################################################
	# Extract correct answers
	#################################################################

	my %correct_answers = (); 
	my $some_correct_answers_not_specified = 0;
	foreach my $ans_id (keys %{$formatter->return_object->{answers}} ) {
		my $ans_obj = $formatter->return_object->{answers}->{$ans_id};
		# the answergrps are in PG_ANSWERS_HASH
		my $answergroup = $formatter->return_object->{PG_ANSWERS_HASH}->{$ans_id};
		my @response_order = @{$answergroup->{response}->{response_order}};
		#print scalar(@response_order), " first response $response_order[0] $ans_id\n";
		$ans_obj->{type} = $ans_obj->{type}//'';  #make sure it's defined.
		if ($ans_obj->{type} eq 'MultiAnswer') { 
		    # singleResponse multianswer type
		    # an outrageous hack
			print "handling MultiAnswer singleResponse type\n" if $verbose;
			my $ans_str1 = $ans_obj->{correct_ans};
			my @ans_array1 = split(/\s*;\s*/, $ans_str1);
			$correct_answers{$ans_id} = shift @ans_array1;
			my $num_extra_elements = scalar(@ans_array1);
			foreach my $i (1..$num_extra_elements) { # pick up the remaining blanks
				my $response_id = "MuLtIaNsWeR_${ans_id}_${i}"; #MuLtIaNsWeR_AnSwEr0003_1
				$correct_answers{$response_id} = shift @ans_array1;
				#print "\t\t $response_id => $correct_answers{$response_id}\n";
			}
		} elsif ($ans_obj->{type} =~ /checkbox/i) { #type is probably checkbox_cmp 
			my $ans_str = $ans_obj->{correct_ans};  #an unseparated answer string
			$ans_str =~ s/^\s*//;
			$ans_str =~ s/\s*$//;     #trim white space off ends (probably unnecessary)
			my @temp = split("",$ans_str); #split into array of characters
			my $new_ans_str = join("\0", @temp);   # join them in "packed" form separated with nulls
			$correct_answers{$ans_id}=$new_ans_str;
		} elsif (1==@response_order and $ans_id eq $response_order[0] ) { 
		    # only one response -- not MultiAnswer singleResponse
		    # most answers are of this type
		    # should we use correct answer or correct value?  -- this seems to vary
		    #warn "just one answer blank for this answer evaluator";
			$correct_answers{$ans_id}=($ans_obj->{correct_ans})//($ans_obj->{correct_value});
		} else { # more than one response 
			if ($ans_obj->{type} =~ /Matrix/) {  
			    #FIXME -- another outrageous hackkkk but it works
				#print "responding to matrix answer with several ans_blanks\n";
				#print "responses", join(" ", %{$answergroup->{response}->{responses}}),"\n";
				#print "correct answer ", $ans_obj->{correct_value}, "\n";
                my $ans_str = ($ans_obj->{correct_value})//($ans_obj->{correct_ans}); #(correct_ans can have html formatting -- not good)				$ans_str =~ s/\[//g;
				$ans_str =~ s/\]//g;
				my @ans_array = split(/\s*,\s*/, $ans_str);
				foreach my $response_id (@response_order) {
					$correct_answers{$response_id} = shift @ans_array;
				}
			} else {
				warn "responding to an answer evaluator of type |".$ans_obj->{type}. 
				  "|  with ".scalar(@response_order)." ans_blanks: ", 
				   join(" ",@response_order),"\n" if $UNIT_TESTS_ON;
				$correct_answers{$ans_id}=($ans_obj->{correct_ans})//($ans_obj->{correct_value})//'';
			}
		}
		#FIXME  hack to get rid of html protection of < and > for vectors
		$correct_answers{$ans_id}=~s/&gt;/>/g;
		$correct_answers{$ans_id}=~s/&lt;/</g;
		$correct_answers{$ans_id}=~ s|<br\s*/>||g;  # some answers have breaks in them for clarity
		if ($correct_answers{$ans_id} eq "No correct answer specified" ) {
			warn "this question has an answer blank with no correct answer specified";
			$some_correct_answers_not_specified ++;
		}

	} #end loop collecting correct answers. 
	# adjust input and reinitialize form_data
	my $form_data2 = { %$default_form_data,
				   problemSeed => $problemSeed1,
				   answersSubmitted => 1,
				   WWsubmit         => 1, # grade answers
				   WWcorrectAns          => 1, # show correct answers
				   %correct_answers
				};

	my $pg_start = time; # this is Time::HiRes's time, which gives floating point values

	($error_flag, $formatter, $error_string)=();
	($error_flag, $formatter, $error_string) = 
			process_problem($file_path, $default_input, $form_data2);
	my $pg_stop = time;
	my $pg_duration = $pg_stop-$pg_start;

	display_html_output($file_path, $formatter) if $display_html_output2;
	display_hash_output($file_path, $formatter) if $display_hash_output2;
	display_ans_output($file_path, $formatter) if $display_ans_output2;
	$ALL_CORRECT = record_problem_ok2($error_flag, $formatter, $file_path, $some_correct_answers_not_specified, $pg_duration) if $record_ok2;      
	#print "display the correct answers here";
	display_inputs(%correct_answers) if $verbose;  # choice of correct answers submitted 
	# should this information on what answers are being submitted have an option switch?

	print "DONE -- $NO_ERRORS -- $ALL_CORRECT\n"if $verbose;
}

#######################################################################
# Auxiliary subroutines
#######################################################################

sub process_problem {
	my $file_path = shift;
	my $input    = shift;
	my $form_data  = shift;
	# %credentials is global

	### get source and correct file_path name so that it is relative to templates directory

	my ($adj_file_path, $source) = get_source($file_path);
	#print "find file at $adj_file_path ", length($source), "\n";


	### build client
	my $xmlrpc_client = new WebworkClient (
		url                    => $credentials{site_url},
		form_action_url        => $credentials{form_action_url},
		site_password          =>  $credentials{site_password}//'',
		courseID               =>  $credentials{courseID},
		userID                 =>  $credentials{userID},
		session_key            =>  $credentials{session_key}//'',
		sourceFilePath         => $adj_file_path,
	);
	
	### update client
	$xmlrpc_client->encodeSource($source);
	$xmlrpc_client->form_data( $form_data	);
	
	### update inputs
	my $problemSeed = $form_data->{problemSeed};
	die "problem seed not defined in sendXMLRPC::process_problem" unless $problemSeed;

	my $updated_input = {%$input, 
					  envir => $xmlrpc_client->environment(
							   fileName       => $adj_file_path,
							   sourceFilePath => $adj_file_path,
							   problemSeed    => $problemSeed,),
	};

	$form_data->{showAnsGroupInfo} 		= $print_answer_group;
	$form_data->{showAnsHashInfo}       = $print_answer_hash;
	$form_data->{showPGInfo}	        = $print_pg_hash;
	$form_data->{showResourceInfo}	    = $print_resource_hash;
	


	##################################################
	# Process the pg file
	##################################################
	### store the time before we invoke the content generator
	my $cg_start = time; # this is Time::HiRes's time, which gives floating point values

	############################################
	# Call server via xmlrpc_client to render problem
	############################################
	
	our($return_object, $error_flag, $error_string);
	$error_flag=0; $error_string=''; 
	
	
	
	
	   
	$return_object = $xmlrpc_client->xmlrpcCall('renderProblem', $updated_input);
	
	#######################################################################
	# Handle errors
	#######################################################################
	
	unless ( $xmlrpc_client->fault  )    {
		print "\n\n Result of renderProblem \n\n" if $UNIT_TESTS_ON;
		print pretty_print_rh($return_object) if $UNIT_TESTS_ON;
	    if (not defined $return_object) {  #FIXME make sure this is the right error message if site is unavailable
	    	$error_string = "0\t Could not connect to rendering site ". $xmlrpc_client->{url}."\n";
	    } elsif (defined($return_object->{flags}->{error_flag}) and $return_object->{flags}->{error_flag} ) {
			$error_string = "0\t $file_path has errors\n";
		} elsif (defined($return_object->{errors}) and $return_object->{errors} ){
			$error_string = "0\t $file_path has syntax errors\n";
		}
		$error_flag=1 if $return_object->{errors};
	} else {
		$error_flag=1;
		$error_string = $xmlrpc_client->return_object;  # error report		
	}	
	
##################################################
# Create FormatRenderedProblems object	-- not needed for sendXMLRPC
##################################################

	##################################################
	# log elapsed time
	##################################################
	my $scriptName = 'sendXMLRPC';
	my $cg_end = time;
	my $cg_duration = $cg_end - $cg_start;
	WebworkClient::writeRenderLogEntry("", 
	"{script:$scriptName; file:$file_path; ". 
	sprintf("duration: %.3f sec;", $cg_duration).
	" url: $credentials{site_url}; }",'');
	
	#######################################################################
	# End processing of the pg file
	#######################################################################
	my $formatter = $xmlrpc_client; ## for compatibility with standalonePGproblemRenderer
	return $error_flag, $formatter, $error_string;
}



sub create_pdf_output {
	my $tex_file_name = shift;
	my @errors=();   
	print "pdf mode\n" if $UNIT_TESTS_ON;
	my $pdf_file_name = $tex_file_name;
	$pdf_file_name =~ s/\.\w+$/\.pdf/;    # replace extension with pdf
	
	##########################################
	# create working directory
	##########################################
	
	# create a randomly-named working directory in the TEMPOUTPUTDIR() directory
	my $working_dir_path = eval { tempdir("work.XXXXXXXX", DIR => TEMPOUTPUTDIR()) };
	if ($@) {
		push @errors, "Couldn't create temporary working directory: $@";
	}
	# make sure the directory can be read by other daemons e.g. lighttpd
	chmod 0755, $working_dir_path;

	# do some error checking
	unless (-e $working_dir_path) {
		push @errors, "Temporary directory ".$working_dir_path
			." does not exist, but creation didn't fail. This shouldn't happen.";
	}
	unless (-w $working_dir_path) {
		push @errors, "Temporary directory ".$working_dir_path
			." is not writeable.";

	}
	
	# catch errors if directory is not made (should be global, outside subroutine)
	if (@errors) {
		print "There were errors in creating the working directory for processing tex to pdf. \n".
	      join("\n", @errors);
	    delete_temp_dir($working_dir_path);
	    return 0; # FAIL if no working directory
	}
	
	
	########################################
	# try to mv the tex file into the working directory
	########################################

	my $src_path = TEMPOUTPUTDIR().$tex_file_name;
	my $dest_path = "$working_dir_path/$tex_file_name";
	my $mv_cmd = "2>&1 mv ". shell_quote("$src_path", "$dest_path");
	my $mv_out = readpipe $mv_cmd;
	if ($?) {
		push @errors, "Failed to rename $src_path  to "
			."$dest_path in directory \n"
			."$mv_out";
		print join("\n",@errors);
	}

	##########################################
	# process tex file to pdf  (if working directory was created)
	##########################################
	@errors =();  # reset errors
	
	my $tex_file_path = $dest_path;
	my $pdf_path = "$working_dir_path/$pdf_file_name";
	print "pdflatex $tex_file_path\n" if $UNIT_TESTS_ON;
	
	# call pdflatex - we don't want to chdir in the mod_perl process, as
	# that might step on the feet of other things (esp. in Apache 2.0)
	my $pdflatex_cmd = "cd " . shell_quote($working_dir_path) . " && "
		. "pdflatex"
		. " $tex_file_name >pdflatex.stdout 2>pdflatex.stderr hardcopy";
	if (my $rawexit = system $pdflatex_cmd) {
		my $exit = $rawexit >> 8;
		my $signal = $rawexit & 127;
		my $core = $rawexit & 128;
		push @errors, "Failed to convert TeX to PDF with command $pdflatex_cmd))"
			." (exit=$exit signal=$signal core=$core).";
		
		# read hardcopy.log and report first error
		my $hardcopy_log = "$working_dir_path/$tex_file_name";
		$hardcopy_log =~ s/\.tex$/\.log/;   # replace extension
		if (-e $hardcopy_log) {
			if (open my $LOG, "<", $hardcopy_log) {
				my $line;
				while ($line = <$LOG>) {
					last if $line =~ /^!\s+/;
				}
				my $first_error = $line;
				while ($line = <$LOG>) {
					last if $line =~ /^!\s+/;
					$first_error .= $line;
				}
				close $LOG;
				if (defined $first_error) {
					push @errors, "First error in TeX log is: $first_error";
				} else {
					push @errors, "No errors encoundered in TeX log.";
				}
			} else {
				push @errors, "Could not read TeX log: $!";
			}
		} else {
			push @errors, "No TeX log was found.";
		}
	}
	
	########################################
	# try to rename the pdf file
	########################################

	my $src_path1 = $pdf_path;
	my $final_pdf_path = TEMPOUTPUTDIR().$pdf_file_name;
	my $mv_cmd1 = "2>&1 mv ". shell_quote("$src_path1", "$final_pdf_path");
	my $mv_out1 = readpipe $mv_cmd1;
	if ($?) {
		push @errors, "Failed to rename $src_path  to "
			."$final_pdf_path in directory \n"
			."$mv_out1";
	}
	

	##################################################	
	# remove the temp directory if there are no errors
	##################################################
	if (@errors) {
		print "Errors in converting the tex file to pdf: ".join("\n", @errors);
		return 0;
	}
	
	unless (@errors or $UNIT_TESTS_ON) {
		delete_temp_dir($working_dir_path);
	} 
	
 
	
	
	# return path to pdf file
	print "pdflatex to $final_pdf_path DONE\n" if $UNIT_TESTS_ON;
	# this is doable but will require changing directories
	# look at the solution done using hardcopy
	return $final_pdf_path;}

# helper function to remove temp dirs
sub delete_temp_dir {
	my ($temp_dir_path) = @_;
	
	my $rm_cmd = "2>&1 rm -rf " . shell_quote($temp_dir_path);  #can use perl command for this??
	my $rm_out = readpipe $rm_cmd;
	if ($?) {
		print "Failed to remove temporary directory '".$temp_dir_path."':\n$rm_out\n";
		return 0;
	} else {
		return 1;
	}
}


sub create_tex_output {
	my $file_path = shift;
	my $formatter = shift;
	my $output_text = $formatter->formatRenderedProblem;
	$file_path =~s|/$||;   # remove final /
	$file_path =~ m|/?([^/]+)$|;
	my $file_name = $1;
	$file_name =~ s/\.\w+$/\.tex/;    # replace extension with tex
	my $output_file = TEMPOUTPUTDIR().$file_name;
	local(*FH);
	open(FH, '>', $output_file) or die "Can't open file $output_file for writing";
	print FH $output_text;
	close(FH);
	print "tex result sent to $output_file\n" if $UNIT_TESTS_ON;
#	sleep 5;   #wait 5 seconds
#	unlink($output_file);
	return $file_name;
}

sub	display_html_output {  #display the problem in a browser
	my $file_path = shift;
	my $formatter = shift;
	my $output_text = $formatter->formatRenderedProblem;
	$file_path =~s|/$||;   # remove final /
	$file_path =~ m|/?([^/]+)$|;
	my $file_name = $1;
	$file_name =~ s/\.\w+$/\.html/;    # replace extension with html
	my $output_file = TEMPOUTPUTDIR().$file_name;
	local(*FH);
	open(FH, '>', $output_file) or die "Can't open file $output_file for writing";
	print FH $output_text;
	close(FH);

	system($HTML_DISPLAY_COMMAND." ".$output_file);
	sleep 5;   #wait 1 seconds
	unlink($output_file);
}

sub display_hash_output {   # print the entire hash output to the command line
	my $file_path = shift;
	my $formatter = shift;
	my $output_text = $formatter->formatRenderedProblem;
	$file_path =~s|/$||;   # remove final /
	$file_path =~ m|/?([^/]+)$|;
	my $file_name = $1;
	$file_name =~ s/\.\w+$/\.txt/;    # replace extension with html
	my $output_file = TEMPOUTPUTDIR().$file_name;
	my $output_text2 = pretty_print_rh($output_text);
	print STDOUT $output_text2;

# 	local(*FH);
# 	open(FH, '>', $output_file) or die "Can't open file $output_file writing";
# 	print FH $output_text2;
# 	close(FH);
# 
# 	system($HASH_DISPLAY_COMMAND().$output_file."; rm $output_file;");
	#sleep 1; #wait 1 seconds
	#unlink($output_file);
}

sub display_ans_output {  # print the collection of answer hashes to the command line
	my $file_path = shift;
	my $formatter = shift;
	my $return_object = $formatter->return_object;	
	$file_path =~s|/$||;   # remove final /
	$file_path =~ m|/?([^/]+)$|;
	my $file_name = $1;
	$file_name =~ s/\.\w+$/\.txt/;    # replace extension with html
	my $output_file = TEMPOUTPUTDIR().$file_name;
	my $output_text = pretty_print_rh($return_object->{answers});
	print STDOUT $output_text;
# 	local(*FH);
# 	open(FH, '>', $output_file) or die "Can't open file $output_file writing";
# 	print FH $output_text;
# 	close(FH);
# 
# 	system($HASH_DISPLAY_COMMAND().$output_file."; rm $output_file;");
# 	sleep 1; #wait 1 seconds
# 	unlink($output_file);
}


sub record_problem_ok1 {
	my $error_flag = shift//'';
	my $formatter = shift;  # for formatting
	my $file_path = shift;
	my $return_string = '';
	my $return_object = $formatter->return_object;
	if (defined($return_object->{flags}->{DEBUG_messages}) ) {
		my @debug_messages = @{$return_object->{flags}->{DEBUG_messages}};
		$return_string .= (pop @debug_messages ) ||'' ; #avoid error if array was empty
		if (@debug_messages) {
			$return_string .= join(" ", @debug_messages);
		} else {
					$return_string = "";
		}
	}
	if (defined($return_object->{errors}) ) {
		$return_string= $return_object->{errors};
	}
	if (defined($return_object->{flags}->{WARNING_messages}) ) {
		my @warning_messages = @{$return_object->{flags}->{WARNING_messages}};
		$return_string .= (pop @warning_messages)||''; #avoid error if array was empty
			$@=undef;
		if (@warning_messages) {
			$return_string .= join(" ", @warning_messages);
		} else {
			$return_string = "";
		}
	}
	my $SHORT_RETURN_STRING = ($return_string)?"has errors":"ok";
	unless ($return_string) {
		$return_string = "1\t $file_path is ok\n";
	} else {
		$return_string = "0\t $file_path has errors\n";
	}
	 
	local(*FH);
	open(FH, '>>',$path_to_log_file) or die "Can't open file $path_to_log_file for writing";
	print FH $return_string;
	close(FH);
	return $SHORT_RETURN_STRING;
}
sub record_problem_ok2 {
	my $error_flag = shift//'';
	my $formatter = shift;
	my $file_path = shift;
	my $some_correct_answers_not_specified = shift;
	my $pg_duration = shift;  #processing time
	my $return_object = $formatter->return_object;
	my %scores = ();
	my $ALL_CORRECT= 0;
	my $all_correct = ($error_flag)?0:1;
		foreach my $ans (keys %{$return_object->{answers}} ) {
			$scores{$ans} = 
			      $return_object->{answers}->{$ans}->{score};
			$all_correct =$all_correct && $scores{$ans};
		}
	$all_correct = ".5" if $some_correct_answers_not_specified;
	$ALL_CORRECT = ($all_correct == 1)?'All answers are correct':'Some answers are incorrect';
	local(*FH);
	open(FH, '>>',$path_to_log_file) or die "Can't open file $path_to_log_file for writing";
	print FH "$all_correct $file_path\n"; #  do we need this? compile_errors=$error_flag\n";
	close(FH);
	return $ALL_CORRECT;
}

###########################################
# standalonePGproblemRenderer  -- not needed for sendXMLRPC
###########################################



##################################################
# utilities
##################################################

sub display_inputs {
	my %correct_answers = @_;
	foreach my $key (sort keys %correct_answers) {
		print "$key => $correct_answers{$key}\n";
	}
}
sub edit_source_file {
	my $file_path = shift;
	system(EDIT_COMMAND()." $file_path");
}


##################################################
# Get problem template source and adjust file_path name
##################################################

sub get_source {
	my $file_path = shift;
	my $source;	
	die "Unable to read file $file_path \n" unless -r $file_path;
	eval {  #File::Slurp would be faster (see perl monks)
		 local $/=undef;
  		open(FH, '<',$file_path) or die "Couldn't open file $file_path: $!";
		$source   = <FH>; #slurp  input
  		close FH;
	};
	die "Something is wrong with the contents of $file_path\n" if $@;
	### adjust file_path so that it is relative to the rendering course directory
	#$file_path =~ s|/opt/webwork/libraries/NationalProblemLibrary|Library|;
	$file_path =~ s|^.*?/webwork-open-problem-library/OpenProblemLibrary|Library|;
	print "file_path changed to $file_path\n" if $UNIT_TESTS_ON;
	print $source  if  $UNIT_TESTS_ON;  
	return $file_path, $source;
}


##################################################
# utilities
##################################################

sub pretty_print_rh { 
    shift if UNIVERSAL::isa($_[0] => __PACKAGE__);
	my $rh = shift;
	my $indent = shift || 0;
	my $out = "";
	my $type = ref($rh);

	if (defined($type) and $type) {
		$out .= " type = $type; ";
	} elsif (! defined($rh )) {
		$out .= " type = UNDEFINED; ";
	}
	return $out." " unless defined($rh);
	
	if ( ref($rh) =~/HASH/  ) {
	    $out .= "{\n";
	    $indent++;
 		foreach my $key (sort keys %{$rh})  {
 			$out .= "  "x$indent."$key => " . pretty_print_rh( $rh->{$key}, $indent ) . "\n";
 		}
 		$indent--;
 		$out .= "\n"."  "x$indent."}\n";

 	} elsif (ref($rh)  =~  /ARRAY/ or "$rh" =~/ARRAY/) {
 	    $out .= " ( ";
 		foreach my $elem ( @{$rh} )  {
 		 	$out .= pretty_print_rh($elem, $indent);
 		
 		}
 		$out .=  " ) \n";
	} elsif ( ref($rh) =~ /SCALAR/ ) {
		$out .= "scalar reference ". ${$rh};
	} elsif ( ref($rh) =~/Base64/ ) {
		$out .= "base64 reference " .$$rh;
	} else {
		$out .=  $rh;
	}
	
	return $out." ";
}

############################################
# Help message
############################################

sub print_help_message {
print <<'EOT';
NAME
    webwork2/clients/sendXMLRPC.pl

DESCRIPTION
    This script will take a list of files or directories and send it to a
    WeBWorK daemon webservice to have it rendered. For directories each .pg
    file under that directory is rendered.

    The results can be displayed in a browser (use -b or -B switches) as was
    done with renderProblem.pl, on the command line (Use -h or -H switches)
    as was done with renderProblem_rawoutput.pl or summary information about
    whether the problem was correctly rendered can be sent to a log file
    (use -c or C switches).

    The capital letter switches, -B, -H, and -C render the question twice.
    The first time returns an answer hash which contains the correct
    answers. The question is then resubmitted to the renderer with the
    correct answers filled in and displayed.

    IMPORTANT: Remember to configure the local output file and display
    command near the top of this script. !!!!!!!!

    IMPORTANT: Create a valid credentials file.

SYNOPSIS
            sendXMLRPC -vcCbB input.pg

DETAILS
  credentials file
        These locations are searched, in order,  for the credentials file.
        ("$ENV{HOME}/.ww_credentials", "$ENV{HOME}/ww_session_credentials", 'ww_credentials', 'ww_credentials.dist');

        Place a credential file containing the following information at one of the locations above 
        or create a file with this information and specify it with the --credentials option.
    
            %credentials = (
                            userID                 => "my login name for the webwork course",
                            course_password        => "my password ",
                            courseID               => "the name of the webwork course",
                  XML_URL                  => "url of rendering site
                  XML_PASSWORD          => "site password" # preliminary access to site
                  $FORM_ACTION_URL      =  'http://localhost:80/webwork2/html2xml'; #action url for form
            );

  Options
    -a
                Displays the answer hashes returned by the question on the command line.

    -A
                Same as -a but renders the question with the correct answers submitted.

    -b
                Display the rendered question in a browser (specified by the DISPLAY_HTML_COMMAND variable).

    -B
                Same as -b but renders the question with the correct answers submitted.

    -h
                Prints to STDOUT the entire object returned by 
                   the webwork_client xmlrpc request.
                   This includes the answer information displayed by -a and -A and much more.

    -H
                Same as -h but renders the question with the correct answers submitted

    -c
                "check" -- Record success or failure of rendering the question to a log file.

    -C
                Same as -c but the question is rendered with the correct answers submitted. 
                 This succeeds only if the correct answers, as determined from the answer hash, all succeed.

    f=s
                Specify the format used by the browser in displaying the question. 
                 Choices for s are
                 standard
                 sticky
                 debug 
                 simple

    -v
                Verbose output. Used mostly for debugging. 
                 In particular it displays explicitly the correct answers which are (will be)  submitted to the question.

    -e
				Open the source file in an editor. 

	
                The single letter options can be "bundled" e.g.  -vcCbB
   
   	--tex    
				Process question in TeX mode and output to the command line
             
    --pdf          
				Process question in TeX mode, then by pdflatex and output 
				to the command line
 
	--list   pg_list
				Read and process a list of .pg files contained in the file C<pg_list>.  C<pg_list>
				consists of a sequence of lines each of which contains the full path to a pg
				file that should be processed. (For example this might be the output from an
				earlier run of sendXMLRPC using the -c flag. )

    --pg
                Triggers the printing of the all of the variables available to the PG question. 
                The table appears within the question content. Use in conjunction with -b or -B.

    --anshash
                Prints the answer hash for each answer in the PG_debug output which appears below
                the question content. Use in conjunction with -b or -B. 
                Similar to -a or -A but the output appears in the browser and 
                not on the command line.

    --ansgrp
                Prints the PGanswergroup for each answer evaluator. The information appears in 
                the PG_debug output which follows the question content.  Use in conjunction with -b or -B.
                This contains more information than printing the answer hash. (perhaps too much).
	
	--resource

	Prints the resources used by the question. The information appears in 
    the PG_debug output which follows the question content.  Use in conjunction with -b or -B.

    --credentials=s
                Specifies a file s where the  credential information can be found.

	--help
		   Prints help information. 
	   
	--log 
		   Sets path to log file


EOT
}

1;<|MERGE_RESOLUTION|>--- conflicted
+++ resolved
@@ -506,11 +506,9 @@
 # When used in the docker environment ENV{WEBWORK_URL} needs to be set
 # since that environment variable is called in site.conf
 
-<<<<<<< HEAD
+
 	$ENV{WEBWORK_URL}=$ENV{WEBWORK_URL}//$credentials{webwork_url};
-=======
-	$ENV{WEBWORK_URL}=$ENV{WEBWORK_URL}//$credentials{webwork_url}
->>>>>>> e8d86359
+
 
 if ($verbose) {
 	foreach (sort keys %credentials){print "$_ =>$credentials{$_} \n";} 
