--- conflicted
+++ resolved
@@ -381,19 +381,12 @@
 	font-size: 31.5px;
 	line-height: 35px;
 	display: inline-block;
-<<<<<<< HEAD
-}
-h1.page-title + a {
-	font-size: 31.5px;
-	margin-left: 0.5rem;
-=======
 
 	& + a {
 		font-size: 31.5px;
 		line-height: 35px;
 		margin-left: 0.5rem;
 	}
->>>>>>> f5c747e0
 }
 
 h2.page-title {
