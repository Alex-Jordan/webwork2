/* WeBWorK Online Homework Delivery System
 * Copyright &copy; 2000-2021 The WeBWorK Project, https://github.com/openwebwork
 *
 * This program is free software; you can redistribute it and/or modify it under
 * the terms of either: (a) the GNU General Public License as published by the
 * Free Software Foundation; either version 2, or (at your option) any later
 * version, or (b) the "Artistic License" which comes with this package.
 *
 * This program is distributed in the hope that it will be useful, but WITHOUT
 * ANY WARRANTY; without even the implied warranty of MERCHANTABILITY or FITNESS
 * FOR A PARTICULAR PURPOSE.  See either the GNU General Public License or the
 * Artistic License for more details.
 */

/* General styles */

table caption {
	font-weight: bold;
	font-size: larger;
	color: black;
}

.help-popup {
	cursor: pointer;
}

.font-sm {
	font-size: calc(var(--bs-body-font-size, 0.85rem) * 0.875);
}

.font-xs {
	font-size: calc(var(--bs-body-font-size, 0.85rem) * 0.8);
}

.required-field {
	color: #dc3545;
}

/* Screen Reader */
.sr-only-glyphicon {
	position: absolute;
	width: 1em;
	height: 1em;
	padding: 0;
	margin: 0;
	margin-left: -1em;
	overflow: hidden;
	clip: rect(0, 0, 0, 0);
	border: 0 none;
}

.visually-hidden-focusable:active,
.visually-hidden-focusable:focus {
	z-index: 21;
}

$masthead-height: 70px !default;
$layout-divider-color: #aaa !default;

/* Banner */
#masthead {
	position: fixed;
	top: 0;
	left: 0;
	right: 0;
	height: $masthead-height;
	background-color: var(--bs-primary, #038);
	border-bottom: 1px solid $layout-divider-color;
	margin: 0;
	padding: 0;
	z-index: 20;

	@media only screen and (max-width: 768px) {
		position: static;
		height: unset;
	}

	a {
		color: var(--ww-primary-foreground-color, white);

		&:hover {
			text-decoration: none;
		}
	}

	.webwork_logo {
		display: flex;
		align-items: center;
		justify-content: space-between;
		padding: 5px 0;
		background-color: var(--ww-logo-background-color, #104aad);
		z-index: 20;

		img {
			max-height: $masthead-height - 15px;
			max-width: 100%;
		}

		@media only screen and (max-width: 768px) {
			height: 0.75 * $masthead-height;
			position: fixed;

			img {
				max-height: 0.75 * $masthead-height - 11px;
			}
		}

		a, span {
			display: inline-block;
			margin-right: 0.5rem;
		}
	}

	.institution_logo {
		display: flex;
		align-items: center;
		padding: 8px 0;
		max-height: $masthead-height - 1px;

		@media only screen and (max-width: 768px) {
			margin-top: 0.75 * $masthead-height;
		}

		img {
			max-height: $masthead-height - 15px;
			max-width: 100%;
		}

		a {
			display: block;
			margin-left: 0.5rem;
			margin-right: 0.5rem;
		}
	}

	#login-status {
		height: $masthead-height - 1px;
		padding: 4px 10px 4px 0;
		color: var(--ww-primary-foreground-color, white);
		text-align: right;
		font-size: 0.85em;
		font-weight: normal;

		a {
			color: black;

			&:first-child {
				margin-bottom: 5px;
			}
		}
	}
}

/* Site Navigation */
#site-navigation {
	position: fixed;
	line-height: 1.2rem;
	width: 20%;
	left: 0;
	margin-top: $masthead-height;
	height: calc(100% - $masthead-height);
	overflow-x: hidden;
	overflow-y: auto;
	transition-property: left, border-right-width;
	transition-duration: 0.3s;
	border-right: 1px solid $layout-divider-color;

	&.toggle-width {
		left: -20%;
		border-right-width: 0px;
	}

	@media only screen and (max-width: 768px) {
		top: 0;
		width: 40%;
		left: -40%;
		height: 100%;
		z-index: 100;
		background-color: white;
		margin-top: 0;
		margin-bottom: 0;
		margin-right: 0;

		&.toggle-width {
			left: 0;
			box-shadow: 4px 0 4px 2px rgba(0, 0, 0, 0.2);
		}
	}

	.navbar-brand {
		text-transform: uppercase;
		padding: 0.5rem 0 0.25rem 1rem;
		color: black;
		font-weight: bold;
		font-size: 0.9rem;
		opacity: 0.6;
	}

	.info-box {
		border-radius: 0;
		border: none;
		border-top: 1px solid $layout-divider-color;
	}

	.nav {
		li {
			font-size: small;
		}

		.nav-item {
			max-width: 100%;

			.nav-link {
				padding-top: 0.2rem;
				padding-bottom: 0.2rem;

				&.active {
					background-color: var(--bs-primary, #038);
					color: var(--ww-primary-foreground-color, white);
				}
			}
		}
	}

	ul.nav {
		padding-right: 0;

		li a:hover {
			background: #e1e1e1;
		}

		ul.nav {
			padding-left: 0.5rem;
			padding-right: 0.5rem;
		}
	}
}

#content {
	margin-left: 20%;
	transition-property: margin;
	transition-duration: 0.3s;
	margin-top: $masthead-height;
	width: 80%;

	&.toggle-width {
		width: 100%;
		margin-left: 0;
	}

	@media only screen and (max-width: 768px) {
		width: 100%;
		margin-top: 0;
		margin-left: auto;
	}
}

.no-scroll {
	height: 100%;
	overflow-y: hidden;
}

.sidebar-backdrop {
	position: fixed;
	left: 0;
	right: 0;
	bottom: 0;
	top: 0;
	z-index: 99;
	max-width: 100vw;
	max-height: 100vh;
	background-color: rgba(0, 0, 0, 0.4);
}

#toggle-sidebar {
	#toggle-sidebar-icon i {
		padding: 0.25rem;
		border-radius: 5px;
		color: rgba(255, 255, 255, 0.85);
		transition: color .15s ease-in-out,background-color .15s ease-in-out,border-color .15s ease-in-out;

		&:hover {
			color: #fff;
		}
	}

	&:focus #toggle-sidebar-icon i {
		outline: 1px solid var(--bs-link-hover-color);
	}
}

/* Progress Bar */
div {
	&.progress {
		height: 20px;
		max-width: 100%;
		border: 1px solid #B6B6B4;
		background-color: #DDDDDD;
		border-radius: 5px;
		margin-bottom: 10px;
		position: relative;
		align-items: center;
	}

	&.correct-progress {
		color: black;
		background-color: #8F8; /* same color used as 'correct' */
		box-shadow: inset 0 0 2px 1px #00FF00;
		border-radius: 4px;
		display: inline-block;
		box-sizing: border-box;
		text-align: center;
		height: 100%;
	}

	&.incorrect-progress {
		color: black;
		background-color: #FF9494; /* same color used as 'incorrect' */
		box-shadow: inset 0 0 2px 1px #FF0000;
		border-radius: 4px;
		display: inline-block;
		box-sizing: border-box;
		height: 100%;
	}

	&.inprogress-progress {
		color: black;
		background-color: #FFFF00; /* yellow */
		box-shadow: inset 0 0 2px 1px #FBB117; /* beer border*/
		border-radius: 4px;
		display: inline-block;
		box-sizing: border-box;
		height: 100%;
	}

	&.unattempted-progress {
		color: black;
		background-color: transparent;
		display: inline-block;
		box-sizing: border-box;
		height: 100%;
	}
}

/* Show me another */
div.showMeAnotherBox {
	background-color: #EDE275;
	border-radius: 5px;
	border: 2px solid #FDD017;
	padding: 3px;
	margin-bottom: 0.5rem;
}

/* Breadcrumb */
#breadcrumb-navigation {
	.breadcrumb {
		display: flex;
		margin-bottom: 0;
		padding-left: 0.5rem;
		min-height: 38px;
		align-items: center;
		border: 1px solid #e6e6e6;
		border-radius: 4px;
	}
}

/* Main Content */
h1.page-title {
	font-size: 31.5px;
	line-height: 35px;
}

h2.page-title {
	border-bottom: 1px solid #ccc;
}

.problem-sub-header {
	margin-top: 0.25rem;
	font-weight: bold;
	font-size: 14px;
	line-height: 1.4;
}

.Warnings {
	code {
		white-space: normal;
		color: inherit;
	}
}

.error-output {
	word-wrap: break-word;
	color: #d63384;
	font-size: 0.875rem;
	direction: ltr;
	font-family: monospace;
	font-size: 9pt;
}

/* Question nav section */
.sticky-nav {
	display: flex;
	flex-wrap: wrap;
	gap: 0.5rem;
	align-content: space-between;
	justify-content: space-between;
	z-index: 20;
	position: sticky;
	top: $masthead-height;
	background-color: white;
	margin-bottom: 1rem;
	padding: 0.25rem;
	margin-left: 0;
	width: 100%;
	border-radius: 0 0 4px 4px;
	box-shadow: 0 0.1rem 0.2rem 1px gray;
	box-sizing: border-box;

	@media only screen and (max-width: 768px) {
		top: 0.75 * $masthead-height;
	}

	& > div {
		flex-shrink: 1;
		width: auto;
		margin: 0;
		padding: 0.25rem;
	}
}

.user-nav .student-nav-selector .dropdown-menu {
	max-height: 60vh;
	overflow-y: auto;
}

/* Message section */
.message:not(:empty) {
	display: inline-block;
	margin-bottom: 0.5rem;
}

.font-visible { font-weight: bold; }
.font-hidden { font-style: italic; }

.admin-messagebox {
	background-color: #FFFFCC;
	width: 60%;
	padding: 10px;
	text-align: left;
}

/* Home Page */
ul.courses-list {
	list-style-type: none;
	margin: 0;

	a {
		border: 1px solid #e6e6e6;
		display: block;
		padding: 0.5em;
		margin-bottom: 0.5em;
		background: #f6f6f6;
		width: 95%;
		font-weight: bold;

		&:hover {
			text-decoration: none;
			background: var(--bs-primary, #038);
			color: var(--ww-primary-foreground-color, white);
		}
	}
}

/* past answers page */
.past-answer-table {
	td {
		white-space: nowrap;
		min-width: 20px;
	}

	.table-rule {
		border-top: 3px solid #d5d5d5;
		padding-top: 5px;
	}

	.essay,
	.comment {
		min-width: 400px;
		white-space: normal;
	}
}

/* Homework Sets */
.problem_set_table {
	td a {
		font-weight: bold;
	}

	tr.gw-version td.gw-version {
		padding-left: 40px;
	}

	a.gw-parenthetical {
		font-weight: normal;
	}

	.hardcopy, .hardcopy-link {
		text-align: center;
	}

	/* These are for indenting problems on jitar sets */
	.nested-problem-1 {
		margin-left: 10px;
	}

	.nested-problem-2 {
		margin-left: 20px;
	}

	.nested-problem-3 {
		margin-left: 30px;
	}

	.nested-problem-4 {
		margin-left: 40px;
	}

	.nested-problem-5 {
		margin-left: 50px;
	}

	.nested-problem-6 {
		margin-left: 60px;
	}
}

/* These are for indenting problems on jitar sets */
.problem-list {
	.nested-problem-1 {
		padding-left: 20px;
	}

	.nested-problem-2 {
		padding-left: 23px;
	}

	.nested-problem-3 {
		padding-left: 26px;
	}

	.nested-problem-4 {
		padding-left: 29px;
	}

	.nested-problem-5 {
		padding-left: 32px;
	}

	.nested-problem-6 {
		padding-left: 35px;
	}
}

/* Info Box */
.info-box {
	padding: 0.5em;
	border-radius: 8px;
	border: 1px solid #e6e6e6;

	h2, h3, h4, h5, h6 {
		background: var(--bs-primary, #038);
		border-radius: 8px;
		color: var(--ww-primary-foreground-color, white);
		margin: 0 0 0.5em 0;
		padding: 0;
		line-height: 30px;
		font-size: 1.1em;
		text-align: center;
	}

	dl {
		margin: 1ex .5em 1ex 1ex;
		padding: 0;
		font-size: 80%;
	}

	li, dt {
		line-height: 1.2rem;
	}

	dt {
		font-weight: bold
	}

	dd {
		line-height: 1.2rem;
	}

	dd p {
		margin-top: 0;
	}

	a.more {
		float: left;
		font-size: 80%;
		font-style: italic;
		margin-bottom: 1ex;
		margin-right: .5em;
	}

	form {
		margin-bottom: 0;
	}
}

/* Library Browser */
.library-browser-table {
	.InfoPanel {
		text-align: center;
	}

	#library_sets {
		max-width: 50%
	}

	.browse-lib-btn,
	.library-action-btn {
		width: 9.3rem;
	}

	.library-panel-btn {
		max-width: 9rem;
	}
}

.lb-problem-row div.card {
	background-color: #f5f5f5;
	margin-top: 10px;
	margin-bottom: 0;
}

.lb-mlt-group {
	border: 2px solid black;
	width: 100%;
	margin-top: 10px;

	div:first-child.lb-problem-row > div.card {
		margin-top: 0;
	}
}

.lb-problem-icons {
	.btn {
		display: flex;
		align-items: center;
		justify-content: center;
		padding: 0;
		width: 27.85px;
		height: 27.85px;

		img {
			max-height: 15px;
			max-width: 15px;
		}
	}
}

div.AuthorComment {
	background-color: #00e0e0;
	color: black;
	padding: 0.25rem;
	border: 1px solid transparent;
	border-radius: 0.25rem;
}

/* Footer */
#footer {
	font-size: 0.8em;
	color: #767676;
	text-align: center;
	padding: 1em;
	margin-top: 1em;

	div {
		margin-left: auto;
		margin-right: auto;
	}

	a {
		color: #555;
	}
}

input.changed[type=text] { /* orange */
	border-color: #ca5000;
	outline: 0;
	outline: thin dotted \9;
	box-shadow: inset 0 1px 1px rgba(0,0,0,.075), 0 0 8px rgba(202, 80, 0, 0.6);
	color: inherit;
}

.results-popover {
	cursor: pointer;
}

/* Styles for the instructor comment box */
.answerComments {
	margin-left: auto;
	margin-right: auto;
	margin-bottom: 1em;
	padding: 2px 5px 2px 5px;
	max-width: 80%;
	background-color: #E8E8E8;
	border-style: outset;
	border-width: 1px;
	border-spacing: 2px;
	border-color: gray;
	border-radius: 0.25rem;
}

.submit-buttons-container {
	display: flex;
	flex-wrap: wrap;
	column-gap: 0.25rem;
	row-gap: 0.25rem;
}

/* Styles used when editing a temporary file */
.temporaryFile { font-style: italic; color: #ca5000; background-color: inherit; }

/* Text colors for Auditing, Current, and Dropped students */
.Audit { font-style: normal; color: purple; background-color: inherit; }
.Enrolled { font-weight: normal; color: black; background-color: inherit; }
.Drop { font-style: italic; color: #555; background-color: inherit; }
.Observer { font-style: normal; color: green; background-color: inherit; }

/* Styles for the PGProblemEditor Page */

#editor {
	.tab-content {
		min-height: 140px;
	}
}

#pgedit-render-area {
	border: 1px solid #ddd;
	min-height: 400px;
	height: 550px;
	resize: vertical;
	display: flex;
	flex-direction: column;

	@media only screen and (max-width: 992px) {
		min-height: 200px;
		height: 300px;
	}

	#pgedit-render-iframe {
		flex-grow: 1;
		border: none;
		width: 100%;
	}
}

// Fix the style of the save file path input group.
// It is forced to be ltr, but the bootstrap rtl style makes that look wrong.
/* rtl:raw:
.editor-save-path.input-group > :first-child:not(.dropdown-toggle):not(.dropdown-menu) {
	border-bottom-left-radius: 0.2rem;
	border-top-left-radius: 0.2rem;
	border-bottom-right-radius: 0;
	border-top-right-radius: 0;
}

.editor-save-path.input-group >
:last-child:not(.dropdown-menu):not(.valid-tooltip):not(.valid-feedback):not(.invalid-tooltip):not(.invalid-feedback) {
	border-bottom-left-radius: 0;
	border-top-left-radius: 0;
	border-bottom-right-radius: 0.2rem;
	border-top-right-radius: 0.2rem;
}
*/

<<<<<<< HEAD
/* Page loading busy indicator */
/* Currently only used on the problem editor page. */
.page-loading-busy-indicator {
	position: absolute;
	width: 100%;
	height: 100%;
	left: 0;
	top: 0;
	display: flex;
	flex-direction: column;
	justify-content: center;
	align-items: center;
	gap: 1rem;
	background: rgba(0, 0, 0, .5);
	z-index: 105;

	.busy-text {
		color: white;
		font-size: 1.4em;
	}

	i {
		color: white;
	}
}

=======
>>>>>>> c17813e1
/* Problem Set Detail */
#problem_set_form {
	input[name=add_n_problems] {
		flex-basis: 50px;
	}
}

.problem_detail_row {
	background-color: #f5f5f5;

	.pdr_block_1 {
		row-gap: 0.25rem;

		.accordion-button {
			box-shadow: none;
			background-color: unset;
			padding: 0 0 0 0.5rem;
		}
	}
}

.pdr_placeholder {
	height: 50px;
	width: 100%;
	background-color: #e0e0e0;
	border: 1px solid rgba(0, 0, 0, 0.125);
	border-radius: 0.25rem;
	margin-bottom: 1rem;
}

.pdr_handle {
	font-size: large;
}

.pdr_collapse {
	cursor: pointer;
	font-size: large;

	& > i {
		transition: 0.2s;
	}

	&:not(.collapsed) > i {
		transform: rotate(90deg);
	}
}

.sortable-ghost {
	opacity: 0.5;
}

#psd_list {
	padding-left: 0;
	padding-bottom: 0.25rem;
	margin-bottom: 0;

	.psd_list_item {
		list-style-type: none;
	}

	&:not(.disable_renumber) .pdr_handle {
		cursor: move;
		touch-action: none;
	}

	ol.sortable-branch {
		padding-left: 0;
		margin-left: 2rem;
	}
}

.rpc_render_area_container {
	background-color: #f5f5f5;
}

.rpc_render_area iframe {
	width: 100%;
	border-radius: 5px;
}

/* Grades */
.grade-table {
	.grades-course-total,
	.grades-course-total th {
		font-weight: bold;
		font-size: 105%;
	}

	.problem-data {
		min-width: 2.5em;
		text-align: center;
	}
}

span {
	&.correct {
		color: inherit; /* green */
		background-color: #8f8;
	}

	&.incorrect {
		color: #bf5454; /* red */
		background-color: inherit;
	}

	&.unattempted {
		color: inherit;
		background-color: #88ecff;
	}
}

/* Course Configuration */
.config-tabs {
	a, span {
		&.nav-link {
			font-weight: bold;
			color: inherit;
			border-radius: 0;
		}

		&:not(.active) {
			background-color: #f6f6f6;
		}

		&:not(.active):hover {
			background-color: #e1e1e1;
			color: inherit;
		}

		&:focus {
			z-index: 2;
		}
	}
}

/* File manager */
.file-manager-btn {
	margin-bottom: 0.25rem;
	margin-top: 0.25rem;
}

.file-manager-editor {
	border-top-right-radius: 0;
	border-top-left-radius: 0;
}

/* Problem set list */
.set_table .input-group .form-control {
	max-width: 10rem;
}

/* Problem graders */

span.needs-grading,
td.needs-grading {
	background-color: #fff3cd;

	div {
		font-weight: bold;
	}
}

span.alt-source,
td.alt-source {
	background-color: #e6e7e9;
}

#problem-grader-form {
	.past-answer:not(:last-child) {
		border-bottom: 1px solid #d5d5d5;
		margin-bottom: 2px;
		padding-bottom: 5px;
	}
}

.problem-grader-table {
	.col-fixed {
		width: 11rem;
		min-width: 11rem;
		white-space: nowrap;
	}

	.problem-grader-message {
		font-weight: bold;
		transition: 3s ease-in all;
		padding-left: 0.5rem;
		padding-right: 0.5rem;

		&.alert-success, &.alert-danger {
			transition: none;
			border-radius: 3px;
			color: var(--bs-alert-color);
			background-color: var(--bs-alert-bg);
		}
	}

	.problem-score,
	.problem-points,
	.answer-part-score {
		width: 5.5rem;
	}
}

/* Equation editor bugfixes */
#eqEditorDiv {
	overflow: visible;
}

#openEqEditor {
	min-height: 35px;
	min-width: 43px;
}<|MERGE_RESOLUTION|>--- conflicted
+++ resolved
@@ -781,35 +781,6 @@
 }
 */
 
-<<<<<<< HEAD
-/* Page loading busy indicator */
-/* Currently only used on the problem editor page. */
-.page-loading-busy-indicator {
-	position: absolute;
-	width: 100%;
-	height: 100%;
-	left: 0;
-	top: 0;
-	display: flex;
-	flex-direction: column;
-	justify-content: center;
-	align-items: center;
-	gap: 1rem;
-	background: rgba(0, 0, 0, .5);
-	z-index: 105;
-
-	.busy-text {
-		color: white;
-		font-size: 1.4em;
-	}
-
-	i {
-		color: white;
-	}
-}
-
-=======
->>>>>>> c17813e1
 /* Problem Set Detail */
 #problem_set_form {
 	input[name=add_n_problems] {
