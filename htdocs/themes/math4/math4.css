

/* WeBWorK Online Homework Delivery System
 * Copyright � 2000-2007 The WeBWorK Project, http://openwebwork.sf.net/
 * $CVSHeader: webwork2/conf/templates/math2/math2.css,v 1.1.2.1 2008/06/24 17:17:36 gage Exp $
 * 
 * This program is free software; you can redistribute it and/or modify it under
 * the terms of either: (a) the GNU General Public License as published by the
 * Free Software Foundation; either version 2, or (at your option) any later
 * version, or (b) the "Artistic License" which comes with this package.
 * 
 * This program is distributed in the hope that it will be useful, but WITHOUT
 * ANY WARRANTY; without even the implied warranty of MERCHANTABILITY or FITNESS
 * FOR A PARTICULAR PURPOSE.  See either the GNU General Public License or the
 * Artistic License for more details.
 */

/* Bootstrap overrides */
.row-fluid [class*="span"] {
    min-height:0px;
}

input[type="checkbox"] {
    margin-right:.25em;
}

/* Banner */
#masthead {
	background-color: #038;
	margin: 0;
	padding: 0;
	padding: 5px;
}

/* Bootstrap Overrides */
.container-fluid {
	padding: 0.5em;
}

.webwork_logo {
	background-color: #1048ae;
	font-size: 1.6em;
	font-weight: 500;
	border: 1px solid #5577b0;
	padding: 2px 10px 0 6px; /* attempt to even out the blank space so that
								the logo & text doesn't look lopsided */
}

.webwork_logo img {
	padding-right: 5px; /* distance itself to the Webwork text */
}

.maa_logo img {
	vertical-align: center;
}

#masthead a {
	color: white;
}

#masthead a:hover {
	text-decoration: none;
}

#loginstatus {
    	padding-top:1ex;
	color: white;
	text-align: right;
	font-size: 0.85em;
	font-weight: normal;
} 

#loginstatus a {
	color: black;
}

#loginstatus a .icon-signout {
	font-size: 1em;
}


/* Nav */

#site-links ul {
	border: 1px solid #e6e6e6;
	background: #f6f6f6;
	overflow: hidden;
}

#site-links ul ul {
    border:0px;
}

ul.nav li a:hover {
	background: #e1e1e1;	
}

#site-navigation .info-box {
	margin-top: 0.5em;
}

#site-navigation .info-box ul {
        overflow: hidden;
}

/* Main Content */
.body {
	display: inline-block;
	float: left;
}

.shrinkbody {
	width: 72%;
}

h2.page-title {
	border-bottom: 1px solid #ccc;
}

h1.page-title {
    font-size: 31.5px;
}

#info-panel-right {
	margin-bottom: 0.5em;
/*	width: 25%; 8*/
	overflow: hidden;
	display: inline-block;
	vertical-align: top;
/*	float: right; */
}

.breadcrumb {
	border: 1px solid #e6e6e6;
}

.Warnings {
	clear: both;
}

.Warnings code {
    	white-space: normal;
}

/* Question nav section */
.problem-nav {
	margin-bottom:1ex;
	display: inline-block;
	
}

/* Message section */

.Message {
    display: inline-block;
    margin-bottom:1ex;
}   

.font-visible   { font-weight: bold; }
.font-hidden { font-style: italic; } 

/* Home Page */
ul.courses-list {
	list-style-type: none;
	margin: 0;
}

ul.courses-list a {
	border: 1px solid #e6e6e6;
	display: block;
	padding: 0.5em;
	margin-bottom: 0.5em;
	background: #f6f6f6;
	width: 95%;
	font-weight: bold;
}

ul.courses-list a:hover {
	text-decoration: none;
	background: #038;
	color: white;
}

/* past answers page */
.past-answer-table td {
<<<<<<< HEAD
    white-space: nowrap;
    min-width: 20px;
}

.past-answer-table .table-rule {
    border-top: 3px solid #d5d5d5;
    padding-top: 5px;
}
.past-answer-table .essay,
.past-answer-table .comment {
    min-width: 400px;
    white-space: normal;
}

=======
    white-space: normal;
}
.past-answer-table .table-rule {
    border-bottom: 1px solid #d5d5d5;
    padding-bottom: 5px;
}
>>>>>>> 78a69aa7


/* Classlist Editor */
/* this table is a pain, it wants to be a certain width and it'll force you
 * to scroll if you don't have that width, don't know how to fix it */
table.classlist-table {
/*	display: block; */
	max-width: 95%; /* prevent it from violating container-fluid's padding,
					 only valid in a rare edge case */
}

table.classlist-table .tbody {
    width: 100%;
}

/* Homework Sets */
.problem_set_body input[type='checkbox'], .problem_set_body input[type='radio'] {
	margin: 0.5em; /* keep the assignment buttons from crowding chkbox */
}

/* Info Box */
.info-box {
	padding: 0.5em;
	border-radius: 8px;
	border: 1px solid #e6e6e6;
	background: #f6f6f6;
}

.info-box h2, .info-box h3, .info-box h4, .info-box h5, .info-box h6 {
	background: #038;
	border-radius: 8px;
	color: white;
	margin: 0;
	padding: 0;
	line-height: 30px;
	margin-bottom: 0.5em;
	font-size: 1.1em;
	text-align: center;
}

.info-box dl {
	margin: 1ex .5em 1ex 1ex;
	padding: 0;
	font-size: 80%;
}
.info-box li,
.info-box dt {
	margin: 0 0 .5ex 0;
	padding: 0;
	line-height: 2.2ex;
}
.info-box dt { font-weight: bold }
.info-box dd {
	margin: 0 0 .5ex 1em;
	padding: 0;
	line-height: 2.2ex;
}
.info-box dd p {
	margin-top: 0;
}
.info-box a.more {
	float: left;
	font-size: 80%;
	font-style: italic;
	margin-bottom: 1ex;
	margin-right: .5em;
}

.info-box form {
    margin-bottom:0px;
}

/* Library Browser */
.library-browser-table td {
	padding-top: 0.2em;
	padding-bottom: 0.2em;
}
.library-browser-table .table-separator {
	border-bottom: 1px solid #ccc;
}

/* Footer */
#footer {
	clear: both;
	display: block;
	font-size: 0.8em;
	color: #888;
	text-align: center;
	padding: 1em;
	margin-top: 1em;
}

#footer p {
	margin-bottom: 0; /* overrides bootstrap default so there's no weird space*/
}

#footer a {
	color: #555;
}


/* --- Standard elements ---------------------------------------------------- */

blockquote {
  padding: 0 0 0 0;
  margin: 0 0 0 1em;
  border-left-width: 0;
}

label,
input,
button,
select,
textarea {
  font-size: 16px;
  font-weight: normal;
  line-height: 18px;
  width: auto;
}

input {
	height: auto;
}

.barrier {
	clear:both;
	border: none; /* 1px solid grey; */
}

#mini-sitemap {
	font-family: "Trebuchet MS", "Arial", "Helvetica", sans-serif;
	padding: 0 0 1ex 0;
}
#mini-sitemap a, #mini-sitemap a:link, #mini-sitemap a:visted {
	text-decoration: none;
}

#InfoPanel {
    font-size:100%;
    float: left; /*was right*/
    min-width: 0;
    overflow: hidden; /*was auto*/
    /*margin-right: -1px;*/
    background-color: #fff;
}
#InfoPanel ol {
	font-size:100%;
}

table.FormLayout { border: 0; }
table.FormLayout tr { vertical-align: top; }
table.FormLayout th.LeftHeader { text-align: right; white-space: nowrap; }
table.FormLayout tr.ButtonRow { text-align: left; }
table.FormLayout tr.ButtonRowCenter { text-align: center; }

div.RenderSolo { background-color: #E0E0E0; color: black; }
div.AuthorComment { background-color: #00E0E0; color: black; }

/* minimal style for lists of links (generated by the links escape) */
/*ul.LinksMenu { list-style: none; margin-left: 0; padding-left: 0; }*/
/*ul.LinksMenu ul { list-style: none; margin-left: 0.5em; padding-left: 0; }*/

/* background styles for success and failure messages */
div.WarningMessage { background-color: #FF9494; padding: 3px 3px 3px 3px; }
div.ResultsWithoutError { color: inherit; background-color: #8F8; } /* green */
div.ResultsWithError { color: #FF9494; background-color: inherit; } /* error red, from http://www.colourlovers.com/color/FF9494/error_red*/
div.ResultsAlert { color: #F60; background-color: inherit; } /* orange */
label.WarningMessage { background-color: #FF9494; padding: 3px 3px 3px 3px; }
label.ResultsWithoutError { color: inherit; background-color: #8F8; } /* green */
label.ResultsWithError { color: #FF9494; background-color: inherit; } /* error red, from http://www.colourlovers.com/color/FF9494/error_red*/
label.ResultsAlert { color: #F60; background-color: inherit; } /* orange */
span.WarningMessage { background-color: #FF9494; padding: 3px 3px 3px 3px; }
span.ResultsWithoutError { color: inherit; background-color: #8F8; } /* green */
span.ResultsWithError { color: #FF9494; background-color: inherit; } /* error red, from http://www.colourlovers.com/color/FF9494/error_red*/
span.ResultsAlert { color: #F60; background-color: inherit; } /* orange */
span.correct { color: inherit; background-color: #8F8; } /* green */
span.incorrect { color: #FF9494; background-color: inherit; } /* red */
input.correct   { color:inherit; background-color: #8F8; } /* green */
input.incorrect { color:inherit; background-color: #FF9494; } /* red */

.results-popover {
    cursor : pointer;
}

/* styles used by WeBWorK::HTML::ScrollingRecordList */
div.ScrollingRecordList { padding: 1em; white-space: nowrap; border: thin solid gray; }
div.ScrollingRecordList select.ScrollingRecordList { width: 99%; }

/* wraps the View Options form (generated by &optionsMacro) */
/* FIXME: can't this style information just go in div.Options above? */

.viewOptions  {
    margin-left:1ex;
    font-size:small;
}

.viewOptions label {
    font-size:small;
    display:block;
}

/* messages, attempt results, answer previews, etc. go in this DIV */
/* this used to be "float:left", but that was suspected of causing MSIE peekaboo bug */
div.problemHeader {}

/* styles for the attemptResults table */
table.attemptResults {
	border-style: outset; 
	border-width: 1px; 
	margin-bottom: 1em; 
	border-spacing: 1px;
/*      removed float stuff because none of the other elements nearby are
        floated and it was causing trouble
	float:left;
	clear:right; */
}

table.attemptResults td,
table.attemptResults th {
	border-style: inset; 
	border-width: 1px; 
	text-align: center; 
	/*width: 15ex;*/ /* this was erroniously commented out with "#" */
	padding: 2px 5px 2px 5px;
	color: inherit;
	background-color: #DDDDDD;
}

.attemptResults .popover {
    max-width: 100%;
}

/*styles for the instructor comment box */

.answerComments {
    margin-left: 2em;
    max-width: 80%;
    border-style: outset;
    border-width: 1px;
    border-spacing: 2px;
    border-color: gray;
    padding: 2px 5px 2px 5px;
    margin-bottom:1em;
    background-color: #E8E8E8;
}

/* Make hr a black line for problem render areas so that
 * it can be used for fractions
 */
.RenderSolo hr,
.problem-content hr {
  margin-top: 5px;
  margin-bottom: 5px;
  border-top-color: rgb(22,22,22);
}

/* override above settings in tables used to display ans_array results */
table.attemptResults td td,
table.attemptResults td th,
table.ArrayLayout td {
	border-style: none; 
	border-width: 0px; 
	padding: 0px;
}
table.attemptResults td.Message {
   text-align: left; 
   padding: 2px 5px 2px 5px;
   width: auto;
}
.attemptResultsSummary { font-style: italic; }
.parsehilight { color: inherit; background-color: yellow; }

.problem-main-form input {
    margin-left:.5ex;
    margin-right:.5ex;
}

/* the problem TEXT itself goes in this box */
/* we used to make this a grey box, but surprise, MSIE is bug-ridden. */
div.problem {  }

/* jsMath emits this class when appropriate math fonts aren't available */
div.NoFontMessage {
	padding: 10px;
	border-style: solid;
	border-width: 3px;
	border-color: #DD0000;
	color: inherit;
	background-color: #FFF8F8;
	width: 75%;
	text-align: left;
	margin: 10px auto 10px 12%;
}

/* styles used when editing a temporary file */
.temporaryFile { font-style: italic; color: #F60; background-color: inherit; }

/* text colors for Auditing, Current, and Dropped students */
.Audit { font-style: normal; color: purple; background-color: inherit; }
.Enrolled { font-weight: normal; color: black; background-color: inherit; }
.Drop { font-style: italic; color: gray; background-color: inherit; }
/* text colors for problem grader page */
.NeedsGrading { font-weight: bold; }

/*Styles for the login form -- mainly small alignment changes for all of the input elements on the login page*/

#login_form input {
	margin-top: 7px;
}

#login_form label{
	margin-right: 2px;
}

#login_form #pswd_label{
	margin-right: 4px;
}

#login_form #rememberme{
	margin-left: 75px;
}

/*Styles for the edit forms, found on the homework sets editor page*/

/*Following are mostly alignment fixes for the input elements and their lables on this page.*/
.edit_form  input,select{
	margin-top: .25em;
	margin-bottom: .25em;
}

.edit_form label {
	margin-left: 40px;
}

.edit_form span {
    float: none;
}

.edit_form label.radio_label{
	margin-left: 0px;
}

.edit_form  span#filter_err_msg{
	display: none;
}

/*Styles for the classlist editor page*/

/*The styles here correctly align the table elements in the set table*/
.set_table{
	margin-right: 5px;
}

.set_table td{
	padding-right: 5px;
}

.set_table th{
	padding-right: 5px;
	padding-left: 5px;
}

.set_table label{
	margin-left: 0px;
}

/*General styles, for elements such as table captions input buttons, columns, etc.*/

/*General styles for table captions*/
table caption{
	font-weight: bold;
	text-decoration: underline;
}

/*Styling the content that is found in the login page.*/
.p_content{
	width: 640px;
}

/*General styles for all input buttons*/
.button_input{
	margin-right: 5px;
	margin-left: 5px;
}

/*General styles for all column divs, for pages which use column layouts*/
/*.column {
	float: left;
	width: 50%;
	margin-top: 10px;
}

.column input[type="radio"] {
    margin-right:1ex;
}
*/
.problemFooter {
	clear:both;  /* the footer shouldn't float at all */

}

/*General styles for the wrapper div element which goes around the InfoBoxes*/
.info-wrapper{
	float: right;
	min-height: 100px;
	/* max-width: 40%; */
	overflow: hidden;
	margin-left: 5px;
}


#show_hide{
    margin-bottom:.5ex;
}


#none{
	/*Please do not do anything with elements with id "none"*/
}

/*Styles for the PGProblemEditor Page*/

#editor{
	background-color: #FFFFFF;
}

#editor #source_and_options{
	float: left;
	width: 50%;
}

#editor #problemContents_label{
	text-align: center;
	font-weight: bold;
	text-decoration: underline;
	margin-left: 30%;
}

#editor #problemContents_id{
	width: 100%;
	height: 50%;
}

#editor .editor_form{
	margin-left: 40px;
}

#editor #form_div{
	float: left;
	width: 100%;
}

/*Styles specifically for the problem viewer*/

#problem_viewer_form{
	margin-left: 10px;
	float: left;
	width: 45%;
	height: 100%;
	border-left: solid;
	border-width: 1px;
}

#problem_viewer_form>h3{
	margin-left: 37%;
}

#problem_viewer_form #viewer_span{
	margin-left: 10%;
}

#problem_viewer_form #reload_button{
	margin-left: 20%;
	margin-top: 5%;
}

#problem_viewer_form #problem_viewer{
	width: 60%;
	background-color: #E8E8E8;
	margin-left: 20%;
	margin-top: 5%;
	padding: 1px;
}

#problem_viewer_form #problem_viewer_content{
	border-style: solid;
	padding: 5%;
	border-width: 1px;
}

#problem_viewer_form #viewer_note{
	margin-top: 10%;
	margin-left: 10%;
	margin-right: 10%;
}*/

#editor{
	width: 585px;
}

#editor .pg_editor_input_span{
	margin-bottom: 10px;
	display: none;
}

#editor .pg_editor_input_div{
	margin-top: 20px;
	margin-left: 50px;
}

#editor #submit_input_div{
	margin-top: 10px;
	clear: both;
}

#pg_editor_frame_id{
    width:95%;
    height:390px;
    overflow:scroll;
}

#render-modal.modal {
    width:1024px;
    left:25%;
}

#render-modal .modal-body {
    height:95%;
    width:95%;
}

.radio_span, 
.radio_span input,
.radio_span label{
    display:none !important;
}

table.problem_sets_table {
	width: 640px;
	float: left;
	margin-bottom: 3%;
	overflow:hidden/*was not here*/;
}

table.problem_sets_table caption {
}

table.problem_sets_table th{
	width: 320px;
	padding-bottom: 10px;
}

table.problem_sets_table td{
	width: 320px;
}

div.problem_sets_options {
	clear: both;
	margin: 1% 1% 1% 1%;
}

#set_table_id a.set-id-tooltip,
#set_table_id a.set-id-tooltip:hover {
    text-decoration: none;
    color: #000000;
}

/*This is the styling specifically for the tables of problems displayed for each problem set page*/
/*BUG FIXES*/

table#grades_table pre{
	float: left;
}

#config-form input[type="checkbox"] {
    margin-right:1.5ex;
}

.file-manager-btn {
    margin-bottom:.5ex;
    margin-top:.5ex;
}

/*mainform is in the library browser*/
.setlist-table,
.setlist-table label,
.user-list-form,
.user-list-form label,
.user-list-form input,
.user-list-form select,
.set-list-form,
.set-list-form label,
.set-list-form input,
.set-list-form select,
#mainform,
#mainform label,
#mainform input,
#mainform select{
    font-size:small;
}

#mainform i.icon-random {
    cursor: hand;
}

#send-mail-form input,
#send-mail-form select,
.set-list-form input,
.set-list-form select,
.set-list-form button,
.user-list-form input,
.user-list-form select {
    margin-top: .15em;
    margin-bottom: .25em;
}

.user-list-form select,
.set-list-form select {
    height:27px;
}

.set-list-form select[multiple] {
    height:auto;
}

#problem_set_form .btn {
    margin-left:.5ex;
    margin-right:.5ex;
} 

#mainform .btn,
#problem_set_form .btn {
    margin-bottom:.25ex;
    margin-top:.25ex;
}

#problem_set_form .ui-datepicker-trigger {
    margin: 0;
}

#problem_set_form input[type="checkbox"] {
    margin-bottom:.5ex;
}

#editor input[type="radio"]{
    margin-right:.5ex;
    
}

#problem-grader-form select {
    width:60px;
}

#problem-grader-form .graded-answer,
#problem-grader-form .essay-answer {
    border-bottom: 1px solid #d5d5d5;
    margin-bottom:2px;
    padding-bottom:5px;
}

.tab-pane {
    margin-bottom:10px;
}

.small-table-text,
.small-table-text td {
    font-size:small;
}

.nav-list li {
    font-size:small;
}

/* Equation editor bugfixes */
#eqEditorDiv {
    overflow:visible;
}

#openEqEditor {
    min-height:35px;
    min-width:43px;
}<|MERGE_RESOLUTION|>--- conflicted
+++ resolved
@@ -183,7 +183,6 @@
 
 /* past answers page */
 .past-answer-table td {
-<<<<<<< HEAD
     white-space: nowrap;
     min-width: 20px;
 }
@@ -197,16 +196,6 @@
     min-width: 400px;
     white-space: normal;
 }
-
-=======
-    white-space: normal;
-}
-.past-answer-table .table-rule {
-    border-bottom: 1px solid #d5d5d5;
-    padding-bottom: 5px;
-}
->>>>>>> 78a69aa7
-
 
 /* Classlist Editor */
 /* this table is a pain, it wants to be a certain width and it'll force you
