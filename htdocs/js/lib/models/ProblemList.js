--- conflicted
+++ resolved
@@ -39,10 +39,6 @@
                 case "Library Problems":
                     var pathParts = this.path.split("/");
                     switch(pathParts[0]){
-                        case "LocalLibrary":
-                            var path = this.path.replace("LocalLibrary","templates");
-                            requestObject = {  xml_command: "getLocalProblems", library_name: path};
-                            break;
                         case "Library":
                             console.log("Fetching Library: " + this.path);
                             requestObject = {  xml_command: "listLib", command: "files",
@@ -70,11 +66,7 @@
                     if (problems[i] != "") {
                         newProblems.push(new Problem({path:problems[i],place: i}));
                     }
-<<<<<<< HEAD
-                } 
-=======
                 }  
->>>>>>> c4f2e4e4
                 self.reset(newProblems);
                 self.trigger("fetchSuccess");
             });
