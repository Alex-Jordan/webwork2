--- conflicted
+++ resolved
@@ -14,21 +14,25 @@
             this.on('add', this.addNewSet);
             this.on('remove', this.deleteSet);
             this.setLoaded = false; 
+            
            },
 
         fetch: function(){
             var self = this;
-<<<<<<< HEAD
-            var requestObject = {"xml_command": 'getSets'};
-=======
             var requestObject = {"xml_command": "getSets"};
->>>>>>> c4f2e4e4
             _.defaults(requestObject, config.requestObject);
 
             $.get(config.webserviceURL, requestObject, function(data){
                 var response = $.parseJSON(data);
-                var newSet = [];
-                _(response.result_data).each(function(set) { newSet.push(new ProblemSet(set)); });                  
+                var newSet = new Array();
+                _(response.result_data).each(function(set) { 
+                    // change some of the 0-1 Perl booleans to "yes/no"s
+                    _(["enable_reduced_scoring","visible"]).each(function(_prop){
+                        set[_prop] = (set[_prop]=="0")?"no":"yes";
+                    });
+                    newSet.push(new ProblemSet(set)); 
+                });
+                console.log("The Problem Sets have loaded");                    
                 self.reset(newSet);
                 self.setLoaded = true; 
                 self.trigger("fetchSuccess");
@@ -43,6 +47,7 @@
             
             $.post(config.webserviceURL, requestObject, function(data){
                 var response = $.parseJSON(data);
+                self.trigger("problem-set-added", problemSet);
             });
             
         },
@@ -51,8 +56,14 @@
             var request = {"xml_command": "deleteProblemSet", "problem_set_name" : problemSet.name };
             _.defaults(request,config.requestObject);
             _.extend(request, problemSet.attributes);
+            console.log("deleting");
+            console.log(request);
             $.post(config.webserviceURL,request,function (data) {
                     var response = $.parseJSON(data);
+                    console.log(response);
+                    // see if the deletion was successful. 
+        
+                   self.trigger("problem-set-deleted",problemSet);
                 });
 
                 
