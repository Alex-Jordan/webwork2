/**
*  This view is the interface to the Library Tree and allows the user to easier navigate the Library. 
*
*  The this.collection object is a ProblemSetList
*  The following must be passed on initialization
*       users:  A UserList Backbone.Collection
*       settings:  A Settings Backbone.Collection
*
*/

define(['Backbone', 'underscore','../models/ProblemSetList','../models/ProblemSet','config',
            '../views/ModalView', 'jquery-truncate'], 
function(Backbone, _,ProblemSetList,ProblemSet,config,ModalView){
	
    var ProblemSetListView = Backbone.View.extend({

    	initialize: function (){
<<<<<<< HEAD
    		_.bindAll(this,"render","addDeleteSet");
=======
    		_.bindAll(this,"render","addSet","deleteSet");
>>>>>>> c4f2e4e4
            var self = this;

            this.setViewTemplate = $("#set-view-template").html();
            this.template = _.template($("#problem-set-list-template").html());
            this.problemSets = this.options.problemSets; 
            this.users = this.options.users; 

<<<<<<< HEAD
            this.problemSets.on("add",function(set) {
                    console.log("in PSLV problem-set-added");
                    self.$("#probSetList").append((new SetView({model: set, template: self.setViewTemplate,
                                numUsers: self.users.length})).render().el);
                    self.$("#zeroShown").remove();  // if needed
            });
            this.problemSets.on("remove", function (set) {
                self.$(".problem-set").each(function(i,v){
                    if ($(v).data("setname")===set.get("set_id")){ $(v).remove();}
                })
            });
=======
            this.problemSets.on("add",this.render);
            this.problemSets.on("change",this.render);
            this.problemSets.on("remove",this.render);
>>>>>>> c4f2e4e4

        },
        render: function ()
        {
            var self = this;
            console.log("in PSLV render");
            
            this.$el.html(this.template({loading: false}));
<<<<<<< HEAD
            this.$el.html(this.template({loading:false}));            
=======
>>>>>>> c4f2e4e4
            this.problemSets.each(function (_model) {
                self.$("#probSetList").append((new SetView({model: _model, template: self.setViewTemplate,
                    numUsers: self.users.length})).render().el);
            });
            var _width = self.$el.width() - 70; 
            self.$(".set-name").truncate({width: _width}); //if the Problem Set Names are too long.  
           
            if (this.problemSets.size() === 0 ) {
                $("#set-list:nth-child(1)").after("<div id='zeroShown'>0 of 0 Sets Shown</div>")
            }

            self.$(".prob-set-container").height($(window).height()*.80);
<<<<<<< HEAD



        },
        events: {"click a.link": "addDeleteSet"},
        addDeleteSet: function (evt){
            var self = this;
            switch($(evt.target).data("link")){
                case "add-new-hw-set":
                    if (! this.addProblemSetView){
                        (this.addProblemSetView = new AddProblemSetView({problemSets: this.problemSets})).render();
                    } else {
                        this.addProblemSetView.setModel(new ProblemSet()).open();
                    }
                    break;
                case "delete-hw-set":
                    if (! this.deleteProblemSetView){
                        this.deleteProblemSetView = new DeleteProblemSetView({problemSets: this.problemSets});
                        this.deleteProblemSetView.render();
                    } else {
                        this.deleteProblemSetView.open();
                    }
                    break;
            }


        },
=======



        },
        events: {"click a.add-problem-set": "addSet",
                 "click a.delete-problem-set": "deleteSet"},
        addSet: function (evt){            
            if (! this.addProblemSetView){
                (this.addProblemSetView = new AddProblemSetView({problemSets: this.problemSets})).render();
            } else {
                this.addProblemSetView.setModel(new ProblemSet()).render().open();
            }

        },
>>>>>>> c4f2e4e4
        deleteSet: function () {
            if (! this.deleteProblemSetView){
                this.deleteProblemSetView = new DeleteProblemSetView({problemSets: this.problemSets});
                this.deleteProblemSetView.render();
            } else {
                this.deleteProblemSetView.open();
            }
        }
    });

    var SetView = Backbone.View.extend({
        tagName: "li",
        initialize: function() {
            _.bindAll(this,"render");
            this.$el.addClass("problem-set").addClass("btn").addClass("btn-small");
            this.template = this.options.template; 
            this.numUsers = this.options.numUsers;

        },
        render: function(){
            this.$el.html(this.template);
            this.$el.data("setname",this.model.get("set_id"));
            if(this.model.get("visible")==0){
                this.$el.addClass("not-visible");
            }
            this.stickit();
            return this;
        },
        bindings: {".set-name": "set_id", 
            ".num-users": { observe: "assigned_users",  
                onGet: function(value,options) { return "(" +value.length + "/" + this.numUsers + ")"; }}
        }

    });

    var AddProblemSetView = ModalView.extend({
        initialize: function () {
            _.bindAll(this,"render","addNewSet");
            this.model = new ProblemSet();


            _.extend(this.options, {template: $("#add-hw-set-template").html(), templateOptions: {name: config.requestObject},
                buttons: {text: "Add New Set", click: this.addNewSet}});
            this.constructor.__super__.initialize.apply(this); 

            this.problemSets = this.options.problemSets; 

              /*  Not sure why the following doesn't pass the options along. 
              this.constructor.__super__.initialize.apply(this,
                {template: $("#modal-template").html(), templateOptions: {header: "<h3>Create a New Problem Set</h3>", 
                                saveButton: "Create New Set"}, modalBodyTemplate: $("#add-hw-set-template").html(),
                                modalBodyTemplateOptions: {name: config.requestObject.user}}); */
        },
        render: function () {
            this.constructor.__super__.render.apply(this); 

            return this;
        },
        setModel: function(_model){
            this.model = _model;
<<<<<<< HEAD
        },
        bindings: {".problem-set-name": "set_id"},
        events: {".btn-primary": "createSet"},
        createSet: function(){
            // First check if the set_id exists already

        },
=======
            return this;
        },
        bindings: {".problem-set-name": "set_id"},
>>>>>>> c4f2e4e4
        addNewSet: function() {
            // need to validate here. 
            /*  
            var errorMessage = problemSet.preValidate('set_id', setname);
            if (errorMessage){
                this.$("#new-set-modal .modal-body").append("<div style='color:red'>The name of the set must contain only letters numbers, '.', _ and no spaces are allowed.");
                return;
            } */
 
            this.model.setDefaultDates(moment().add(10,"days")).set("assigned_users",[$("#hidden_user").val()]);
            console.log(this.model.attributes);
            console.log("adding new set");
            this.problemSets.add(this.model);
            this.close();
        }

    });

    var DeleteProblemSetView = ModalView.extend({
         initialize: function () {
            _.bindAll(this,"render","deleteSets");

            //var TempModel = new Backbone.Model.extend({defaults: {"deletedSets": ""}});
            var DeletedSets = Backbone.Model.extend({
              defaults: {
                "deletedSets": []
              }
            });

            this.model = new DeletedSets();
            this.allSets = this.options.problemSets; 

            _.extend(this.options, {template: $("#delete-hw-set-template").html(), title: "Select Sets to Delete",
                    templateOptions: {problemSets: this.problemSets},
                buttons: {text: "Delete Sets", click: this.deleteSets}});
            this.constructor.__super__.initialize.apply(this); 


        },
        render: function () {
            this.constructor.__super__.render.apply(this); 

            return this;
        },
        deleteSets: function () {
            var self = this;
            console.log("deleting sets");
            console.log(this.model.attributes);
            var setsToDelete = [];
            _(this.model.get("deletedSets")).each(function(set_name){
                setsToDelete = _(setsToDelete).union(self.allSets.where({set_id: set_name}));
            });

            this.allSets.remove(setsToDelete);
            this.close();
        }, 
        bindings: { ".delete-problem-sets-list": { observe: "deletedSets", 
            selectOptions: {labelPath: "set_id", valuePath: "set_id", collection: "this.allSets" }}}
    })

    

    return ProblemSetListView;

});<|MERGE_RESOLUTION|>--- conflicted
+++ resolved
@@ -15,11 +15,7 @@
     var ProblemSetListView = Backbone.View.extend({
 
     	initialize: function (){
-<<<<<<< HEAD
-    		_.bindAll(this,"render","addDeleteSet");
-=======
     		_.bindAll(this,"render","addSet","deleteSet");
->>>>>>> c4f2e4e4
             var self = this;
 
             this.setViewTemplate = $("#set-view-template").html();
@@ -27,23 +23,9 @@
             this.problemSets = this.options.problemSets; 
             this.users = this.options.users; 
 
-<<<<<<< HEAD
-            this.problemSets.on("add",function(set) {
-                    console.log("in PSLV problem-set-added");
-                    self.$("#probSetList").append((new SetView({model: set, template: self.setViewTemplate,
-                                numUsers: self.users.length})).render().el);
-                    self.$("#zeroShown").remove();  // if needed
-            });
-            this.problemSets.on("remove", function (set) {
-                self.$(".problem-set").each(function(i,v){
-                    if ($(v).data("setname")===set.get("set_id")){ $(v).remove();}
-                })
-            });
-=======
             this.problemSets.on("add",this.render);
             this.problemSets.on("change",this.render);
             this.problemSets.on("remove",this.render);
->>>>>>> c4f2e4e4
 
         },
         render: function ()
@@ -52,10 +34,6 @@
             console.log("in PSLV render");
             
             this.$el.html(this.template({loading: false}));
-<<<<<<< HEAD
-            this.$el.html(this.template({loading:false}));            
-=======
->>>>>>> c4f2e4e4
             this.problemSets.each(function (_model) {
                 self.$("#probSetList").append((new SetView({model: _model, template: self.setViewTemplate,
                     numUsers: self.users.length})).render().el);
@@ -68,35 +46,6 @@
             }
 
             self.$(".prob-set-container").height($(window).height()*.80);
-<<<<<<< HEAD
-
-
-
-        },
-        events: {"click a.link": "addDeleteSet"},
-        addDeleteSet: function (evt){
-            var self = this;
-            switch($(evt.target).data("link")){
-                case "add-new-hw-set":
-                    if (! this.addProblemSetView){
-                        (this.addProblemSetView = new AddProblemSetView({problemSets: this.problemSets})).render();
-                    } else {
-                        this.addProblemSetView.setModel(new ProblemSet()).open();
-                    }
-                    break;
-                case "delete-hw-set":
-                    if (! this.deleteProblemSetView){
-                        this.deleteProblemSetView = new DeleteProblemSetView({problemSets: this.problemSets});
-                        this.deleteProblemSetView.render();
-                    } else {
-                        this.deleteProblemSetView.open();
-                    }
-                    break;
-            }
-
-
-        },
-=======
 
 
 
@@ -111,7 +60,6 @@
             }
 
         },
->>>>>>> c4f2e4e4
         deleteSet: function () {
             if (! this.deleteProblemSetView){
                 this.deleteProblemSetView = new DeleteProblemSetView({problemSets: this.problemSets});
@@ -172,19 +120,9 @@
         },
         setModel: function(_model){
             this.model = _model;
-<<<<<<< HEAD
-        },
-        bindings: {".problem-set-name": "set_id"},
-        events: {".btn-primary": "createSet"},
-        createSet: function(){
-            // First check if the set_id exists already
-
-        },
-=======
             return this;
         },
         bindings: {".problem-set-name": "set_id"},
->>>>>>> c4f2e4e4
         addNewSet: function() {
             // need to validate here. 
             /*  
