--- conflicted
+++ resolved
@@ -13,14 +13,6 @@
    |
    |_    views: directory for the views. 
 
-<<<<<<< HEAD
-vendor:  This is the directory for all 3rd party javascript files. 
-         If it is a single file, then it should just go in the vendor directory
-         All bundles should go in a directory (i.e. Jquery and plugins.)
-         
-legacy: Files that may still be in use for earlier incarnations, such as LibraryBrowser2 and LibraryBrowser3
-        or some of the other editor files.
-=======
 
 All javascript and css libraries are now being handled by bower (https://github.com/bower/bower).  To run bower read the
 instructions on github.  You will only need this if you are adding or changing libraries.  
@@ -30,5 +22,4 @@
 #  bower install
 
 and bower will fetch all of the libraries (and update if you've changed the version #) and store everything in the  "components" directory.  The location of each library in each subdirectory SHOULD stay stable, so you shouldn't need to 
-update template or other files. 
->>>>>>> ac207c76
+update template or other files. 