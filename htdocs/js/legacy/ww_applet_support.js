// ################################################################################
// # WeBWorK Online Homework Delivery System
// # Copyright © 2000-2009 The WeBWorK Project, http://openwebwork.sf.net/
// # $CVSHeader: webwork2/htdocs/js/legacy/ww_applet_support.js,v 1.12 2009/07/12 23:37:10 gage Exp $
// # 
// # This program is free software; you can redistribute it and/or modify it under
// # the terms of either: (a) the GNU General Public License as published by the
// # Free Software Foundation; either version 2, or (at your option) any later
// # version, or (b) the "Artistic License" which comes with this package.
// # 
// # This program is distributed in the hope that it will be useful, but WITHOUT
// # ANY WARRANTY; without even the implied warranty of MERCHANTABILITY or FITNESS
// # FOR A PARTICULAR PURPOSE.  See either the GNU General Public License or the
// # Artistic License for more details.
// ################################################################################



//////////////////////////////////////////////////////////
// applet lists
//////////////////////////////////////////////////////////


	var  ww_applet_list                  = new Object;  // holds  java script version (jsApplet) ww_applet objects
	
	var TIMEOUT                          = 800;         // time delay between successive checks for applet readiness

    
//////////////////////////////////////////////////////////
// DEBUGGING tools
//////////////////////////////////////////////////////////
	var jsDebugMode=0; // set this to one when needed for major debugging -- puts all applets in debugMode
	var debugText = "";
	function debug_add(str) { 
			debugText = debugText + "\n" +str;
	}
	
//////////////////////////////////////////////////////////
// INITIALIZE and SUBMIT actions
//////////////////////////////////////////////////////////

function submitAction()  {    // called from the submit button defined in Problem.pm
    console.log("Submit button pushed.");
	if (jsDebugMode==0) {
		debugText = "Call submitAction() function on each applet\n";
	}

	for (var appletName in ww_applet_list ) {
			 ww_applet_list[appletName].submitAction();
	}
	if (jsDebugMode==1) { debug_add("\n Done calling submitAction() on each applet.\n");}
	if (jsDebugMode==1) {
		console.log("DebugText:\n"+debugText); debugText="";
	};
	console.log("Done calling submit action routines");
}

function initializeAction() {  // deprecated call -- removed
	alert("You might be using an old template (stored at webwork2/conf/templates). The <body> tag in the system.template calls a function 'initializeAction()' instead of 'intializeWWquestion()'-- this function name should be replaced by 'initializeWWquestion()'. Please update to a recent version of system.template");
	initializeWWquestion();
}

function initializeWWquestion() {    // called from <body> tag defined in the webwork2/conf/template
    console.log("Into initializeWWquestion");
	for (var appletName in ww_applet_list)  {	
	    if (!ww_applet_list[appletName].onInit) { 
	        console.log("Applet " + appletName + " has no onInit function. Initializing with safe_applet_initialize");
	    	var maxInitializationAttempts = ww_applet_list[appletName].maxInitializationAttempts;
	    	//alert("Initialize each applet. \nUse up to " +maxInitializationAttempts + " cycles to load" +"\n");
	    	this.debug_add("initializing " + appletName);
			ww_applet_list[appletName].safe_applet_initialize(maxInitializationAttempts);
		} else {
	        console.log("Applet " + appletName + " has  onInit function. No further initialization required.");
		} 
		// if onInit is defined then the onInit function will handle the initialization
	}
    this.debug_add("end of applet initialization");
    console.log("Out of initializeWWquestion");
}

// applet can set isReady flag by calling applet_loaded(appletName, loaded);
function applet_loaded(appletName,ready) {
	debug_add("applet reporting that it has been loaded = " + ready );
	ww_applet_list[appletName].reportsLoaded = ready; // 0 means not loaded
	ww_applet_list[appletName].isReady = ready;
}


// insures that applet is loaded before initializing it



///////////////////////////////////////////////////////
// Utility functions
///////////////////////////////////////////////////////   
    


//  This has been replaced by defining the function in the classes
// function getApplet(appletName) {
// 	  var isIE = navigator.appName.indexOf("Microsoft") != -1;
// 	  var obj = (isIE) ? window[appletName] : window.document[appletName];
// 	  //return window.document[appletName];
// 	  if (obj && (obj.name == appletName)) {   //RECENT FIX to ==
// 		  return( obj );
// 	  } else {
// 		  alert ("can't find applet " + appletName);		  
// 	  }
//  }	

function listQuestionElements() { // list all HTML input and textarea elements in main problem form
   var isIE = navigator.appName.indexOf("Microsoft") != -1;
   var elementList = (isIE) ?  document.getElementsByTagName("input") : document.problemMainForm.getElementsByTagName("input");
   var str=elementList.length +" Question Elements\n type | name = value  < id > \n";
   for( var i=0; i< elementList.length; i++) {
	   str = str + " "+i+" " + elementList[i].type 
					   + " | " + elementList[i].name 
					   + "= " + elementList[i].value + 
					   " <" + elementList[i].id + ">\n";
   }
   elementList = (isIE) ?  document.getElementsByTagName("textarea") : document.problemMainForm.getElementsByTagName("textarea");
   for( var i=0; i< elementList.length; i++) {
	   str = str + " "+i+" " + elementList[i].type 
					   + " | " + elementList[i].name 
					   + "= " + elementList[i].value + 
					   " <" + elementList[i].id + ">\n";
   }
   var msg = "    ( Place listQuestionElements() at end of document in order to get all form elements! )\n"+str;
   alert(msg);
}

function base64Q(str) {   /// determine whether an XML string has been base64 encoded.
    if (! str ) {
          return( 0 ); // the empty string is not a base64 string.
    } else if (str.match(/[<>]+/ ) ) {
    	  return( 0 );  // base64 can't contain <  or >  and xml strings contain lots of them
    } else {
    	  return(1);   // it's probably a non-empty base64 string.
    }
}
function setHTMLAppletStateToRestart(appletName){ // resets the state stored on HTML page not in the applet
	var newState = "<xml>restart_applet</xml>";
	getQE(appletName+"_state").value = newState;
	getQE("previous_" + appletName + "_state").value = newState;
}
function setHTMLAppletState(appletName, newState){ // resets the state stored on the HTML page
	var newState = "<xml></xml>";
	getQE(appletName+"_state").value = newState;
	getQE("previous_" + appletName + "_state").value = newState;
}
function getQE(name1) { // get Question Element in problemMainForm by name
	//var isIE = navigator.appName.indexOf("Microsoft") != -1;
	//var obj = (isIE) ? document.getElementById(name1)
	//					:document.problemMainForm[name1]; 
	
	var obj = document.getElementById(name1);
	if (!obj) {obj = document.problemMainForm[name1]}
	
	// needed for IE -- searches id and name space so it can be unreliable if names are not unique
	if (!obj || obj.name != name1) {
	    var msg = "Can't find element " + name1;
		if (jsDebugMode==1) {
			debug_add(msg + "\n ( Place listQuestionElements() at end of document in order to get all form elements! )\n" );
		} else {
			alert(msg);  listQuestionElements(); 
		};
				
	} else {
		return( obj );
	}
	
}


function getQuestionElement(name1) {
	return getQE(name1);
}
	
	
///////////////////////////////////////////////////////
// WW_Applet   class definition
///////////////////////////////////////////////////////   
    
function ww_applet(appletName) {
	this.appletName              = appletName;
	this.code                    = '';
	this.codebase                = '';
	this.appletID                = '';
//	this.base64_state            = '';
//	this.base64_config           = '';
    this.configuration           = '';
    this.initialState            = '';
	this.getStateAlias           = '';
	this.setStateAlias           = '';
	this.configAlias             = '';
	this.initializeActionAlias   = '';
	this.submitActionAlias       = '';
	this.submitActionScript      = '';
	this.getAnswerAlias          = '';
	this.answerBox               = '';
	this.debugMode               = 0 ;
	this.isReady                 = 0 ;
	this.reportsLoaded           = 0 ;
};
//////////////////////////////////////////////////////////
// methodDefined
//
// make sure that the applet has this function available
//////////////////////////////////////////////////////////

ww_applet.prototype.methodDefined = function(methodName) {
	var appletName = this.appletName;
	var applet     = getApplet(appletName);
	//alert("applet is undefined = " + (typeof(applet)=="undefined"));
	//alert("applet["+methodName+ "] is undefined " + (  typeof(applet[methodName]) == "undefined"  )      );
	//alert ("applet method has type of " +typeof(applet[methodName]) );
	if (!methodName) {  // no methodName is defined
		return(false);
	}
	try {
		if (typeof(applet[methodName]) != "undefined" ) {  
		    // ie8 returns "unknown" instead of "function" so we check for anything but "undefined"
			this.debug_add("Method " + methodName + " is defined in " + appletName );
			return(true);
		} else {
			this.debug_add("Method " + methodName + " is not defined in " + appletName); 
			throw("undefined applet method");
		}
	} catch(e) {
		var msg = "Error in accessing " + methodName + " in applet " +appletName + "\n  *Error: " +e ;
		this.debug_add(msg);
	}
	return(false);
}

//////////////////////////////////////////////////////////
//CONFIGURATIONS
//
// configurations are "permanent"
//////////////////////////////////////////////////////////
ww_applet.prototype.setConfig = function () {
        
        var appletName  = this.appletName;
		var applet      = getApplet(appletName);
		var setConfigAlias = this.setConfigAlias;

       
	   try {
		    if ( this.methodDefined(this.setConfigAlias) ) {
    			applet[setConfigAlias](this.configuration);
    			this.debug_add("  Configuring applet: Calling " + appletName +"."+ setConfigAlias +"( " + this.configuration + " ) " );
    		} else {
    		    this.debug_add("  Configuring applet: Unable to execute command |" + setConfigAlias + "| in the applet "+ appletName +" with data ( \"" + this.configuration + "\" ) " );
    		}
    	
    	} catch(e) {
    	
    	    var msg = "Error in configuring applet  " + appletName + " using command " + setConfigAlias + " : " + e ;
			alert(msg);
    	}
    	
  
 };
 
 ww_applet.prototype.getConfig = function() {                    // used for debugging purposes -- gets the configuration from the applet
 

	var appletName     = this.appletName;
	var applet         = getApplet(appletName);	
	var getConfigAlias = this.getConfigAlias;
	

	try {
		if (this.methodDefined(getConfigAlias) ) {
  			alert( applet[getConfigAlias]() );
 		} else {
    		    this.debug_add("  unable to execute " + appletName +"."+ getConfigAlias +"( " + this.configuration + " ) " );
  		}
    } catch(e) {
    	var msg = "    Error in getting configuration from applet " + appletName + " " + e;
    	alert(msg);
    }  
}
	
 
 
////////////////////////////////////////////////////////////
//
//STATE:
// state can vary as the applet is manipulated -- it is reset from the questions _state values
//
////////////////////////////////////////////////////////// 


ww_applet.prototype.setState = function(state) { 
	
	var appletName      = this.appletName;
	var applet          = getApplet(appletName);
	var setStateAlias   = this.setStateAlias;
	console.log("Into setState for applet " + appletName);
	this.debug_add("\n++++++++++++++++++++++++++++++++++++++++\nBegin process of setting state for applet " + appletName);
////////////////////////////////////////////////////////// 
// Obtain the state which will be sent to the applet and if it is encoded place it in plain xml text
// Communication with the applet is in plain text,not in base64 code.
////////////////////////////////////////////////////////// 
	if (state) {
		this.debug_add("Obtain state from calling parameter:\n " + state.substring(0,200) + "\n");
	} else {
		this.debug_add("Obtain state from " + appletName +"_state");
	
		var ww_preserve_applet_state = getQE(appletName + "_state"); // hidden answer box preserving applet state
		state =   ww_preserve_applet_state.value;
		var str = state;
		this.debug_add("immediately on grabbing state from HTML cache state is " + (state.substring(0,200) ) + "...");
	}
	
	if ( base64Q(state) ) { 
		state=Base64.decode(state);
		this.debug_add("decodes to:  " +state.substring(0,200));
		if (this.debugMode>=1) { //decode text for the text area box
			ww_preserve_applet_state.value = state;
			
		}
        this.debug_add("decoded to " + ww_preserve_applet_state.value);	
	}
	
//////////////////////////////////////////////////////////
// Handle the exceptional cases:
//
//If the state is blank, undefined, or explicitly defined as restart_applet
// then we will not simply be restoring the state of the applet from HTML "memory"
//
// 1. For a restart we wipe the HTML state cache so that we won't restart again
// 2. In the other "empty" cases we attempt to replace the state with the contents of the 
// initialState variable. 
//////////////////////////////////////////////////////////

//////////////////////////////////////////////////////////
// Exceptional cases
//////////////////////////////////////////////////////////
	if (state.match(/^<xml>restart_applet<\/xml>/) || 
	    state.match(/^\s*$/) ||
	    state.match(/^<xml>\s*<\/xml>/ ) ) { 
	    
	       this.debug_add("Beginning handling exceptional cases when the state is not simply restored from the HTML cache. State is: "+state.substring(0,100));
		
//		if (state.match(/^<xml>restart_applet<\/xml>/) ) {
		    if (typeof(this.initialState) == "undefined") {this.initialState = "<xml></xml>";}
		         debug_add("restart_applet has been called. the value of the initialState is " + this.initialState );
		    if(  this.initialState.match(/^<xml>\s*<\/xml>/)  || this.initialState.match(/^\s*$/)  ){ // if the initial state is empty
		    	 debug_add("The applet " +appletName + " has been restarted. There was no non-empty initialState value. \n  Nothing is sent to the applet.  \n  Done setting state");
		    	 if (state.match(/^<xml>restart_applet<\/xml>/) ) {
		    	 	alert("the applet is being restarted with empty initialState");
		    	 }
		    	 setHTMLAppletState(appletName,"<xml></xml>");  // so that the submit action will not be overridden by restart_applet.
				 return(''); // don't call the setStateAlias function at all.
				 /// quit because we know we will not transmitting any starting data to the applet
			} else {		     
				 state = this.initialState;
				if ( base64Q(state) ) { 
					state=Base64.decode(state);
				}
			     debug_add("The applet " +appletName + "has been set to its virgin state value." +state.substring(0,200));
			     if (state.match(/^<xml>restart_applet<\/xml>/) ) {
			     	alert(" The applet is being reset to its initialState.");
			     }
			     setHTMLAppletState(appletName,this.initialState);   // store the state in the HTML variables just for safetey
				
				// if there was a viable state in the initialState variable we Can.
				// now continue as if we had found a valid state in the HTML cache

		    }
//		}
	this.debug_add("Completed handling the exceptional cases.");
	}
	
	
	if (state.match(/\<xml/i) || state.match(/\<\?xml/i) ) {  // state MUST be an xml string in plain text
	
		this.debug_add("Grab data from the HTML cache and set state for " + appletName + " to the data between the lines:" 
		               + "\n------------------------------\n" 
		               +  state.substring(0,200) + "\n------------------------------\n");
		try {
		    
			if ( this.methodDefined(setStateAlias)   ) {
		        var result = applet[setStateAlias]( state );
		        this.debug_add("State of applet " +appletName + "set from HTML cache");
			} 
		} catch(err) {  // catching false positives?
			var msg = "Error in setting state of " + appletName + " using command " + setStateAlias + " : " +err+err.number+ err.description ;
			alert(msg);
		}
	} else  {                
		this.debug_add("  new state was empty string or did not begin with <xml> --  Applet state was not reset");
	}
//////////////////////////////////////////////////////////
// Nothing is returned from this subroutine.  There are only side-effects.
//////////////////////////////////////////////////////////
    this.debug_add("Done setting state");
    if (this.debugMode>=2){
       console.log("DebugText:\n"+debugText); debugText="";}
       console.log("Out of setState for applet " + appletName);
	return('');
};
	
ww_applet.prototype.getState = function () {  
	
	var state ="<xml>foobar</xml>";
	var appletName      = this.appletName;
	var applet          = getApplet(appletName);
	var getStateAlias   = this.getStateAlias;
	console.log("Into getState for applet " + appletName);
	this.debug_add("   Begin getState from applet " + appletName );

	try {
		if (this.methodDefined(getStateAlias)) {  // there may be no state function
			state  = applet[getStateAlias]();                     // get state in xml format
			this.debug_add("      state has type " + typeof(state));
			state  = String(state);                          // geogebra returned an object type instead of a string type
			                                                 // this insures that we can view the state as a string
			this.debug_add("      state converted to type " + typeof(state));
		} else {
			this.debug_add("    Applet does not have a getState method named: "+ getStateAlias + ".");
			state ="<xml>undefined_state</xml>";
		}
		
	} catch (e) {
	    var msg = "    Error in getting state from applet " + appletName + " " + e;
	    alert(msg);
	}
	
	if (this.debugMode==0) {
	     //alert("encode1 " +state);
	    if (! base64Q(state) ){    
	        //alert("start the encoding")
		state = Base64.encode(state);	
		}
		//alert("state encoded to" + state);
	};   // replace state by encoded version unless in debug mode

	this.debug_add("  state is \n    "+ state.substring(0,20) + "\n");                // state should still be in plain text
	var ww_preserve_applet_state = getQE(appletName + "_state"); // answer box preserving applet state (jsDebugMode: textarea, otherwise: hidden)
	ww_preserve_applet_state.value = state;                      //place state in input item  (jsDebugMode: textarea, otherwise: hidden)
	this.debug_add("State stored in answer box "+ appletName + "_state and getState is finished.");
    console.log("Out of setState for applet " + appletName);
};	

ww_applet.prototype.setDebug = function(debugMode) {
	// sets debug mode in the flash or java applet
	// applet's method must be called   debug
	
	var appletName = this.appletName;
	var applet     = getApplet(appletName);
	debugMode      = jsDebugMode || debugMode ;
	
    try{ 
		if (this.methodDefined("debug") ) {
			applet.debug(debugMode);  // set the applet's debug functions on.
		} else {
			this.debug_add( "  Unable to set debug state in applet " + appletName + ".");
		
		}
	} catch(e) {
		var msg = "Unable to set debug mode for applet " + appletName;
        alert(msg);
	}


}


	
////////////////////////////////////////////////////////////
//
//INITIALIZE
//
////////////////////////////////////////////////////////////
    	
ww_applet.prototype.initializeAction = function () {
     this.setState();
};
	
ww_applet.prototype.submitAction = function () { 
	var appletName = this.appletName;
    // var getAnswer = this.getAnswerAlias;
    console.log("Into submitAction for " + appletName);
    // Don't do anything if the applet is hidden.
    if(!ww_applet_list[appletName].visible) {return('')};   
    this.debug_add("submitAction" );
    var ww_preserve_applet_state = getQE(appletName + "_state"); // hidden HTML input element preserving applet state
	var saved_state =   ww_preserve_applet_state.value;
	

	
	if (saved_state.match(/^<xml>restart_applet<\/xml>/) )  {
		this.debug_add("Restarting the applet "+appletName);
		setHTMLAppletStateToRestart(appletName);   // replace the saved state with <xml>restart_applet</xml>
		if (this.debugMode>=2){console.log("DebugText:\n"+debugText); debugText="";}
		return('');      
	}
	this.debug_add("not restarting");
    this.debug_add("Begin submit action for applet " + appletName);
    var applet = getApplet(appletName);
	if (! this.isReady  ) {
		alert(appletName + " is not ready. The .isReady flag is false which is strange since we are resubmitting this page. There should have been plenty of time for the applet to load.");
		this.initializeAction();
	}
	// Check to see if we want to restart the applet
	
    this.debug_add("about to get state");
	// if we are not restarting the applet save the state and submit
	
	this.getState();      // have ww_applet retrieve state from applet and store in HTML cache
	
	
	this.debug_add("Submit Action Script " + this.submitActionScript + "\n");
	eval(this.submitActionScript);
	//getQE(this.answerBox).value = applet.[getAnswer]();  //FIXME -- not needed in general?
	

	this.debug_add("Completed submitAction(" + this.submitActionScript + ") \nfor applet " + appletName+ "\n");

	// because the state has not always been perfectly preserved when storing the state in text area boxes
	// we take a "belt && suspenders" approach by converting the value even of the text area state cache
	// to base64 form

	ww_preserve_applet_state = getQE(appletName + "_state"); // hidden HTML input element preserving applet state
	saved_state =   ww_preserve_applet_state.value;
	this.debug_add ("saved state looks like before encoding" +(saved_state.substring(0,200)));
	if (! base64Q(saved_state) ) {
	    // preserve html entities untranslated!  Yeah!!!!!!!
	    // FIXME -- this is not a perfect fix -- things are confused for a while when
	    // you switch from debug to non debug modes
	    //saved_state = saved_state.replace(/&quot;/g, '&amp;&quot;');	    
	    //alert("encode " +saved_state);
		saved_state = Base64.encode(saved_state);		
		//alert("saved state encoded to " +saved_state);
	}
	ww_preserve_applet_state = getQE(appletName + "_state"); // hidden HTML input element preserving applet state
	
	ww_preserve_applet_state.value = saved_state;  // on submit the value of ww_preserve_applet_state.value is always in Base64.
      this.debug_add("just before submitting saved state looks like " + ww_preserve_applet_state.value.substring(0,200));
	

	if (this.debugMode>=2){console.log("DebugText:\n"+debugText); debugText="";}


}
ww_applet.prototype.checkLoaded = function() {  // this function returns 0 unless:
									  // applet has already been flagged as ready in applet_isReady_list
									  // applet.config is defined  (or alias for .config)
									  // applet.setState is defined
									  // applet.isActive is defined and returns 1;
									  // applet reported that it is loaded by calling applet_loaded()
	var ready = 0;
	var appletName = this.appletName;
	var applet = getApplet(appletName);
	
	// alert("2 jsDebugMode " + jsDebugMode + " applet debugMode " + this.debugMode + " local debugMode " + debugMode);
	
	if (this.debugMode==0 && this.isReady) {return(1)}; // memorize readiness in non-debug mode
	
	this.debug_add("*Test 4 methods to see if the applet " + appletName + " has been loaded: \n"); 

	try {
		if ( this.methodDefined(this.setConfigAlias) ) {
			ready = 1;
		}
	} catch(e) {
		var msg = "*Unable to find setConfig command in applet " + appletName+ "\n" +e;
        this.debug_add(msg);
	}
	
	try {
		if ( this.methodDefined(this.setStateAlias) ) {
			ready =1;
		} 
	} catch(e) {
		var msg = "*Unable to setState command in applet " + appletName + "\n" +e;
        this.debug_add(msg);
	}


	if (typeof(this.reportsLoaded) !="undefined" && this.reportsLoaded != 0 ) {
		this.debug_add( "    *" + appletName + " applet self reports that it has completed loading. " );
		ready =1;
	}
	
	// the return value of the isActive() method, when defined, overrides the other indications
	// that the applet is ready
	
	if ( this.methodDefined("isActive") ) {
		if (applet.isActive()) {   //this could be zero if applet is loaded, but it is loading auxiliary data.
			this.debug_add( "*Applet " +appletName + " signals it is active.\n"); 
			ready =1;
		} else {
			this.debug_add( "*Applet " + appletName + " signals it is not active. -- \n it may still be loading data.\n");
			ready = 0;
		}
	} 
    //alert("set applet ready state to " +ready);
	this.isReady = ready;
	return(ready);
}
ww_applet.prototype.debug_add = function(str) {
	if (this.debugMode>=2) {
		debugText = debugText + "\n" +str; // a global text string
	}
}
ww_applet.prototype.safe_applet_initialize = function(i) {    
    //alert("begin safe_applet_initialize");
    var appletName = this.appletName;
    console.log("Into safe_applet_initialize for applet " + appletName + " i= " + i);
    var failed_attempts_allowed = 3;
    
    i--;
    
    /////////////////////////////////////////////////    
    // Check whether the applet is has already loaded
    /////////////////////////////////////////////////
	this.debug_add("*  Try to initialize applet " + appletName +  ". Count down: " + i + ".\n" );
	this.debug_add("entering checkLoaded subroutine");
	var applet_loaded = this.checkLoaded();
	if ( ( applet_loaded != 0 ) && ( applet_loaded != 1 ) ) {
		alert("Error: The applet_loaded variable has not been defined. " + applet_loaded);
	}
	this.debug_add("returning from checkLoaded subroutine with result " + applet_loaded);

    /////////////////////////////////////////////////    
    // If applet has not loaded try again -- or announce that the applet can't be loaded
    /////////////////////////////////////////////////
	
	if ( applet_loaded==0 && (i> 0) ) { // wait until applet is loaded
		this.debug_add("*Applet " + appletName + " is not yet ready try again\n");
		if (this.debugMode>=2) {
			console.log("DebugText:\n"+debugText ); 
			debugText="";
		}
		setTimeout( "ww_applet_list[\""+ appletName + "\"].safe_applet_initialize(" + i +  ")",TIMEOUT);	
		// warn about loading after failed_attempts_allowed failed attempts or if there is only one attempt left
<<<<<<< HEAD
	        // GG removed because sometimes applets are in hints and not 
	        // loaded, even though this is run. 
                // if (i<=1 || i< (ww_applet_list[appletName].maxInitializationAttempts-failed_attempts_allowed)) { alert("Oops, applet is not ready. " +(i-1) +" tries left")};
=======
        if (i<=1 || i< (ww_applet_list[appletName].maxInitializationAttempts-failed_attempts_allowed)) { console.log("Oops, applet is not ready. " +(i-1) +" tries left")};
>>>>>>> 765518c5
     	console.log("Out of safe_applet_initialize for applet " + appletName);
        return "";
	} else if (applet_loaded==0 && !(i> 0) ) {
		// it's possible that the isActive() response of the applet is not working properly
<<<<<<< HEAD
	       // GG removed because sometimes applets are in hints and not 
	       // loaded, even though this is run. 
	       //  alert("*We haven't been able to verify that the applet " +appletName + " is loaded.  We'll try to use it anyway but it might not work.\n");
=======
		console.log("*We haven't been able to verify that the applet " +appletName + " is loaded.  We'll try to use it anyway but it might not work.\n");
>>>>>>> 765518c5
		i=1;
		applet_loaded=1; // FIXME -- give a choice as to whether to continue or not
		this.isReady=1;
     	console.log("Out of safe_applet_initialize for applet " + appletName);
		return "";
	} 
	
	
    /////////////////////////////////////////////////    
    // If the applet is loaded try to configure it.
    /////////////////////////////////////////////////
	
	if( applet_loaded) {                // now that applet is loaded configure it and initialize it with saved data.
	    // alert("configuring applet");
	    this.debug_add("  applet is ready = " + applet_loaded  );

		this.debug_add("*Applet "+ appletName + " initialization completed\n   with " + i 
		               +  " possible attempts remaining. \n" +
		               "------------------------------\n");  
		if (this.debugMode>=2) {
			console.log("DebugText:\n"+debugText ); 
			debugText="";
		}
		// in-line handler -- configure and initialize
		 /////////////////////////////////////////////////
		 //alert("setDebug")
		 /////////////////////////////////////////////////
		try{
		
			this.setDebug((this.debugMode) ? 1:0); 
			
		} catch(e2) {
			var msg = "*Unable set debug in " + appletName + " \n " +e2;  
			if (this.debugMode>=2) {this.debug_add(msg);} else {alert(msg)};
		}
		 /////////////////////////////////////////////////
		 //alert("config applet");
		 /////////////////////////////////////////////////
		try{ 
	        //alert("setting configuration");
			this.setConfig();         // for applets that require a configuration (which doesn't change for a given WW question
			//alert("finished setting the configuration");
			
		} catch(e4) {
			var msg = "*Unable to configure " + appletName + " \n " +e4;  
			if (this.debugMode>=2) {this.debug_add(msg);} else {alert(msg)};
		}

		/////////////////////////////////////////////////
		//alert("initializeAction");
		/////////////////////////////////////////////////
		try{
		    
			this.initializeAction();  // this is often the setState action.
			
		} catch(e) {
			var msg = "*unable to perform an explicit initialization action (e.g. setState) on applet  " + appletName + " because \n " +e; 
			if (this.debugMode>=2) {
				this.debug_add(msg);
			} else {
				alert(msg);
			}
		}

	} else {
	    alert("Error: applet "+ appletName + " has not been loaded");
		this.debug_add("*Error: timed out waiting for applet " +appletName + " to load");
		//alert("4 jsDebugMode " + jsDebugMode + " applet debugMode " +ww_applet.debugMode + " local debugMode " +debugMode);
		if (this.debugMode>=2) {
			console.log(" in safe applet initialize: " + debugText ); 
			debugText="";
		}
	}
	console.log("Out of safe_applet_initialize for applet " + appletName);
	return "";
}

function iamhere() {
	alert( "javaScript loaded.  functions still work");
}

//Initialize the WWquestion.

function initWW(){
    if (typeof initWW.hasRun == 'undefined') {
	initWW.hasRun = true;
    } else {
	return;
    }	

    console.log("Into initWW");
	if (typeof(initializeWWquestion) == 'function') {
		initializeWWquestion();
	}
	console.log("Out of initWW");
}
// be careful that initWW is not called from more than one place.
addOnLoadEvent(initWW);<|MERGE_RESOLUTION|>--- conflicted
+++ resolved
@@ -638,24 +638,12 @@
 		}
 		setTimeout( "ww_applet_list[\""+ appletName + "\"].safe_applet_initialize(" + i +  ")",TIMEOUT);	
 		// warn about loading after failed_attempts_allowed failed attempts or if there is only one attempt left
-<<<<<<< HEAD
-	        // GG removed because sometimes applets are in hints and not 
-	        // loaded, even though this is run. 
-                // if (i<=1 || i< (ww_applet_list[appletName].maxInitializationAttempts-failed_attempts_allowed)) { alert("Oops, applet is not ready. " +(i-1) +" tries left")};
-=======
         if (i<=1 || i< (ww_applet_list[appletName].maxInitializationAttempts-failed_attempts_allowed)) { console.log("Oops, applet is not ready. " +(i-1) +" tries left")};
->>>>>>> 765518c5
      	console.log("Out of safe_applet_initialize for applet " + appletName);
         return "";
 	} else if (applet_loaded==0 && !(i> 0) ) {
 		// it's possible that the isActive() response of the applet is not working properly
-<<<<<<< HEAD
-	       // GG removed because sometimes applets are in hints and not 
-	       // loaded, even though this is run. 
-	       //  alert("*We haven't been able to verify that the applet " +appletName + " is loaded.  We'll try to use it anyway but it might not work.\n");
-=======
 		console.log("*We haven't been able to verify that the applet " +appletName + " is loaded.  We'll try to use it anyway but it might not work.\n");
->>>>>>> 765518c5
 		i=1;
 		applet_loaded=1; // FIXME -- give a choice as to whether to continue or not
 		this.isReady=1;
