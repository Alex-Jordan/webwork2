
// #Library Browser 3
//
// This is the current iteration of the library browser for webwork.
// It's built out of models contained in the `webwork.*` framework that
// you can find in the `js/lib` folder.
//
// The idea was to use this as a proof of concept of how to write single page
// webapps for webwork out of a general client side framework quickly, easily
// and in a way that's maintainable.
//
// The javascript framework is currently written with extensibility in mind.
// So base models in the webwork.js file are added too and additional models are
// provided for different situations.  For instance since library browser is used
// by teachers we include the files in the `teacher` subdirectory and add in features
// like adding and remove problems from a sets ProblemList and browsing a Library.

//require config
require.config({
    //baseUrl: "/webwork2_files/js/",
    paths: {
<<<<<<< HEAD
        "Backbone": "/webwork2_files/js/vendor/backbone/backbone",  //ok
        "underscore": "/webwork2_files/js/vendor/underscore/underscore", // ok
        "jquery": "/webwork2_files/js/vendor/jquery/jquery", // ok
        "jquery-ui": "/webwork2_files/js/legacy/jquery-ui-1.8.16.custom.min", //FIXMEJS
        "touch-pinch": "/webwork2_files/js/vendor/jquery/modules/jquery.ui.touch-punch", //ok
        "tabs": "/webwork2_files/js/vendor/jquery/modules/ui.tabs.closable", //ok
=======
        "Backbone": "/webwork2_files/js/components/backbone/backbone",  //ok
        "underscore": "/webwork2_files/js/components/underscore/underscore", // ok
        "jquery": "/webwork2_files/js/components/jquery/jquery", // ok
        "jquery-ui": "/webwork2_files/js/components/jquery-ui/ui/jquery-ui", //FIXMEJS
        //"touch-pinch": "/webwork2_files/js/vendor/jquery/modules/jquery.ui.touch-punch", //ok
        "tabs": "/webwork2_files/js/legacy/vendor/ui.tabs.closable", //ok
>>>>>>> ac207c76
        //this is important:
        "config":"/webwork2_files/js/apps/LibraryBrowser/config", // ok
        "Closeable":  "/webwork2_files/js/lib/views/Closeable",
        "bootstrap":            "/webwork2_files/js/components/bootstrap/docs/assets/js/bootstrap",
         "moment":               "/webwork2_files/js/components/moment/moment",
    },
    //urlArgs: "bust=" +  (new Date()).getTime(),
    waitSeconds: 15,
    shim: {
        //ui specific shims:
        'jquery-ui': ['jquery'],
        'touch-pinch': ['jquery'],
        'tabs': ['jquery-ui', 'jquery'],

        //required shims
        'underscore': {
            exports: '_'
        },
        'Backbone': {
            //These script dependencies should be loaded before loading
            //backbone.js
            deps: ['underscore', 'jquery'],
            //Once loaded, use the global 'Backbone' as the
            //module value.
            exports: 'Backbone'
        },
        'bootstrap' : {deps: ['jquery']}

        
    }
});

//Start things off by wrapping everything in requirejs
require(['LibraryBrowser','underscore', 'jquery-ui','bootstrap', //'touch-pinch', 
    'tabs'], function(LibraryBrowser){    

    //instantiate an instance of our app.
    var App = new LibraryBrowser({el: "#app_box"});

});<|MERGE_RESOLUTION|>--- conflicted
+++ resolved
@@ -19,21 +19,12 @@
 require.config({
     //baseUrl: "/webwork2_files/js/",
     paths: {
-<<<<<<< HEAD
-        "Backbone": "/webwork2_files/js/vendor/backbone/backbone",  //ok
-        "underscore": "/webwork2_files/js/vendor/underscore/underscore", // ok
-        "jquery": "/webwork2_files/js/vendor/jquery/jquery", // ok
-        "jquery-ui": "/webwork2_files/js/legacy/jquery-ui-1.8.16.custom.min", //FIXMEJS
-        "touch-pinch": "/webwork2_files/js/vendor/jquery/modules/jquery.ui.touch-punch", //ok
-        "tabs": "/webwork2_files/js/vendor/jquery/modules/ui.tabs.closable", //ok
-=======
         "Backbone": "/webwork2_files/js/components/backbone/backbone",  //ok
         "underscore": "/webwork2_files/js/components/underscore/underscore", // ok
         "jquery": "/webwork2_files/js/components/jquery/jquery", // ok
         "jquery-ui": "/webwork2_files/js/components/jquery-ui/ui/jquery-ui", //FIXMEJS
         //"touch-pinch": "/webwork2_files/js/vendor/jquery/modules/jquery.ui.touch-punch", //ok
         "tabs": "/webwork2_files/js/legacy/vendor/ui.tabs.closable", //ok
->>>>>>> ac207c76
         //this is important:
         "config":"/webwork2_files/js/apps/LibraryBrowser/config", // ok
         "Closeable":  "/webwork2_files/js/lib/views/Closeable",
