--- conflicted
+++ resolved
@@ -89,15 +89,9 @@
 					(returnString, curButton) => {
 						return returnString +
 							"<button type='button' id='" + curButton.id + '-' + answerQuill.attr('id') +
-<<<<<<< HEAD
 							"' class='symbol-button btn btn-dark' " +
 							"' data-latex='" + curButton.latex +
 							"' data-bs-toggle='tooltip' title='" + curButton.tooltip + "'>" +
-=======
-							"' class='symbol-button btn btn-inverse' " +
-							"' data-latex='" + curButton.latex +
-							"' data-toggle='tooltip' title='" + curButton.tooltip + "'>" +
->>>>>>> 258b5020
 							"<span id='icon-" + curButton.id + '-' + answerQuill.attr('id') + "'>"
 							+ curButton.icon +
 							'</span>' +
@@ -110,7 +104,6 @@
 				MQ.StaticMath($('#icon-' + this.id)[0]);
 			});
 
-<<<<<<< HEAD
 			answerQuill.toolbar.tooltips = [];
 			document.querySelectorAll('.symbol-button[data-bs-toggle="tooltip"]').forEach((symbolButton) => {
 				answerQuill.toolbar.tooltips.push(new bootstrap.Tooltip(symbolButton, {
@@ -145,30 +138,9 @@
 				answerQuill.toolbar.tooltips.forEach((tooltip) => tooltip.dispose());
 				answerQuill.toolbar.remove();
 				delete answerQuill.toolbar;
-=======
-			// There is a bug in bootstrap version 2.3.2 that makes the "placement: left" option fail for tooltips.
-			// This ugly hackery fixes the position of the tooltip.
-			function positionTooltip(tooltip, element) {
-				var $tooltip = $(tooltip);
-				$tooltip.css('display', 'none');
-				$tooltip.find('.tooltip-inner').css('display', 'none');
-				var $element = $(element);
-				setTimeout(function () {
-					$tooltip.css('display', 'block');
-					$tooltip.find('.tooltip-inner').css({ whiteSpace: 'nowrap', display: 'block' });
-					$tooltip.addClass('left')
-						.css({
-							top: ($element.position().top + ($element.outerHeight() - $tooltip.outerHeight()) / 2) + 'px',
-							right: answerQuill.toolbar.width() - $element.position().left + 'px',
-							left: 'unset'
-						});
-					$tooltip.find('.tooltip-arrow').css({ left: 'unset' });
-					$tooltip.addClass('in');
-				}, 0);
->>>>>>> 258b5020
 			}
-
-<<<<<<< HEAD
+		});
+
 		// Trigger an answer preview when the enter key is pressed in an answer box.
 		answerQuill.on('keypress.preview', (e) => {
 			if (e.key == 'Enter') {
@@ -183,48 +155,6 @@
 				$('input[name=previewAnswers]').trigger('click');
 				// For ww3
 				$('#previewAnswers').trigger('click');
-=======
-			$('.symbol-button[data-toggle="tooltip"]').tooltip({
-				trigger: 'hover', placement: positionTooltip, delay: { show: 500, hide: 0 }
-			});
-
-			$('.symbol-button').on('click', function() {
-				answerQuill.mathField.cmd(this.getAttribute('data-latex'));
-				answerQuill.textarea.focus();
-			});
-
-			// This is covered by css for the standard toolbar sizes.  However, if buttons are added or removed from the
-			// toolbar by the problem or if the window height is excessively small, those may be incorrect.  So this
-			// adjusts the width in those cases.
-			const adjustWidth = () => {
-				if (!answerQuill.toolbar) return;
-				const left = answerQuill.toolbar.find('.symbol-button:first-child')[0].getBoundingClientRect().left;
-				const right = answerQuill.toolbar.find('.symbol-button:last-child')[0].getBoundingClientRect().right;
-				answerQuill.toolbar.css({ width: `${right - left + 8}px` });
-			};
-			$(window).on('resize.adjustWidth', adjustWidth);
-			setTimeout(adjustWidth);
-		});
-
-		answerQuill.textarea.on('focusout', (e) => {
-			if (e.relatedTarget && (e.relatedTarget.closest('.quill-toolbar') ||
-				e.relatedTarget.classList.contains('symbol-button')))
-				return;
-			if (answerQuill.toolbar) {
-				$(window).off('resize.adjustWidth');
-				answerQuill.toolbar.remove();
-				delete answerQuill.toolbar;
-			}
-		});
-
-		// Trigger an answer preview when the enter key is pressed in an answer box.
-		answerQuill.on('keypress.preview', (e) => {
-			if (e.key == 'Enter') {
-				// For homework
-				$('#previewAnswers_id').trigger('click');
-				// For gateway quizzes
-				$('input[name=previewAnswers]').trigger('click');
->>>>>>> 258b5020
 			}
 		});
 
@@ -251,8 +181,7 @@
 					result.attr('href',
 						"javascript:void(window.answerQuills['" + answerLabel + "'].textarea.focus())");
 				}
-			}
-			);
+			});
 		}
 
 		window.answerQuills[answerLabel] = answerQuill;
