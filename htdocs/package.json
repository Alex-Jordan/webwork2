--- conflicted
+++ resolved
@@ -11,18 +11,6 @@
         "url": "https://github.com/openwebwork/webwork2"
     },
     "dependencies": {
-<<<<<<< HEAD
-        "@fortawesome/fontawesome-free": "^6.0.0",
-        "bootstrap": "~5.1.3",
-        "codemirror": "^5.65.2",
-        "flatpickr": "^4.6.9",
-        "iframe-resizer": "^4.3.2",
-        "jquery": "^3.6.0",
-        "jquery-ui-dist": "^1.13.1",
-        "luxon": "^2.5.2",
-        "mathjax": "^3.2.0",
-        "sortablejs": "^1.14.0"
-=======
         "@fortawesome/fontawesome-free": "^6.2.1",
         "bootstrap": "~5.2.3",
         "codemirror": "^5.65.11",
@@ -34,7 +22,6 @@
         "mathjax": "^3.2.2",
         "shortcut-buttons-flatpickr": "^0.4.0",
         "sortablejs": "^1.15.0"
->>>>>>> c17813e1
     },
     "devDependencies": {
         "autoprefixer": "^10.4.13",
