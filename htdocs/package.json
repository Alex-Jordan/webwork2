--- conflicted
+++ resolved
@@ -7,11 +7,8 @@
         "url": "https://github.com/openwebwork/webwork2"
     },
     "dependencies": {
-<<<<<<< HEAD
         "@fortawesome/fontawesome-free": "5.15.2",
-=======
         "codemirror": "^5.14.3",
->>>>>>> 01d3f60a
         "jquery": "3.5.1",
         "jquery-ui-dist": "1.12.1",
         "jquery-ui-themes": "1.12.0",
