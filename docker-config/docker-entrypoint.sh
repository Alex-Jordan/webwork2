--- conflicted
+++ resolved
@@ -51,210 +51,6 @@
   touch "$APP_ROOT/libraries/Restore_or_build_OPL_tables"
 fi
 
-<<<<<<< HEAD
-if [ "$1" = 'apache2' ]; then
-    # generate conf files if not exist
-    for i in site.conf localOverrides.conf; do
-        if [ ! -f $WEBWORK_ROOT/conf/$i ]; then
-            echo "Creating a new $WEBWORK_ROOT/conf/$i"
-            cp $WEBWORK_ROOT/conf/$i.dist $WEBWORK_ROOT/conf/$i
-            if [ $i == 'site.conf' ]; then
-                sed -i -e 's/webwork_url       = '\''\/webwork2'\''/webwork_url       = $ENV{"WEBWORK_URL"}/' \
-                    -e 's/server_root_url   = '\'''\''/server_root_url   = $ENV{"WEBWORK_ROOT_URL"}/' \
-                    -e 's/^\$database_driver="MariaDB"/$database_driver = $ENV{"WEBWORK_DB_DRIVER"}/' \
-                    -e 's/^\$database_host="localhost"/$database_host = $ENV{"WEBWORK_DB_HOST"}/' \
-                    -e 's/^\$database_port="3306"/$database_port = $ENV{"WEBWORK_DB_PORT"}/' \
-                    -e 's/^\$database_name="webwork"/$database_name = $ENV{"WEBWORK_DB_NAME"}/' \
-                    -e 's/^\$database_username ="webworkWrite"/$database_username =$ENV{"WEBWORK_DB_USER"}/' \
-                    -e 's/^\$database_password ='\''passwordRW'\''/$database_password =$ENV{"WEBWORK_DB_PASSWORD"}/' \
-                    -e 's/mail{smtpServer} = '\'''\''/mail{smtpServer} = $ENV{"WEBWORK_SMTP_SERVER"}/' \
-                    -e 's/siteDefaults{timezone} = "America\/New_York"/siteDefaults{timezone} = $ENV{"WEBWORK_TIMEZONE"}/' \
-                    -e 's/^# $server_userID     = '\''www-data/$server_userID     = '\''www-data/'  \
-                    -e 's/^# $server_groupID    = '\''www-data/$server_groupID    = '\''www-data/' $WEBWORK_ROOT/conf/site.conf
-
-                echo "$WEBWORK_ROOT/conf/$i has been modified."
-            fi
-
-            if [ $i == 'localOverrides.conf' ]; then
-                sed -i -e 's/#$pg{specialPGEnvironmentVars}{Rserve} = {host => "r"};/$pg{specialPGEnvironmentVars}{Rserve} = {host => "r"};/' \
-                       -e 's/#$problemLibrary{showLibraryLocalStats} = 0;/$problemLibrary{showLibraryLocalStats} = 0;/' $WEBWORK_ROOT/conf/localOverrides.conf
-                echo "$WEBWORK_ROOT/conf/$i has been modified."
-            fi
-        fi
-
-    done
-    # create admin course if not existing
-    # check first if the admin courses directory exists then check that at
-    # least one of the tables associated with the course (the admin_user table) exists
-
-    echo "check admin course and admin tables"
-    wait_for_db
-    ADMIN_TABLE_EXISTS=`mysql -u $WEBWORK_DB_USER  -p$WEBWORK_DB_PASSWORD -B -N -h $WEBWORK_DB_HOST -e "select count(*) from information_schema.tables where table_schema='webwork' and table_name = 'admin_user';"`
-    if [ ! -d "$APP_ROOT/courses/admin" ]; then
-        newgrp www-data
-        umask 2
-        cd $APP_ROOT/courses
-        wait_for_db
-        $WEBWORK_ROOT/bin/addcourse admin --db-layout=sql_single --users=$WEBWORK_ROOT/courses.dist/adminClasslist.lst --professors=admin
-        chown www-data:www-data -R $APP_ROOT/courses
-        echo "Admin course is created."
-        echo "user: admin password: admin added to course admin and tables upgraded"
-    elif [ $ADMIN_TABLE_EXISTS == 0 ]; then
-        echo "admin course db tables need updating"
-        $WEBWORK_ROOT/bin/upgrade_admin_db.pl
-        $WEBWORK_ROOT/bin/wwsh admin $WEBWORK_ROOT/bin/addadmin
-        echo "admin course tables created with one user: admin   whose password is admin"
-    else
-        echo "using pre-existing admin course and admin tables"
-    fi
-
-    # use case for the extra check for the admin:
-    # In rebuilding a docker box one might clear out the docker containers,
-    # images and volumes including mariaDB, BUT leave the
-    # contents of ww-docker-data directory in place.  It now holds the shell of the courses
-    # including the admin course directory. This means that once you rebuild the box
-    # you can't access the admin course (because the admin_user table is missing)
-    # and you need to run bin/upgrade_admin_db.pl from inside the container.
-    # This check insures that if the admin_user table is missing the whole admin course is rebuilt
-    # even if the admin directory is in place.
-
-    # modelCourses link if not existing
-    if [ ! -d "$APP_ROOT/courses/modelCourse" ]; then
-      echo "create modelCourse subdirectory"
-      rm -rf $APP_ROOT/courses/modelCourse
-      cd $WEBWORK_ROOT/courses.dist
-      cp -R modelCourse $APP_ROOT/courses/
-    fi
-    # create htdocs/tmp directory if not existing
-    if [ ! -d "$WEBWORK_ROOT/htdocs/tmp" ]; then
-      echo "Creating htdocs/tmp directory"
-      mkdir $WEBWORK_ROOT/htdocs/tmp
-      chown www-data:www-data -R $WEBWORK_ROOT/htdocs/tmp
-      echo "htdocs/tmp directory created"
-    fi
-
-    # defaultClasslist.lst and adminClasslist.lst files if not existing
-    if [ ! -f "$APP_ROOT/courses/defaultClasslist.lst"  ]; then
-      echo "defaultClasslist.lst is being created"
-      cd $WEBWORK_ROOT/courses.dist
-      cp *.lst $APP_ROOT/courses/
-    fi
-    if [ ! -f "$APP_ROOT/courses/adminClasslist.lst"  ]; then
-      echo "adminClasslist.lst is being created"
-      cd $WEBWORK_ROOT/courses.dist
-      cp *.lst $APP_ROOT/courses/
-    fi
-    # run OPL-update if necessary
-    if [ ! -f "$WEBWORK_ROOT/htdocs/DATA/tagging-taxonomy.json"  ]; then
-      # The next line forces the system to run OPL-update below, as the
-      # tagging-taxonomy.json file was found to be missing.
-      echo "We will run OPL-update as the tagging-taxonomy.json file is missing in webwork2/htdocs/DATA/."
-      echo "Check if you should be mounting webwork2/htdocs/DATA/ from outside the Docker image!"
-      touch "$APP_ROOT/libraries/Restore_or_build_OPL_tables"
-    fi
-    if [ -f "$APP_ROOT/libraries/Restore_or_build_OPL_tables" ]; then
-      if [ ! -f "$APP_ROOT/libraries/webwork-open-problem-library/TABLE-DUMP/OPL-tables.sql" ]; then
-        # Download the metadata and install it
-        export SKIP_UPLOAD_OPL_STATISTICS=1
-        if [ ! -d $APP_ROOT/libraries/webwork-open-problem-library/JSON-SAVED ]; then
-          mkdir $APP_ROOT/libraries/webwork-open-problem-library/JSON-SAVED
-        fi
-        wait_for_db
-        $WEBWORK_ROOT/bin/OPL-update
-      else
-        echo "Restoring OPL tables from the TABLE-DUMP/OPL-tables.sql file"
-        wait_for_db
-        $WEBWORK_ROOT/bin/restore-OPL-tables.pl
-        $WEBWORK_ROOT/bin/load-OPL-global-statistics.pl
-        #$WEBWORK_ROOT/bin/update-OPL-statistics.pl
-        if [ -d $APP_ROOT/libraries/webwork-open-problem-library/JSON-SAVED ]; then
-          # Restore saved JSON files
-          echo "Restoring JSON files from JSON-SAVED directory"
-          cp -a $APP_ROOT/libraries/webwork-open-problem-library/JSON-SAVED/*.json $WEBWORK_ROOT/htdocs/DATA/
-        else
-          echo "No webwork-open-problem-library/JSON-SAVED directory was found."
-          echo "You are missing some of the JSON files including tagging-taxonomy.json"
-          echo "Some of the library functions will not work properly"
-        fi
-      fi
-      rm $APP_ROOT/libraries/Restore_or_build_OPL_tables
-    fi
-
-    # Run generate-OPL-set-def-lists.pl if necessary.
-	# Note that these files will be restored above if they exist from a previous run.
-	if [ ! -f "$APP_ROOT/libraries/webwork-open-problem-library/JSON-SAVED/library-set-defs.json" ] ||
-		[ ! -f "$APP_ROOT/libraries/webwork-open-problem-library/JSON-SAVED/contrib-set-defs.json" ]
-    then
-        echo "The library-set-defs.json or contrib-set-defs.json file is missing."
-        echo "These files will be generated by executing bin/generate-OPL-set-def-lists.pl."
-        $WEBWORK_ROOT/bin/generate-OPL-set-def-lists.pl
-		cp -a $WEBWORK_ROOT/htdocs/DATA/*.json $APP_ROOT/libraries/webwork-open-problem-library/JSON-SAVED
-    fi
-
-    # Compile chromatic/color.c if necessary - may be needed for PG directory mounted from outside image
-    if [ ! -f "$APP_ROOT/pg/lib/chromatic/color"  ]; then
-      cd $APP_ROOT/pg/lib/chromatic
-      gcc color.c -o color
-    fi
-    # generate apache2 reload config if needed
-    if [ $DEV -eq 1 ]; then
-        echo "PerlModule Apache2::Reload" >> /etc/apache2/conf-enabled/apache2-reload.conf
-        echo "PerlInitHandler Apache2::Reload" >> /etc/apache2/conf-enabled/apache2-reload.conf
-        echo "Running in DEV mode..."
-    else
-      if [ $SSL -eq 0 ]; then
-        rm -f /etc/apache2/conf-enabled/apache2-reload.conf
-      fi
-    fi
-
-    # Fix possible permission issues
-    echo "Fixing ownership and permissions (just in case it is needed)"
-    cd $WEBWORK_ROOT
-
-    # Minimal chown/chmod code - moves the critical parts which were in
-    # blocks below to to here
-    # but SKIPS handling htdocs/tmp and ../courses for the chmod line,
-    # and SKIPS the deletion of symbolic links.
-    # This change significantly speeds up Docker startup time on production
-    # servers with many files/courses (on Linux).
-
-    chown -R www-data:www-data logs tmp DATA
-    chmod -R ug+w logs tmp DATA
-    chown  www-data:www-data htdocs/tmp
-    chmod ug+w htdocs/tmp
-
-    # even if the admin and courses directories already existed their permissions might not have been correct
-    # chown www-data:www-data  $APP_ROOT/courses
-    chown www-data:www-data  $APP_ROOT/courses/admin/*
-
-    # Symbolic links which have no target outside the Docker container
-    # cause problems duringt the rebuild process on some systems.
-    # So we delete them. They will be rebuilt automatically when needed again
-    # at the cost of some speed.
-
-    # The following 3 lines (find, chown, chmod) make Docker startup quite slow
-    # slow and have been commented out. The critical parts to chown/chmod the
-    # directories:   logs/ tmp/ DATA/   were moved above and removed below.
-    # Developers who encounter permission issues may want to reenable these lines.
-
-    #find htdocs/tmp -type l -exec rm -f {} \;
-    #chown -R www-data:www-data htdocs/tmp
-    #chmod -R u+w ../courses htdocs/tmp
-
-    # The chown for files/directories under courses is done using find, as
-    # using a simple "chown -R www-data $APP_ROOT/courses" would sometimes
-    # cause errors in Docker on Mac OS X when there was a broken symbolic link
-    # somewhere in the directory tree being processed.
-
-    # The following 3 lines (cd, find, find) make Docker startup quite slow.
-    # Developers who encounter permission issues may want to reenable these lines.
-
-    #cd $APP_ROOT
-    #find courses -type f -exec chown www-data:www-data {} \;
-    #find courses -type d -exec chown www-data:www-data {} \;
-
-    echo "end fixing ownership and permissions"
-=======
 # generate conf files if not exist
 for i in site.conf localOverrides.conf; do
 	if [ ! -f $WEBWORK_ROOT/conf/$i ]; then
@@ -325,7 +121,6 @@
 	rm -rf $APP_ROOT/courses/modelCourse
 	cd $WEBWORK_ROOT/courses.dist
 	cp -R modelCourse $APP_ROOT/courses/
->>>>>>> c17813e1
 fi
 
 # Create the htdocs/tmp directory if it does not exist
