--- conflicted
+++ resolved
@@ -828,9 +828,8 @@
 	}
 }
 
-<<<<<<< HEAD
 print "\n\n";
-=======
+
 # Now prune away DBsection, etc, which do not appear in any files
 #%my $query = "SELECT chapter_id FROM `$tables{chapter}` WHERE textbook_id = \"$bookid\" AND number = \"$1\"";
 #%my $chapid = $dbh->selectrow_array($query);
@@ -930,7 +929,6 @@
 	my $clone = { % {$subject_tree}};
 	push (@subject_tree, $clone);
 }
->>>>>>> 6e59c76a
 
 build_library_directory_tree($ce);
 build_library_subject_tree($ce,$dbh);
