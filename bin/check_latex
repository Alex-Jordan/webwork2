--- conflicted
+++ resolved
@@ -49,11 +49,7 @@
 my $pdflatex_cmd =
 	"cd $temp_dir && "
 	. "TEXINPUTS=$ENV{WEBWORK_ROOT}/bin:"
-<<<<<<< HEAD
-	. shell_quote($ce->{webworkDirs}{texinputs_common}) . ':'
-=======
 	. shell_quote($ce->{webworkDirs}{assetsTex}) . ':'
->>>>>>> f5c747e0
 	. shell_quote("$ce->{pg}{directories}{assetsTex}") . ': '
 	. $ce->{externalPrograms}{pdflatex}
 	. ' -interaction nonstopmode check_latex_article.tex > check_latex.nfo 2>&1 &&'
