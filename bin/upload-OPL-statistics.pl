--- conflicted
+++ resolved
@@ -44,58 +44,10 @@
 my $dbuser = $ce->{database_username};
 my $dbpass = $ce->{database_password};
 
-<<<<<<< HEAD
-my $domainname = domainname() || 'unknown';
-my $time = time();
-=======
 my $domainname  = domainname() || 'unknown';
 my $time        = time();
->>>>>>> c17813e1
 my $output_file = "$domainname-$time-opl.sql";
- 
-my $done;
-my $desc;
-my $input;
-my $answered;
-do {
-  print <<'END_REQUEST';
-WeBWorK and the Open Problem Library (OPL) are provided freely under an
-open-source license. We ask that you share your OPL usage statistics for
-the benefit of all who use WeBWorK. The following information will be shared
-with the WeBWorK community if you agree:
-
-<<<<<<< HEAD
-* a list of OPL problems that have been used on your server, with
-  the following statistics for each:
-
-  * the total number of users who attempted the problem
-  * the average number of attempts made per user on the problem
-  * the average completion percentage for each user who attempted the problem
-
-Share OPL usage statistics with the WeBWorK community [Y/N]: 
-END_REQUEST
-  $input = <STDIN>;
-  chomp $input;
-
-  if ( $input =~ m/y/i ) {
-    $answered = 1;
-  }
-  elsif ( $input =~ m/n/i ) {
-    exit;
-  }
-} while ( !$answered );
-
-do {
-  print "\nWe would appreciate it if you could provide \nsome basic information to help us \nkeep track of the data we receive.\n\n";
-
-  $desc  = "File:\n$output_file\n";
-
-  print "What university is this data for?\n";
-
-  $desc .=  "University:\n";
-  $input = <STDIN>;
-  $desc .=  $input;
-=======
+
 my $done;
 my $desc;
 my $input;
@@ -129,7 +81,6 @@
 do {
 	print
 		"\nWe would appreciate it if you could provide \nsome basic information to help us \nkeep track of the data we receive.\n\n";
->>>>>>> c17813e1
 
 	$desc = "File:\n$output_file\n";
 
@@ -177,38 +128,14 @@
 
 	print "Additional Comments?\n";
 
-<<<<<<< HEAD
-  do {
-    print "Please choose one of the following:\n";
-    print "1. Upload Data\n";
-    print "2. Reenter above information.\n";
-    print "3. Cancel.\n";
-    print "[1/2/3]? ";
-=======
 	$desc .= "Additional Comments:\n";
 	$input = <STDIN>;
 	$desc .= $input;
 
 	print "The data you just entered is below:\n\n";
->>>>>>> c17813e1
 
 	print $desc. "\n";
 
-<<<<<<< HEAD
-    if ($input eq '3') {
-      exit;
-    } elsif ($input eq '2') {
-      $done = 0;
-      $answered = 1;
-    } elsif ($input eq '1') {
-      $done = 1;
-      $answered = 1;
-    } else {
-      $answered = 0;
-    }
-  } while (!$answered);
-
-=======
 	do {
 		print "Please choose one of the following:\n";
 		print "1. Upload Data\n";
@@ -232,7 +159,6 @@
 		}
 	} while (!$answered);
 
->>>>>>> c17813e1
 } while (!$done);
 
 my $desc_file = "$domainname-$time-desc.txt";
@@ -257,18 +183,10 @@
 # see: https://serverfault.com/questions/912162/mysqldump-throws-unknown-table-column-statistics-in-information-schema-1109
 #      https://github.com/drush-ops/drush/issues/4410
 
-<<<<<<< HEAD
-my $column_statistics_off = "";
-my $test_for_column_statistics =
-  `$mysqldump_command --help | grep 'column-statistics'`;
-if ($test_for_column_statistics) {
-    $column_statistics_off = " --column-statistics=0 ";
-=======
 my $column_statistics_off      = "";
 my $test_for_column_statistics = `$mysqldump_command --help | grep 'column-statistics'`;
 if ($test_for_column_statistics) {
 	$column_statistics_off = " --column-statistics=0 ";
->>>>>>> c17813e1
 }
 
 `$mysqldump_command --host=$host --port=$port --user=$dbuser $column_statistics_off $db OPL_local_statistics > $output_file`;
