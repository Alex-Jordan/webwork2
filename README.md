                                       WeBWorK
                         Online Homework Delivery System
                                   Version 2.*
                        Branch:  github.com/openwebwork

<<<<<<< HEAD
             https://webwork.maa.org/wiki/Release_notes_for_WeBWorK_2.17
                    Copyright 2000-2022, The WeBWorK Project
=======
             https://webwork.maa.org/wiki/Release_notes_for_WeBWorK_2.18
                    Copyright 2000-2023, The WeBWorK Project
>>>>>>> c17813e1
                             https://openwebwork.org/
                              All rights reserved.

# Welcome to WeBWorK

WeBWorK is an open-source online homework system for math and sciences courses. WeBWorK is supported by the MAA and the NSF and comes with an Open Problem Library (OPL) of over 30,000 homework problems. Problems in the OPL target most lower division undergraduate math courses, some advanced courses and some other STEM subjects. Supported courses include college algebra, discrete mathematics, probability and statistics, single and multivariable calculus, differential equations, linear algebra and complex analysis.  Find out more at the main WeBWorK [webpage](https://openwebwork.org).

## Information for Users

New users interested in getting started with their own WeBWorK server, or instructors looking to learn more about how to use WeBWorK in their classes, should take a look at one of the following resources:

*  The [WeBWorK project home page](https://openwebwork.org/) - General information and resources including announcements of events and important project news
*  [WeBWorK wiki](https://webwork.maa.org/wiki/Main_Page) - The main WeBWorK wiki
*  [Installing WeBWorK](https://webwork.maa.org/wiki/Manual_Installation_Guides) - Installing WeBWorK
*  [Instructors](https://webwork.maa.org/wiki/Instructors) - Information for Instructors
*  [Problem Authors](https://webwork.maa.org/wiki/Authors) - Information for Problem Authors
*  [Forum](http://webwork.maa.org/moodle/mod/forum/index.php?id=3) - The WeBWorK Forum for getting help from the community
*  [Frequently Asked Questions](https://github.com/openwebwork/webwork2/wiki/Frequently-Asked-Questions) - A list of frequently asked questions.

## Information for Downloading

<<<<<<< HEAD
* The current version is WeBWorK-2.17 and its companion PG-2.17
=======
* The current version is WeBWorK-2.18 and its companion PG-2.18
>>>>>>> c17813e1

* Installation manuals can be found at https://webwork.maa.org/wiki/Category:Installation_Manuals

## Information For Developers

* People interested in developing new features for WeBWorK can start at https://webwork.maa.org/wiki/Category:Developers, or start a [discussion on GitHub](https://github.com/openwebwork/webwork2/discussions) to engage with the current developers.
* People interested in developing new problems for WeBWorK should visit [Problem Authors](http://webwork.maa.org/wiki/Authors).<|MERGE_RESOLUTION|>--- conflicted
+++ resolved
@@ -3,13 +3,8 @@
                                    Version 2.*
                         Branch:  github.com/openwebwork
 
-<<<<<<< HEAD
-             https://webwork.maa.org/wiki/Release_notes_for_WeBWorK_2.17
-                    Copyright 2000-2022, The WeBWorK Project
-=======
              https://webwork.maa.org/wiki/Release_notes_for_WeBWorK_2.18
                     Copyright 2000-2023, The WeBWorK Project
->>>>>>> c17813e1
                              https://openwebwork.org/
                               All rights reserved.
 
@@ -31,11 +26,7 @@
 
 ## Information for Downloading
 
-<<<<<<< HEAD
-* The current version is WeBWorK-2.17 and its companion PG-2.17
-=======
 * The current version is WeBWorK-2.18 and its companion PG-2.18
->>>>>>> c17813e1
 
 * Installation manuals can be found at https://webwork.maa.org/wiki/Category:Installation_Manuals
 
